<<<<<<< HEAD
# Kuroba - imageboard browser for Android
## All releases are dev. Do not assume they are stable.
=======
[![Build Status](https://travis-ci.org/K1rakishou/Kuroba.svg?branch=multi-feature)](https://travis-ci.org/K1rakishou/Kuroba)

# Kuroba - imageboard browser for Android  
>>>>>>> abbf9ade
[APK releases](https://github.com/Adamantcheese/Kuroba/releases)

Kuroba is a fast Android app for browsing imageboards, such as 4chan and 8chan. It adds inline replying, thread watching, notifications, themes, pass support, filters and a whole lot more. It is based on Clover by Floens, but has additional features added in because Floens doesn't want to merge PRs. 

Big thanks to Adamantcheese for maintaining the project up until 15.07.19. I guess it's my turn now.

## License
[Kuroba is GPLv3](https://github.com/Adamantcheese/Kuroba/blob/multi-feature/COPYING.txt), [licenses of the used libraries.](https://github.com/Adamantcheese/Kuroba/blob/multi-feature/Kuroba/app/src/main/assets/html/licenses.html).<|MERGE_RESOLUTION|>--- conflicted
+++ resolved
@@ -1,11 +1,6 @@
-<<<<<<< HEAD
 # Kuroba - imageboard browser for Android
 ## All releases are dev. Do not assume they are stable.
-=======
-[![Build Status](https://travis-ci.org/K1rakishou/Kuroba.svg?branch=multi-feature)](https://travis-ci.org/K1rakishou/Kuroba)
 
-# Kuroba - imageboard browser for Android  
->>>>>>> abbf9ade
 [APK releases](https://github.com/Adamantcheese/Kuroba/releases)
 
 Kuroba is a fast Android app for browsing imageboards, such as 4chan and 8chan. It adds inline replying, thread watching, notifications, themes, pass support, filters and a whole lot more. It is based on Clover by Floens, but has additional features added in because Floens doesn't want to merge PRs. 
