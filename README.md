--- conflicted
+++ resolved
@@ -5,13 +5,9 @@
 
 [APK releases](https://github.com/Adamantcheese/Kuroba/releases)
 
-<<<<<<< HEAD
-Kuroba is a fast Android app for browsing imageboards, such as 4chan and 8chan. It adds inline replying, thread watching, notifications, themes, pass support, filters and a whole lot more. It is based on Clover by Floens, but has additional features added in because Floens doesn't want to merge PRs. Credits to K1rakishou for a number of features. [A full feature list can be found here.](https://gist.github.com/Adamantcheese/0c15a36ab983e7829f91f1248ab28844)
-=======
 [DEV APKs](http://94.140.116.243:8080/)
 
-Kuroba is a fast Android app for browsing imageboards, such as 4chan and 8chan. It adds inline replying, thread watching, notifications, themes, pass support, filters and a whole lot more. It is based on Clover by Floens, but has additional features added in because Floens doesn't want to merge PRs. 
->>>>>>> 07065238
+Kuroba is a fast Android app for browsing imageboards, such as 4chan and 8chan. It adds inline replying, thread watching, notifications, themes, pass support, filters and a whole lot more. It is based on Clover by Floens, but has additional features added in because Floens doesn't want to merge PRs.
 
 ## License
-[Kuroba is GPLv3](https://github.com/Adamantcheese/Kuroba/blob/multi-feature/COPYING.txt), [licenses of the used libraries.](https://github.com/Adamantcheese/Kuroba/blob/multi-feature/Kuroba/app/src/main/assets/html/licenses.html)+[Kuroba is GPLv3](https://github.com/Adamantcheese/Kuroba/blob/multi-feature/COPYING.txt), [licenses of the used libraries.](https://github.com/Adamantcheese/Kuroba/blob/multi-feature/Kuroba/app/src/main/assets/html/licenses.html).