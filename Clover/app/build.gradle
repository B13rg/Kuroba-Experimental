apply plugin: 'com.android.application'

/**
 * Gets the version name from the latest Git tag
 */
def getCommitHash = { ->
    def stdout = new ByteArrayOutputStream()
    exec {
        commandLine 'git', 'rev-parse', '--short', 'HEAD'
        standardOutput = stdout
    }
    return "-" + stdout.toString().trim()
}

android {
    compileSdkVersion 25
    // update the travis config when changing this
    buildToolsVersion '25.0.2'

    defaultConfig {
        minSdkVersion 15
        targetSdkVersion 25

        versionName "v2.3.1"
        // of the format XXYYZZ, where XX is major, YY is minor, ZZ is patch
        // (watch out for octal notation, never start with a 0)
        versionCode 20301
    }

    compileOptions {
        sourceCompatibility JavaVersion.VERSION_1_7
        targetCompatibility JavaVersion.VERSION_1_7
    }

    lintOptions {
        abortOnError false
    }

    // Needed for volley
    useLibrary 'org.apache.http.legacy'

    /*
    If you want to sign releases, make a file in app/keys.properties with the following content:
    keystoreFile=yourkey.store
    keystorePass=pass
    keyAlias=alias
    keyPass=pass
    */

    File f = file('keys.properties')
    boolean doSign = f.exists();

    if (doSign) {
        Properties props = new Properties()
        InputStream is = new FileInputStream(f)
        props.load(is)

        signingConfigs {
            release {
                storeFile file(props['keystoreFile'])
                storePassword props['keystorePass']
                keyAlias props['keyAlias']
                keyPassword props['keyPass']
            }
        }

        is.close()
    }

    defaultPublishConfig "default"
    productFlavors {
        // The app name refers to the name as displayed on the launcher.
        // the flavor name is appended to the name in the settings.
        "default" {
            applicationId "org.floens.chan"
            resValue "string", "app_name", "Clover"
            resValue "string", "app_flavor_name", ""
            buildConfigField "String", "UPDATE_API_ENDPOINT", "\"https://floens.github.io/Clover/api/update\""
        }

        dev {
            applicationId "org.floens.chan.dev"
            resValue "string", "app_name", "Clover dev"
            resValue "string", "app_flavor_name", ""
            buildConfigField "String", "UPDATE_API_ENDPOINT", "\"\""
        }

        fdroid {
            applicationId "org.floens.chan"
            resValue "string", "app_name", "Clover"
            resValue "string", "app_flavor_name", "F-Droid"
            buildConfigField "String", "UPDATE_API_ENDPOINT", "\"https://floens.github.io/Clover/api/update\""
        }
    }

    buildTypes {
        release {
            if (doSign) {
                signingConfig signingConfigs.release
            }
            minifyEnabled true
            proguardFiles 'proguard.cfg'
        }

        debug {
            versionNameSuffix getCommitHash()
//            minifyEnabled true
//            proguardFiles 'proguard.cfg'
        }
    }

    sourceSets {
        beta.java.srcDirs = ['src/release/java']
    }
}

dependencies {
    compile 'com.android.support:support-v13:25.3.1'
    compile 'com.android.support:appcompat-v7:25.3.1'
    compile 'com.android.support:recyclerview-v7:25.3.1'
    compile 'com.android.support:cardview-v7:25.3.1'
    compile 'com.android.support:support-annotations:25.3.1'
    compile 'com.android.support:design:25.3.1'
    compile 'com.android.support:customtabs:25.3.1'

    compile 'org.jsoup:jsoup:1.9.2'
    compile 'com.j256.ormlite:ormlite-core:4.48'
    compile 'com.j256.ormlite:ormlite-android:4.48'
    compile 'pl.droidsonroids.gif:android-gif-drawable:1.1.16'
    compile 'com.davemorrissey.labs:subsampling-scale-image-view:3.5.0'
    compile 'com.squareup.okhttp3:okhttp:3.4.1'
    compile 'de.greenrobot:eventbus:2.4.0'
<<<<<<< HEAD
    compile 'com.google.dagger:dagger:2.2'
    annotationProcessor 'com.google.dagger:dagger-compiler:2.2'
=======
    compile 'org.nibor.autolink:autolink:0.6.0'
>>>>>>> 35712f53
}<|MERGE_RESOLUTION|>--- conflicted
+++ resolved
@@ -130,10 +130,9 @@
     compile 'com.davemorrissey.labs:subsampling-scale-image-view:3.5.0'
     compile 'com.squareup.okhttp3:okhttp:3.4.1'
     compile 'de.greenrobot:eventbus:2.4.0'
-<<<<<<< HEAD
+
     compile 'com.google.dagger:dagger:2.2'
     annotationProcessor 'com.google.dagger:dagger-compiler:2.2'
-=======
+
     compile 'org.nibor.autolink:autolink:0.6.0'
->>>>>>> 35712f53
 }