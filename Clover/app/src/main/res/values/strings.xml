<?xml version="1.0" encoding="utf-8"?><!--
Clover - 4chan browser https://github.com/Floens/Clover/
Copyright (C) 2014  Floens

This program is free software: you can redistribute it and/or modify
it under the terms of the GNU General Public License as published by
the Free Software Foundation, either version 3 of the License, or
(at your option) any later version.

This program is distributed in the hope that it will be useful,
but WITHOUT ANY WARRANTY; without even the implied warranty of
MERCHANTABILITY or FITNESS FOR A PARTICULAR PURPOSE.  See the
GNU General Public License for more details.

You should have received a copy of the GNU General Public License
along with this program.  If not, see <http://www.gnu.org/licenses/>.
-->
<resources xmlns:tools="http://schemas.android.com/tools">
    <string name="cancel">Cancel</string>
    <string name="add">Add</string>
    <string name="close">Close</string>
    <string name="back">Back</string>
    <string name="ok">OK</string>
    <string name="exit">Exit</string>
    <string name="delete">Delete</string>
    <string name="undo">Undo</string>
    <string name="save">Save</string>
    <string name="continue_text" tools:ignore="MissingTranslation">Continue</string>
    <string name="create" tools:ignore="MissingTranslation">Create</string>
    <string name="do_not" tools:ignore="MissingTranslation">Do not</string>

    <string name="permission_app_settings">App settings</string>
    <string name="permission_grant">Grant</string>

    <string name="update_later">Later</string>
    <string name="update_none">Clover is up-to-date</string>
    <string name="update_check_failed">Failed to check for updates.</string>
    <string name="update_install">Install</string>
    <string name="update_install_downloading">Downloading update</string>
    <string name="update_install_download_failed">Download failed</string>
    <string name="update_install_download_move_failed">Failed to move downloaded file to the Download directory.</string>
    <string name="update_retry_title">Retry update</string>
    <string name="update_retry">Clover was not updated yet. Tap \"retry\" to retry the install.</string>
    <string name="update_retry_button">retry</string>

    <string name="update_storage_permission_required_title">Storage permission required</string>
    <string name="update_storage_permission_required">
"Permission to access storage is required for installing the update.

Re-enable this permission in the app settings if you permanently disabled it."</string>

    <string name="storage_permission_required_to_export_settings" tools:ignore="MissingTranslation">
"Permission to access storage is required to export settings.

Re-enable this permission in the app settings if you permanently disabled it."</string>

    <string name="storage_permission_required_to_import_settings" tools:ignore="MissingTranslation">
"Permission to access storage is required to import settings.

Re-enable this permission in the app settings if you permanently disabled it."</string>
    <plurals name="minutes">
        <item quantity="one">%d minute</item>
        <item quantity="other">%d minutes</item>
    </plurals>

    <plurals name="posts">
        <item quantity="one">%d post</item>
        <item quantity="other">%d posts</item>
    </plurals>

    <plurals name="reply">
        <item quantity="one">%d reply</item>
        <item quantity="other">%d replies</item>
    </plurals>

    <plurals name="image">
        <item quantity="one">%d image</item>
        <item quantity="other">%d images</item>
    </plurals>

    <plurals name="board">
        <item quantity="one">%d board</item>
        <item quantity="other">%d boards</item>
    </plurals>

    <plurals name="type">
        <item quantity="one">%d type</item>
        <item quantity="other">%d types</item>
    </plurals>

    <plurals name="bookmark">
        <item quantity="one">%d bookmark</item>
        <item quantity="other">%d bookmarks</item>
    </plurals>

    <plurals name="filter">
        <item quantity="one">%d filter</item>
        <item quantity="other">%d filters</item>
    </plurals>

    <plurals name="site">
        <item quantity="one">%d site</item>
        <item quantity="other">%d sites</item>
    </plurals>

    <string name="card_stats">%1$dR %2$dI</string>

    <string name="action_reload">Reload</string>
    <string name="action_pin">Bookmark</string>
    <string name="action_open_browser">Open in a browser</string>
    <string name="action_share">Share</string>
    <string name="action_download_album">Download album</string>
    <string name="action_transparency_toggle" tools:ignore="MissingTranslation">Toggle opacity</string>
    <string name="action_image_rotate_cw" tools:ignore="MissingTranslation">Rotate image CW</string>
    <string name="action_image_rotate_ccw" tools:ignore="MissingTranslation">Rotate image CCW</string>
    <string name="action_search">Search</string>
    <string name="action_search_image">Image search</string>
    <string name="action_switch_catalog">Catalog mode</string>
    <string name="action_switch_board">Board mode</string>
    <string name="action_scroll_to_top">Top</string>
    <string name="action_scroll_to_bottom">Bottom</string>
    <string name="action_sort">Sort</string>
    <string name="action_rename_pin">Rename bookmark</string>
    <string name="action_rename">Rename</string>
    <string name="action_reply">Reply</string>

    <string name="open_link_not_matched">Clover cannot open this link; it will open in your browser instead.</string>

    <string name="order_bump">Bump order</string>
    <string name="order_reply">Reply count</string>
    <string name="order_image">Image count</string>
    <string name="order_newest">Newest</string>
    <string name="order_oldest">Oldest</string>
    <string name="order_modified">Latest reply</string>

    <string name="search_hint">Search</string>
    <string name="search_results">Found %1$s for \"%2$s\"</string>
    <string name="search_empty">Search subjects, comments, names and filenames</string>

    <string name="open_link_confirmation">Open this link?</string>
    <string name="open_thread_confirmation">Open this thread?</string>
    <string name="open_link_failed">No applications were found to open this link</string>

    <string name="action_confirm_exit_title">Confirm exit</string>

    <string name="thumbnail_load_failed_network">Error</string>
    <string name="thumbnail_load_failed_server" translatable="false">404</string>
    <string name="image_preview_failed">Failed to show image</string>
    <string name="image_preview_failed_oom">Failed to show image, out of memory</string>
    <string name="image_failed_big_image">Failed to show image, deep-zoom loading failed</string>
    <string name="image_not_found">Image not found</string>
    <string name="image_open_failed">Failed to open image</string>
    <string name="image_spoiler_filename">Spoiler image</string>

    <string name="thread_boards_search_hint">Search</string>
    <string name="thread_load_failed_ssl">HTTPS error</string>
    <string name="thread_load_failed_network">Network error</string>
    <string name="thread_load_failed_parsing">API parse error</string>
    <string name="thread_load_failed_server">Server error</string>
    <string name="thread_load_failed_not_found">404 not found</string>
    <string name="thread_refresh_bar_inactive">Tap to refresh</string>
    <string name="thread_refresh_now">Loading</string>
    <string name="thread_refresh_countdown">Loading in %1$ds</string>
    <string name="thread_load_failed_retry">Retry</string>
    <string name="thread_archived">Archived</string>
    <string name="thread_closed">Closed</string>
    <string name="thread_page_no" tools:ignore="MissingTranslation">Page</string>
    <plurals name="thread_new_posts">
        <item quantity="one">%d new post</item>
        <item quantity="other">%d new posts</item>
    </plurals>
    <string name="thread_new_posts_goto">View</string>
    <string name="thread_empty_select">Please select a thread</string>
    <string name="thread_up_down_hint">Scroll to top/bottom</string>
    <string name="thread_pin_hint">Bookmark this thread</string>
    <string name="thread_view_archive">Archive</string>

    <string name="thread_empty_setup_feature" translatable="false">&#128564;</string>
    <string name="thread_empty_setup_title">Nothing to show</string>
    <string name="thread_empty_setup_body">Add a site to begin browsing</string>
    <string name="thread_empty_setup_hint">Add a site here</string>

    <string name="setup_sites_title">Setup sites</string>
    <string name="setup_sites_empty">No sites added</string>
    <string name="setup_sites_add_hint">Add a site here</string>
    <string name="setup_sites_add_title">Add site</string>
    <string name="setup_sites_description">Add a site by its URL or name</string>
    <string name="setup_sites_url">URL or name</string>
    <string name="setup_sites_url_hint">http://example.com</string>
    <string name="setup_sites_site_description">%s added</string>
    <string name="setup_sites_add_boards_hint">Tap to add boards</string>

    <string name="setup_site_title">Configure %s</string>
    <string name="setup_site_group_general">General</string>
    <string name="setup_site_boards">Setup boards</string>
    <string name="setup_site_boards_description">%s added</string>

    <string name="setup_site_group_login">Authentication</string>
    <string name="setup_site_login">Login</string>
    <string name="setup_site_login_description_enabled">Logged in</string>
    <string name="setup_site_login_description_disabled">Off</string>

    <string name="setup_board_title">Configure boards of %s</string>
    <string name="setup_board_empty">No boards added</string>
    <string name="setup_board_removed">Removed \"%s\"</string>
    <string name="setup_board_added">%s added</string>
    <string name="setup_board_select_all">Select all</string>

    <string name="filter_summary_all_boards">All boards</string>
    <string name="filter_enabled">Enabled</string>
    <string name="filter_filter">Filter</string>
    <string name="filter_action">Action</string>
    <string name="filter_pattern">Pattern</string>
    <string name="filter_match_test">Test the pattern</string>
    <string name="filter_pattern_hint_regex">Pattern</string>
    <string name="filter_boards">Boards</string>
    <string name="filter_types">Types</string>
    <string name="filter_type_string_matching">String matching</string>
    <string name="filter_type_regex_matching">Regex matching</string>
    <string name="filter_all">all</string>
    <string name="filter_hide">Hide post</string>
    <string name="filter_color">Highlight post</string>
    <string name="filter_remove">Remove post</string>
    <string name="filter_watch" tools:ignore="MissingTranslation">Watch post</string>
    <string name="filter_invalid_pattern">Invalid pattern</string>
    <string name="filter_preview">Test your filter</string>
    <string name="filter_no_matches">Does not match</string>
    <string name="filter_matches">Matches</string>
    <string name="filter_color_pick">Pick color</string>
    <string name="filter_help_title">Filter help</string>
    <string name="filter_help">
<![CDATA[
Filters act on a given pattern and a place to search the pattern.<br>
If the pattern matches then the post can be hidden or highlighted.<br>

<h4>For tripcodes, names and IDs:</h4>
<p>
    It will match the given pattern exact.<br>
    <tt>!Ep8pui8Vw2</tt> will match the tripcode <i>!Ep8pui8Vw2</i> but not <i>Ep8pu</i>.
</p>

<h4>For comments, subjects and filenames:</h4>
<p>
    These filters are pattern based, and have three modes:<br>
    <br>
    1. The pattern <tt>foo bar</tt> will match text that has any of the words in it. It will match <i>foo</i> or <i>bar</i>, but not <i>foobar</i>.
    Placing a * allows any character to be filled in: <tt>f*o</tt> will match both <i>foo</i>, <i>foooo</i> but not <i>foobar</i><br>
    <br>
    2. Quoting your pattern with <tt>\"</tt> like <tt>\"foo bar\"</tt> will match the text exactly.
    <i>foo bar</i> matches but <i>foo</i> does not.<br>
    <br>
    3. Regular expressions. <tt>/^>implying/</tt> for example.
</p>
]]>
    </string>

    <string name="filter_tripcode">Tripcode</string>
    <string name="filter_name">Name</string>
    <string name="filter_comment">Comment</string>
    <string name="filter_id">ID</string>
    <string name="filter_subject">Subject</string>
    <string name="filter_filename">Filename</string>

    <string name="board_select_all">Select all</string>
    <string name="board_select_none">Select none</string>

    <string name="history_clear">Clear history</string>
    <string name="history_clear_confirm">Clear history?</string>
    <string name="history_clear_confirm_button">Clear</string>
    <string name="history_toggle_hint">Enable or disable history</string>
    <string name="history_empty_info">No history</string>

    <string name="saved_reply_clear">Clear posting history</string>
    <string name="saved_reply_clear_confirm">Clear posting history?</string>
    <string name="saved_reply_clear_confirm_button">Clear</string>

    <string name="archive_title">%s archive</string>
    <string name="archive_error">Error loading archive</string>

    <string name="drawer_pinned">Bookmarked threads</string>
    <string name="drawer_pin_removed">Removed \"%1$s\"</string>
    <string name="drawer_pins_cleared">%1$s cleared</string>
    <string name="drawer_pins_non_cleared">No bookmarks cleared.</string>
    <string name="drawer_pins_non_cleared_try_all">No bookmarks cleared. Hold to remove all.</string>

    <string name="post_highlight_id">Highlight ID</string>
    <string name="post_highlight_tripcode">Highlight tripcode</string>
    <string name="post_filter_tripcode">Filter tripcode</string>
    <string name="post_text_copied">Text copied to clipboard</string>
    <string name="post_quote">Quote</string>
    <string name="post_quote_text">Quote text</string>
    <string name="post_info">Info</string>
    <string name="post_info_title">Post info</string>
    <string name="post_show_links">Show links</string>
    <string name="post_share">Share</string>
    <string name="post_copy_text">Copy text</string>
    <string name="post_report">Report</string>
    <string name="post_hide">Hide</string>
    <string name="post_remove" tools:ignore="MissingTranslation">Remove</string>
    <plurals name="post_hidden">
        <item quantity="one">%1$d post hidden</item>
        <item quantity="other">%1$d posts hidden</item>
    </plurals>
    <plurals name="post_removed">
        <item quantity="one">%1$d post removed</item>
        <item quantity="other">%1$d posts removed</item>
    </plurals>
    <string name="thread_hidden" tools:ignore="MissingTranslation">Thread hidden</string>
    <string name="thread_removed" tools:ignore="MissingTranslation">Thread removed</string>
    <string name="post_delete">Delete</string>
    <string name="post_more">More…</string>

    <string name="reply_name">Name</string>
    <string name="reply_options">Options</string>
    <string name="reply_subject">Subject</string>
    <string name="reply_comment_thread">Comment reply</string>
    <string name="reply_comment_board">Comment new thread</string>
    <string name="reply_file_name">File name</string>
    <string name="reply_file_too_big">Warning: File size too big (%1$s / %2$s)</string>
    <string name="reply_webm_too_big">Warning: WebM size too big (%1$s / %2$s)</string>
    <string name="reply_file_open_failed">Failed to open file</string>
    <string name="reply_spoiler_image">Spoiler image</string>
    <string name="reply_no_preview">No preview</string>
    <string name="reply_submit">Submit</string>
    <string name="reply_error">Error posting</string>
    <string name="reply_error_message">Error posting: %s</string>
    <string name="reply_error_message_timer" tools:ignore="MissingTranslation">Error posting: You must wait %d seconds before posting a reply.</string>
    <string name="reply_success">Post successful</string>
    <string name="reply_captcha_text">Type the text</string>
    <string name="reply_comment_button_quote" translatable="false">&gt;</string>
    <string name="reply_comment_button_spoiler">[s]</string>

    <string name="delete_confirm">Delete your post?</string>
    <string name="delete_wait">Deleting post&#8230;</string>
    <string name="delete_success">Post deleted</string>
    <string name="delete_image_only">Only delete the image</string>
    <string name="delete_error">Error deleting post</string>

    <string name="video_playback_warning_title">WebM video error</string>
    <string name="video_playback_warning">
"The WebM video failed to play. This might be a problem with the hardware of your phone.

A workaround is to use an external media player with a software decoder.
Enable \"Play videos with external player\" in the settings to play videos with an external player."
    </string>
    <string name="video_playback_ignore">Don\'t show again</string>

    <string name="watch_pause_pins">Stop watching</string>
    <string name="watch_idle">No new posts</string>

    <plurals name="watch_title">
        <item quantity="one">Watching one thread</item>
        <item quantity="other">Watching %d threads</item>
    </plurals>

    <plurals name="watch_new">
        <item quantity="one">%d new post</item>
        <item quantity="other">%d new posts</item>
    </plurals>

    <plurals name="watch_new_quotes">
        <item quantity="one">%d new post quoting you</item>
        <item quantity="other">%d new posts quoting you</item>
    </plurals>

    <plurals name="watch_new_quoting">
        <item quantity="one">%1$d new post, %2$d quoting you</item>
        <item quantity="other">%1$d new posts, %2$d quoting you</item>
    </plurals>

    <string name="history_screen">History</string>

    <string name="filters_screen">Filters</string>

    <string name="album_download_screen">Select images (%1$d / %2$d)</string>
    <string name="album_download_none_checked">Please select images to download</string>
    <string name="album_download_confirm">%1$s will be downloaded to the folder %2$s</string>

    <string name="report_screen">Report %1$s</string>

    <string name="image_save_notification_downloading">Downloading images</string>
    <string name="image_save_notification_cancel">Tap to cancel</string>
    <string name="image_save_saved">Image saved</string>
    <string name="image_save_as">Saved as \"%1$s\"</string>
    <string name="image_save_failed">Saving image failed</string>

    <string name="thread_page_limit" tools:ignore="MissingTranslation">Thread hit last page</string>

    <string name="drawer_sites">Setup sites</string>
    <string name="drawer_history">History</string>

    <!-- Main settings -->
    <string name="settings_screen">Settings</string>

    <!-- Main "Settings" group -->
    <string name="settings_group_settings">Settings</string>
    <string name="settings_watch">Thread watcher</string>
    <string name="settings_sites">Sites</string>
    <string name="settings_appearance">Appearance</string>
    <string name="settings_appearance_description">Theme, layout, fonts, etc.</string>
    <string name="settings_behavior">Behavior</string>
    <string name="settings_behavior_description">Thread refresh, captcha, etc.</string>
    <string name="settings_media">Media</string>
    <string name="settings_media_description">Save location, auto loading, etc.</string>
    <string name="settings_filters">Filters</string>

    <!-- Thread watcher -->
    <string name="setting_watch_summary_enabled">Watching bookmarked threads</string>
    <string name="setting_watch_summary_disabled">Off</string>

    <string name="settings_screen_watch">Thread watcher settings</string>
    <string name="settings_group_watch">Settings</string>
    <string name="setting_watch_info">To watch bookmarks for new posts, turn the thread watcher on.</string>
    <string name="setting_watch_enable_background">Enable in the background</string>
    <string name="setting_watch_enable_background_description">Watch bookmarks when Clover is placed in the background</string>
    <string name="setting_watch_enable_filter_watch" tools:ignore="MissingTranslation">Enable filter watching</string>
    <string name="setting_watch_enable_filter_watch_description" tools:ignore="MissingTranslation">Watch posts that match filters marked as watch post</string>
    <string name="setting_watch_background_timeout">Background update interval</string>
    <string name="setting_watch_background_timeout_description">The interval between updates when placed in the background</string>
    <string name="setting_thread_page_limit_notify" tools:ignore="MissingTranslation">Last page notifications</string>
    <string name="setting_thread_page_limit_notify_description" tools:ignore="MissingTranslation">Notify when threads hit the last page</string>
    <string name="setting_watch_notify_mode">Notify about</string>
    <string-array name="setting_watch_notify_modes">
        <item>All posts</item>
        <item>Only posts quoting you</item>
    </string-array>
    <string name="setting_watch_sound">Notification sound</string>
    <string-array name="setting_watch_sounds">
        <item>All posts</item>
        <item>Only posts quoting you</item>
    </string-array>
    <string name="setting_watch_peek">Heads-up notification on quotes</string>
    <string name="setting_watch_peek_description">Show a heads-up notification when quoted</string>
    <string name="setting_watch_led">Notification light</string>
    <string-array name="setting_watch_leds">
        <item>None</item>
        <item>White</item>
        <item>Red</item>
        <item>Yellow</item>
        <item>Green</item>
        <item>Cyan</item>
        <item>Blue</item>
        <item>Purple</item>
    </string-array>

    <!-- Main About group -->
    <string name="settings_group_about">About</string>
    <string name="settings_update_check">Check for updates</string>
    <string name="settings_crash_reporting">Report crashes</string>
    <string name="settings_crash_reporting_description">
"Crash reporting creates reports of errors in Clover.
Crash reports do not collect any personally identifiable information."
    </string>
    <string name="settings_crash_reporting_toggle_notice">Setting will be applied on the next app start.</string>
    <string name="settings_about_license">Released under the GNU GPLv3 license</string>
    <string name="settings_about_license_description">Tap to see license</string>
    <string name="settings_about_licenses">Open Source Licenses</string>
    <string name="settings_about_licenses_description">Legal information about licenses</string>
    <string name="settings_developer">Developer settings</string>


    <!-- Appearance -->
    <string name="settings_screen_appearance">Appearance</string>
    <string name="settings_group_appearance">Appearance</string>
    <string name="setting_theme">Theme</string>

    <!-- Appearance layout group -->
    <string name="settings_group_layout">Layout</string>
    <string name="setting_layout_mode">Layout mode</string>
    <string name="setting_layout_mode_auto">Auto</string>
    <string name="setting_layout_mode_phone">Phone layout</string>
    <string name="setting_layout_mode_slide">Slide mode</string>
    <string name="setting_layout_mode_split">Split mode</string>
    <string name="setting_board_grid_span_count">Catalog mode column count</string>
    <string name="setting_board_grid_span_count_default">Auto</string>
    <string name="setting_board_grid_span_count_item">%1$d columns</string>
    <string name="setting_never_hide_toolbar">Never hide the toolbar</string>
    <string name="setting_enable_reply_fab">Enable the reply button</string>
    <string name="setting_enable_reply_fab_description">Disabling replaces the round button with a menu option</string>
    <string name="setting_enable_you_count" tools:ignore="MissingTranslation">Enable the (You) counter</string>

    <!-- Appearance post group -->
    <string name="settings_group_post">Post</string>
    <string name="setting_font_size">Font size</string>
    <string name="setting_font_size_default">(default)</string>
    <string name="setting_font_condensed">Use condensed font</string>
    <string name="setting_font_condensed_description">Use a condensed font for the posts</string>
    <string name="setting_post_full_date">Show the full date on posts</string>
    <string name="setting_post_file_info">Show file info on posts</string>
    <string name="setting_post_filename">Show filename on posts</string>

    <!-- Behavior -->
    <string name="settings_screen_behavior">Behavior</string>

    <!-- Behavior general group -->
    <string name="settings_group_general">General</string>
    <string name="setting_force_english_locale" tools:ignore="MissingTranslation">Always use English for the language of the app</string>
    <string name="setting_force_english_locale_toggle_notice" tools:ignore="MissingTranslation">Language will be applied on the next app start.</string>
    <string name="setting_auto_refresh_thread">Auto refresh threads</string>
    <string name="setting_confirm_exit">Confirm before exit</string>
    <string name="setting_controller_swipeable">Allow screens to be swiped away</string>
    <string name="setting_clear_thread_hides">Clear all thread hides</string>
    <string name="setting_cleared_thread_hides">Cleared all thread hides</string>

    <!-- Behavior reply group -->
    <string name="settings_group_reply">Reply</string>
    <string name="setting_post_pin">Bookmark thread on post</string>
    <string name="setting_post_default_name">Default post name</string>

    <!-- Behavior post group -->
    <string name="setting_text_only">Text only mode</string>
    <string name="setting_text_only_description">Hide images when in board and thread view</string>
    <string name="settings_reveal_text_spoilers">Reveal text spoilers</string>
    <string name="settings_reveal_text_spoilers_description">Makes the spoiler text appear tapped</string>
    <string name="setting_anonymize">Make everyone Anonymous</string>
    <string name="setting_anonymize_ids">Hide IDs</string>
    <string name="setting_show_anonymous_name">Always show \"Anonymous\" name</string>
    <string name="setting_buttons_bottom">Reply buttons on the bottom</string>
    <string name="setting_volume_key_scrolling">Volume keys scroll content</string>
    <string name="setting_tap_no_rely">Tap the post number to reply</string>
    <string name="setting_open_link_confirmation">Ask before opening links</string>
    <string name="setting_open_link_browser">Always open links in external browser</string>


    <!-- Behavior proxy group -->
    <string name="settings_group_proxy">HTTP Proxy</string>
    <string name="setting_proxy_enabled">Enable proxy</string>
    <string name="setting_proxy_address">Proxy server address</string>
    <string name="setting_proxy_port">Proxy server port</string>


    <!-- Media -->
    <string name="settings_screen_media">Media</string>

    <!-- Media general group -->
    <string name="settings_group_media">Media</string>

    <string name="setting_save_board_folder">Save images in board folders</string>
    <string name="setting_save_board_folder_description">Create a folder for each board when saving</string>
    <string name="setting_save_thread_folder" tools:ignore="MissingTranslation">Save images in thread folders</string>
    <string name="setting_save_thread_folder_description" tools:ignore="MissingTranslation">Create a folder for each thread when saving</string>
    <string name="setting_save_original_filename">Save original filename</string>
    <string name="setting_save_original_filename_description">
"Save the image with the filename the site assigned.
If disabled, save the image with the filename the uploader assigned."
    </string>
    <string name="setting_video_default_muted">Start videos muted</string>
    <string name="setting_video_default_muted_description">If a video has audio, mute it by default.</string>
    <string name="setting_video_open_external">Play videos with external player</string>
    <string name="setting_video_open_external_description">Play videos in an external media player app</string>
    <string name="setting_video_exoplayer" tools:ignore="MissingTranslation">Enable new ExoPlayer</string>
    <string name="setting_video_exoplayer_description" tools:ignore="MissingTranslation">Use the new ExoPlayer for internal media player</string>
    <string name="setting_share_url">Share URL to image</string>
    <string name="setting_share_url_description">Share the URL to the image instead of the image itself</string>
    <string name="settings_reveal_image_spoilers">Reveal image spoilers</string>
    <string name="settings_reveal_image_spoilers_description">Always reveal spoiler thumbnails and images.</string>

    <!-- Media loading group -->
    <string name="settings_group_media_loading">Media loading</string>
    <string name="setting_image_auto_load">Automatically load images</string>

    <string name="setting_image_auto_load_all">Always</string>
    <string name="setting_image_auto_load_wifi">Wi-Fi only</string>
    <string name="setting_image_auto_load_none">Never</string>

    <string name="setting_video_auto_load">Automatically load videos</string>

    <string name="setting_video_auto_loop">Enable automatic video-looping</string>
    <string name="setting_video_auto_loop_description">Automatically loop video content</string>


    <!-- Save location settings -->
    <string name="save_location_screen">Save location</string>
    <string name="save_location_storage_permission_required_title">Storage permission required</string>
    <string name="save_location_storage_permission_required">
"Permission to access storage is required for browsing files.

Re-enable this permission in the app settings if you permanently disabled it."
    </string>
    <string name="setting_folder_pick_ok">Choose</string>
    <string name="setting_folder_navigate_up">Up</string>


    <!-- Theme settings -->
    <string name="setting_theme_explanation">
"Swipe to change the theme.
Tap the toolbar menu to change its color."
    </string>
    <string name="setting_theme_accent">Tap here to change the FAB color</string>

    <!-- Developer settings -->
    <string name="settings_open_logs">View logs</string>
    <string name="settings_logs_screen">Logs</string>
    <string name="settings_logs_copy">Copy</string>
    <string name="settings_logs_copied_to_clipboard">Copied to clipboard</string>


    <string name="settings_screen_pass">4chan pass</string>
    <string name="setting_pass_token">Token</string>
    <string name="setting_pass_pin">PIN</string>
    <string name="setting_pass_authenticated">Device authorized!</string>
    <string name="setting_pass_login">Submit</string>
    <string name="setting_pass_logout">Logout</string>
    <string name="setting_pass_logging_in">Loading&#8230;</string>
    <string name="setting_pass_error">Connection error</string>
    <string name="setting_pass_bottom_description">"
<![CDATA[
Forgot your 4chan Pass login details?<br>
<a href=\"https://www.4chan.org/pass?reset\">Go here to reset your PIN.</a><br>
<br>
Don't have a 4chan Pass?<br>
<a href=\"https://www.4chan.org/pass\">Tap here to learn more.</a>
]]>
    "</string>

    <string name="settings_screen_theme">Themes</string>
<<<<<<< HEAD
    <string name="image_quality" tools:ignore="MissingTranslation">Image quality: %1$d</string>
    <string name="scale_reduce" tools:ignore="MissingTranslation">Reduce: %1$dx</string>
    <string name="could_not_decode_image_bitmap" tools:ignore="MissingTranslation">Could not decode image bitmap</string>
    <string name="could_not_apply_image_options" tools:ignore="MissingTranslation">Could not apply new image options. Error message is %1$s</string>
    <string name="image_options_remove_filename" tools:ignore="MissingTranslation">Remove filename</string>
    <string name="image_options_change_image_checksum" tools:ignore="MissingTranslation">Change image checksum</string>
    <string name="image_options_fix_exif" tools:ignore="MissingTranslation">Fix EXIF orientation</string>
    <string name="image_options_remove_metadata" tools:ignore="MissingTranslation">Remove metadata</string>
    <string name="image_options_re_encode" tools:ignore="MissingTranslation">Re-encode</string>
    <string name="reencode_image_re_encode_image_text" tools:ignore="MissingTranslation">Re-encode image</string>
    <string name="reencode_image_as_is" tools:ignore="MissingTranslation">AS IS (%1$s)</string>
    <string name="reencode_image_as_jpeg" tools:ignore="MissingTranslation">AS JPEG</string>
    <string name="reencode_image_as_png" tools:ignore="MissingTranslation">AS PNG</string>
    <string name="reencode_image_image_quality_100_default_text" tools:ignore="MissingTranslation">Image quality: 100</string>
    <string name="reencode_image_reduce_1x_default_text" tools:ignore="MissingTranslation">Reduce: 1x</string>
    <string name="click_image_for_extra_options" tools:ignore="MissingTranslation">Click image for extra options</string>

    <string name="settings_import_export" tools:ignore="MissingTranslation">Import/Export</string>
    <string name="settings_import_export_description" tools:ignore="MissingTranslation">Import/Export settings/pins etc</string>
    <string name="import_or_export_settings" tools:ignore="MissingTranslation">Import/Export settings</string>
    <string name="export_settings" tools:ignore="MissingTranslation">Export settings</string>
    <string name="export_settings_to_a_file" tools:ignore="MissingTranslation">Export settings to a file</string>
    <string name="import_settings" tools:ignore="MissingTranslation">Import settings</string>
    <string name="import_settings_from_a_file" tools:ignore="MissingTranslation">Import settings from a file</string>
    <string name="import_warning_title" tools:ignore="MissingTranslation">Warning</string>
    <string name="import_warning_text" tools:ignore="MissingTranslation">You are about to import settings/saved pins/filters/hidden posts from a file. The file must be located at \"%1$s\" and have a name \"%2$s\". This will clear all your existing settings/pins/threads and replace them with the ones from the file. You MAY LOOSE some of your settings/pins/hidden threads if you are trying to import a file with different app version (upgrade or downgrade). The app will be restarted. \nAre you sure you want to continue?</string>
    <string name="successfully_exported_text" tools:ignore="MissingTranslation">Exported successfully to \"%1$s\". File path has been copied to the clipboard"</string>
    <string name="error_external_storage_is_not_mounted" tools:ignore="MissingTranslation">External storage is not mounted</string>
    <string name="could_not_create_dir_for_export_error_text" tools:ignore="MissingTranslation">Could not create directory for export file %1$s probably you won\'t be able to export settings</string>
    <string name="clover_directory_may_not_exist_message" tools:ignore="MissingTranslation">Clover directory where a file with all the settings will be saved to may not exist yet. It can be created automatically but this action requires WRITE_STORAGE permission. You may create that folder by yourself if you choose so. Do you want to check whether the directory exists and create it automatically?</string>
    <string name="clover_directory_may_not_exist_title" tools:ignore="MissingTranslation">Clover directory may not exist</string>
    <string name="default_clover_directory_created" tools:ignore="MissingTranslation">Default clover directory has been created</string>
    <string name="default_clover_directory_already_exists" tools:ignore="MissingTranslation">Default Clover directory already exists</string>

    <string name="apply_to_replies" tools:ignore="MissingTranslation">Apply to replies</string>
    <string name="thread_layout_hide_whole_chain" tools:ignore="MissingTranslation">Hide whole chain</string>
    <string name="thread_layout_remove_whole_chain" tools:ignore="MissingTranslation">Remove whole chain</string>
    <string name="thread_layout_hide_post" tools:ignore="MissingTranslation">Hide post</string>
    <string name="thread_layout_remove_post" tools:ignore="MissingTranslation">Remove post</string>
    <string name="thread_layout_hide_whole_chain_as_well" tools:ignore="MissingTranslation">Would you like to hide the whole reply chain as well?</string>
    <string name="thread_layout_remove_whole_chain_as_well" tools:ignore="MissingTranslation">Would you like to remove whole reply chain as well?</string>
    <string name="view_removed_posts" tools:ignore="MissingTranslation">View removed posts</string>
    <string name="restore_posts" tools:ignore="MissingTranslation">Restore posts</string>
    <string name="restored_n_posts" tools:ignore="MissingTranslation">Restored %1$d posts</string>
    <string name="no_removed_posts_for_current_thread" tools:ignore="MissingTranslation">No removed posts found for the current thread</string>
    <string name="select_all" tools:ignore="MissingTranslation">Select all</string>
=======
    <string name="captcha_layout_v2_verify_button_text" tools:ignore="MissingTranslation">Verify</string>
    <string name="captcha_layout_v2_reload" tools:ignore="MissingTranslation">Reload</string>
    <string name="captcha_layout_v2_use_old_captcha" tools:ignore="MissingTranslation">Use old captcha</string>
    <string name="captcha_layout_v2_you_have_to_select_at_least_one_image" tools:ignore="MissingTranslation">You have to select at least one image (if you see a captcha that does not have any matching images then it is probably a bug fill an issue and use old captcha for a while)</string>
    <string name="captcha_layout_v2_verification_already_in_progress" tools:ignore="MissingTranslation">Verification is already in progress</string>
    <string name="captcha_layout_v2_captcha_request_is_already_in_progress" tools:ignore="MissingTranslation">Captcha request is already in progress</string>
    <string name="captcha_layout_v2_you_are_requesting_captcha_too_fast" tools:ignore="MissingTranslation">You are requesting captcha too fast</string>
>>>>>>> 055de6c4
</resources><|MERGE_RESOLUTION|>--- conflicted
+++ resolved
@@ -614,7 +614,6 @@
     "</string>
 
     <string name="settings_screen_theme">Themes</string>
-<<<<<<< HEAD
     <string name="image_quality" tools:ignore="MissingTranslation">Image quality: %1$d</string>
     <string name="scale_reduce" tools:ignore="MissingTranslation">Reduce: %1$dx</string>
     <string name="could_not_decode_image_bitmap" tools:ignore="MissingTranslation">Could not decode image bitmap</string>
@@ -661,13 +660,12 @@
     <string name="restored_n_posts" tools:ignore="MissingTranslation">Restored %1$d posts</string>
     <string name="no_removed_posts_for_current_thread" tools:ignore="MissingTranslation">No removed posts found for the current thread</string>
     <string name="select_all" tools:ignore="MissingTranslation">Select all</string>
-=======
+
     <string name="captcha_layout_v2_verify_button_text" tools:ignore="MissingTranslation">Verify</string>
     <string name="captcha_layout_v2_reload" tools:ignore="MissingTranslation">Reload</string>
     <string name="captcha_layout_v2_use_old_captcha" tools:ignore="MissingTranslation">Use old captcha</string>
-    <string name="captcha_layout_v2_you_have_to_select_at_least_one_image" tools:ignore="MissingTranslation">You have to select at least one image (if you see a captcha that does not have any matching images then it is probably a bug fill an issue and use old captcha for a while)</string>
+    <string name="captcha_layout_v2_you_have_to_select_at_least_one_image" tools:ignore="MissingTranslation">You have to select at least one image (if you see a captcha that does not have any matching images then it is probably a bug; fill an issue and use the old captcha)</string>
     <string name="captcha_layout_v2_verification_already_in_progress" tools:ignore="MissingTranslation">Verification is already in progress</string>
     <string name="captcha_layout_v2_captcha_request_is_already_in_progress" tools:ignore="MissingTranslation">Captcha request is already in progress</string>
     <string name="captcha_layout_v2_you_are_requesting_captcha_too_fast" tools:ignore="MissingTranslation">You are requesting captcha too fast</string>
->>>>>>> 055de6c4
 </resources>