<?xml version="1.0" encoding="utf-8"?><!--
Kuroba - *chan browser https://github.com/Adamantcheese/Kuroba/

This program is free software: you can redistribute it and/or modify
it under the terms of the GNU General Public License as published by
the Free Software Foundation, either version 3 of the License, or
(at your option) any later version.

This program is distributed in the hope that it will be useful,
but WITHOUT ANY WARRANTY; without even the implied warranty of
MERCHANTABILITY or FITNESS FOR A PARTICULAR PURPOSE.  See the
GNU General Public License for more details.

You should have received a copy of the GNU General Public License
along with this program.  If not, see <http://www.gnu.org/licenses/>.
-->
<resources xmlns:tools="http://schemas.android.com/tools">
    <string name="cancel">Cancel</string>
    <string name="add">Add</string>
    <string name="close">Close</string>
    <string name="back">Back</string>
    <string name="ok">OK</string>
    <string name="exit">Exit</string>
    <string name="delete">Delete</string>
    <string name="undo">Undo</string>
    <string name="save">Save</string>
    <string name="continue_text" tools:ignore="MissingTranslation">Continue</string>
    <string name="create" tools:ignore="MissingTranslation">Create</string>
    <string name="do_not" tools:ignore="MissingTranslation">Do not</string>

    <string name="permission_app_settings">App settings</string>
    <string name="permission_grant">Grant</string>

    <string name="update_later">Later</string>
    <string name="update_none">Kuroba is up-to-date</string>
    <string name="update_check_failed">Failed to check for updates.</string>
    <string name="update_install">Install</string>
    <string name="update_install_downloading">Downloading update</string>
    <string name="update_install_download_failed">Download failed</string>
    <string name="update_install_download_move_failed">Failed to move downloaded file to the Download directory.</string>
    <string name="update_retry_title">Retry update</string>
    <string name="update_retry">Kuroba was not updated yet. Tap \"retry\" to retry the install.</string>
    <string name="update_retry_button">retry</string>

    <string name="update_storage_permission_required_title">Storage permission required</string>
    <string name="update_storage_permission_required">
"Permission to access storage is required for installing the update.

Re-enable this permission in the app settings if you permanently disabled it."</string>

    <string name="storage_permission_required_to_export_settings" tools:ignore="MissingTranslation">
"Permission to access storage is required to export settings.

Re-enable this permission in the app settings if you permanently disabled it."</string>

    <string name="storage_permission_required_to_import_settings" tools:ignore="MissingTranslation">
"Permission to access storage is required to import settings.

Re-enable this permission in the app settings if you permanently disabled it."</string>
    <string name="minutes" tools:ignore="MissingTranslation">%d minutes</string>

    <plurals name="posts">
        <item quantity="one">%d post</item>
        <item quantity="other">%d posts</item>
    </plurals>

    <plurals name="reply">
        <item quantity="one">%d reply</item>
        <item quantity="other">%d replies</item>
    </plurals>

    <plurals name="image">
        <item quantity="one">%d image</item>
        <item quantity="other">%d images</item>
    </plurals>

    <plurals name="board">
        <item quantity="one">%d board</item>
        <item quantity="other">%d boards</item>
    </plurals>

    <plurals name="type">
        <item quantity="one">%d type</item>
        <item quantity="other">%d types</item>
    </plurals>

    <plurals name="bookmark">
        <item quantity="one">%d bookmark</item>
        <item quantity="other">%d bookmarks</item>
    </plurals>

    <plurals name="filter">
        <item quantity="one">%d filter</item>
        <item quantity="other">%d filters</item>
    </plurals>

    <plurals name="site">
        <item quantity="one">%d site</item>
        <item quantity="other">%d sites</item>
    </plurals>

    <string name="card_stats">%1$dR %2$dI</string>

    <string name="action_reload">Reload</string>
    <string name="action_pin">Bookmark</string>
    <string name="action_open_browser">Open in a browser</string>
    <string name="action_share">Share</string>
    <string name="action_download_album">Download album</string>
    <string name="action_transparency_toggle" tools:ignore="MissingTranslation">Toggle opacity</string>
    <string name="action_image_rotate_cw" tools:ignore="MissingTranslation">Rotate image CW</string>
    <string name="action_image_rotate_ccw" tools:ignore="MissingTranslation">Rotate image CCW</string>
    <string name="action_search">Search</string>
    <string name="action_search_image">Image search</string>
    <string name="action_switch_catalog">Catalog mode</string>
    <string name="action_switch_board">Board mode</string>
    <string name="action_scroll_to_top" tools:ignore="MissingTranslation">Top</string>
    <string name="action_scroll_to_bottom" tools:ignore="MissingTranslation">Bottom</string>
    <string name="action_sort" tools:ignore="MissingTranslation">Sort</string>
    <string name="action_rename_pin">Rename bookmark</string>
    <string name="action_rename">Rename</string>
    <string name="action_reply">Reply</string>

    <string name="open_link_not_matched">Kuroba cannot open this link; it will open in your browser instead.</string>

    <string name="order_bump">Bump order</string>
    <string name="order_reply">Reply count</string>
    <string name="order_image">Image count</string>
    <string name="order_newest">Newest</string>
    <string name="order_oldest">Oldest</string>
    <string name="order_modified" tools:ignore="MissingTranslation">Latest reply</string>
    <string name="order_activity" tools:ignore="MissingTranslation">Thread activity</string>

    <string name="search_hint">Search</string>
    <string name="search_results">Found %1$s for \"%2$s\"</string>
    <string name="search_empty">Search subjects, comments, names and filenames</string>

    <string name="open_link_confirmation">Open this link?</string>
    <string name="open_thread_confirmation">Open this thread?</string>
    <string name="open_link_failed">No applications were found to open this link</string>

    <string name="action_confirm_exit_title">Confirm exit</string>

    <string name="thumbnail_load_failed_network">Error</string>
    <string name="thumbnail_load_failed_server" translatable="false">404</string>
    <string name="image_preview_failed">Failed to show image</string>
    <string name="image_preview_failed_oom">Failed to show image, out of memory</string>
    <string name="image_failed_big_image">Failed to show image, deep-zoom loading failed</string>
    <string name="image_not_found">Image not found</string>
    <string name="image_open_failed">Failed to open image</string>
    <string name="image_spoiler_filename">Spoiler image</string>

    <string name="thread_boards_search_hint">Search</string>
    <string name="thread_load_failed_ssl">HTTPS error</string>
    <string name="thread_load_failed_network">Network error</string>
    <string name="thread_load_failed_parsing">API parse error</string>
    <string name="thread_load_failed_server">Server error</string>
    <string name="thread_load_failed_not_found">404 not found</string>
    <string name="thread_refresh_bar_inactive">Tap to refresh</string>
    <string name="thread_refresh_now">Loading</string>
    <string name="thread_refresh_countdown">Loading in %1$ds</string>
    <string name="thread_load_failed_retry">Retry</string>
    <string name="thread_archived">Archived</string>
    <string name="thread_closed">Closed</string>
    <string name="thread_page_no" tools:ignore="MissingTranslation">Page</string>
    <plurals name="thread_new_posts">
        <item quantity="one">%d new post</item>
        <item quantity="other">%d new posts</item>
    </plurals>
    <string name="thread_new_posts_goto">View</string>
    <string name="thread_empty_select">Please select a thread</string>
    <string name="thread_up_down_hint">Scroll to top/bottom</string>
    <string name="thread_pin_hint">Bookmark this thread</string>
    <string name="thread_view_archive">Archive</string>
    <string name="thread_show_archives" tools:ignore="MissingTranslation">Archives</string>

    <string name="thread_empty_setup_feature" translatable="false">&#128564;</string>
    <string name="thread_empty_setup_title">Nothing to show</string>
    <string name="thread_empty_setup_body">Add a site to begin browsing</string>
    <string name="thread_empty_setup_hint">Add a site here</string>

    <string name="setup_sites_title">Setup sites</string>
    <string name="setup_sites_empty">No sites added</string>
    <string name="setup_sites_add_hint">Add a site here</string>
    <string name="setup_sites_add_title">Add site</string>
    <string name="setup_sites_description">Add a site by its URL or name</string>
    <string name="setup_sites_site_description">%s added</string>
    <string name="setup_sites_add_boards_hint">Tap to add boards</string>

    <string name="setup_site_title">Configure %s</string>
    <string name="setup_site_group_general">General</string>
    <string name="setup_site_boards">Setup boards</string>
    <string name="setup_site_boards_description">%s added</string>

    <string name="setup_site_group_login">Authentication</string>
    <string name="setup_site_login">Login</string>
    <string name="setup_site_login_description_enabled">Logged in</string>
    <string name="setup_site_login_description_disabled">Off</string>

    <string name="setup_board_title">Configure boards of %s</string>
    <string name="setup_board_empty">No boards added</string>
    <string name="setup_board_removed">Removed \"%s\"</string>
    <string name="setup_board_added">%s added</string>
    <string name="setup_board_select_all">Select all</string>

    <string name="filter_summary_all_boards">All boards</string>
    <string name="filter_enabled">Enabled</string>
    <string name="filter_filter">Filter</string>
    <string name="filter_action">Action</string>
    <string name="filter_pattern">Pattern</string>
    <string name="filter_match_test">Test the pattern</string>
    <string name="filter_pattern_hint_regex">Pattern</string>
    <string name="filter_boards">Boards</string>
    <string name="filter_types">Types</string>
    <string name="filter_type_string_matching">String matching</string>
    <string name="filter_type_regex_matching">Regex matching</string>
    <string name="filter_all">all</string>
    <string name="filter_hide">Hide post</string>
    <string name="filter_color">Highlight post</string>
    <string name="filter_remove">Remove post</string>
    <string name="filter_watch" tools:ignore="MissingTranslation">Watch post</string>
    <string name="filter_invalid_pattern">Invalid pattern</string>
    <string name="filter_preview">Test your filter</string>
    <string name="filter_no_matches">Does not match</string>
    <string name="filter_matches">Matches</string>
    <string name="filter_color_pick">Pick color</string>
    <string name="filter_help_title">Filter help</string>
    <string name="filter_help">
<![CDATA[
Filters act on a given pattern and a place to search the pattern.<br>
If the pattern matches then the post can be hidden or highlighted.<br>

<h4>For tripcodes, names and IDs:</h4>
<p>
    It will match the given pattern exact.<br>
    <tt>!Ep8pui8Vw2</tt> will match the tripcode <i>!Ep8pui8Vw2</i> but not <i>Ep8pu</i>.
</p>

<h4>For comments, subjects and filenames:</h4>
<p>
    These filters are pattern based, and have three modes:<br>
    <br>
    1. The pattern <tt>foo bar</tt> will match text that has any of the words in it. It will match <i>foo</i> or <i>bar</i>, but not <i>foobar</i>.
    Placing a * allows any character to be filled in: <tt>f*o</tt> will match both <i>foo</i>, <i>foooo</i> but not <i>foobar</i><br>
    <br>
    2. Quoting your pattern with <tt>\"</tt> like <tt>\"foo bar\"</tt> will match the text exactly.
    <i>foo bar</i> matches but <i>foo</i> does not.<br>
    <br>
    3. Regular expressions. <tt>/^>implying/</tt> for example.
</p>
]]>
    </string>

    <string name="filter_tripcode">Tripcode</string>
    <string name="filter_name">Name</string>
    <string name="filter_comment">Comment</string>
    <string name="filter_id">ID</string>
    <string name="filter_subject">Subject</string>
    <string name="filter_filename">Filename</string>

    <string name="board_select_all">Select all</string>
    <string name="board_select_none">Select none</string>

    <string name="history_clear">Clear history</string>
    <string name="history_clear_confirm">Clear history?</string>
    <string name="history_clear_confirm_button">Clear</string>
    <string name="history_toggle_hint">Enable or disable history</string>
    <string name="history_empty_info">No history</string>

    <string name="saved_reply_clear">Clear posting history</string>
    <string name="saved_reply_clear_confirm">Clear posting history?</string>
    <string name="saved_reply_clear_confirm_button">Clear</string>

    <string name="archive_title">%s archive</string>
    <string name="archive_error">Error loading archive</string>

    <string name="drawer_pinned">Bookmarked threads</string>
    <string name="drawer_pin_removed">Removed \"%1$s\"</string>
    <string name="drawer_pins_cleared">%1$s cleared</string>
    <string name="drawer_pins_non_cleared">No bookmarks cleared.</string>
    <string name="drawer_pins_non_cleared_try_all">No bookmarks cleared. Hold to remove all.</string>

    <string name="post_highlight_id">Highlight ID</string>
    <string name="post_highlight_tripcode">Highlight tripcode</string>
    <string name="post_filter_tripcode">Filter tripcode</string>
    <string name="post_text_copied">Text copied to clipboard</string>
    <string name="post_quote">Quote</string>
    <string name="post_quote_text">Quote text</string>
    <string name="post_info">Info</string>
    <string name="post_info_title">Post info</string>
    <string name="post_show_links">Show links</string>
    <string name="post_share">Share</string>
    <string name="post_copy_text">Copy text</string>
    <string name="post_report">Report</string>
    <string name="post_hide">Hide</string>
    <string name="post_remove" tools:ignore="MissingTranslation">Remove</string>
    <plurals name="post_hidden">
        <item quantity="one">%1$d post hidden</item>
        <item quantity="other">%1$d posts hidden</item>
    </plurals>
    <plurals name="post_removed">
        <item quantity="one">%1$d post removed</item>
        <item quantity="other">%1$d posts removed</item>
    </plurals>
    <string name="thread_hidden" tools:ignore="MissingTranslation">Thread hidden</string>
    <string name="thread_removed" tools:ignore="MissingTranslation">Thread removed</string>
    <string name="post_delete">Delete</string>
    <string name="post_more">More…</string>

    <string name="reply_name">Name</string>
    <string name="reply_options">Options</string>
    <string name="reply_subject">Subject</string>
    <string name="reply_comment_thread">Comment reply</string>
    <string name="reply_comment_board">Comment new thread</string>
    <string name="reply_file_name">File name</string>
    <string name="reply_file_too_big">Warning: File size too big (%1$s / %2$s)</string>
    <string name="reply_webm_too_big">Warning: WebM size too big (%1$s / %2$s)</string>
    <string name="reply_file_open_failed">Failed to open file</string>
    <string name="reply_spoiler_image">Spoiler image</string>
    <string name="reply_no_preview">No preview</string>
    <string name="reply_submit">Submit</string>
    <string name="reply_error">Error posting</string>
    <string name="reply_error_message">Error posting: %s</string>
    <string name="reply_error_message_timer" tools:ignore="MissingTranslation">Error posting: You must wait %d seconds before posting a reply.</string>
    <string name="reply_success">Post successful</string>
    <string name="reply_captcha_text">Type the text</string>
    <string name="reply_comment_button_quote" translatable="false">&gt;</string>
    <string name="reply_comment_button_spoiler">[s]</string>

    <string name="delete_confirm">Delete your post?</string>
    <string name="delete_wait">Deleting post&#8230;</string>
    <string name="delete_success">Post deleted</string>
    <string name="delete_image_only">Only delete the image</string>
    <string name="delete_error">Error deleting post</string>

    <string name="video_playback_warning_title">WebM video error</string>
    <string name="video_playback_warning">
"The WebM video failed to play. This might be a problem with the hardware of your phone.

A workaround is to use an external media player with a software decoder.
Enable \"Play videos with external player\" in the settings to play videos with an external player."
    </string>
    <string name="video_playback_ignore">Don\'t show again</string>

    <string name="watch_pause_pins">Stop watching</string>
    <string name="watch_idle">No new posts</string>

    <plurals name="watch_title">
        <item quantity="one">Watching one thread</item>
        <item quantity="other">Watching %d threads</item>
    </plurals>

    <plurals name="watch_new_quotes">
        <item quantity="one">%d new post quoting you</item>
        <item quantity="other">%d new posts quoting you</item>
    </plurals>

    <plurals name="watch_new_quoting">
        <item quantity="one">%1$d new post, %2$d quoting you</item>
        <item quantity="other">%1$d new posts, %2$d quoting you</item>
    </plurals>

    <string name="history_screen">History</string>

    <string name="filters_screen">Filters</string>

    <string name="album_download_screen">Select images (%1$d / %2$d)</string>
    <string name="album_download_none_checked">Please select images to download</string>
    <string name="album_download_confirm">%1$s will be downloaded to the folder %2$s</string>

    <string name="report_screen">Report %1$s</string>

    <string name="image_save_notification_downloading">Downloading images</string>
    <string name="image_save_notification_cancel">Tap to cancel</string>
    <string name="image_save_saved">Image saved</string>
    <string name="image_save_as">Saved as \"%1$s\"</string>
    <string name="image_save_failed">Saving image failed</string>

    <string name="thread_page_limit" tools:ignore="MissingTranslation">Thread hit last page</string>

    <string name="drawer_sites">Setup sites</string>
    <string name="drawer_history">History</string>

    <!-- Main settings -->
    <string name="settings_screen">Settings</string>

    <!-- Main "Settings" group -->
    <string name="settings_group_settings">Settings</string>
    <string name="settings_watch">Thread watcher</string>
    <string name="settings_sites">Sites</string>
    <string name="settings_appearance">Appearance</string>
    <string name="settings_appearance_description">Theme, layout, fonts, etc.</string>
    <string name="settings_behavior" tools:ignore="MissingTranslation">Behavior</string>
    <string name="settings_behavior_description" tools:ignore="MissingTranslation">Thread refresh, captcha, etc.</string>
    <string name="settings_media">Media</string>
    <string name="settings_media_description">Save location, auto loading, etc.</string>
    <string name="settings_filters">Filters</string>

    <!-- Thread watcher -->
    <string name="setting_watch_summary_enabled">Watching bookmarked threads</string>
    <string name="setting_watch_summary_disabled">Off</string>

    <string name="settings_screen_watch">Thread watcher settings</string>
    <string name="settings_group_watch">Settings</string>
    <string name="setting_watch_info">To watch bookmarks for new posts, turn the thread watcher on.</string>
    <string name="setting_watch_enable_background">Enable in the background</string>
    <string name="setting_watch_enable_background_description">Watch bookmarks when Kuroba is placed in the background</string>
    <string name="setting_watch_enable_filter_watch" tools:ignore="MissingTranslation">Enable filter watching</string>
    <string name="setting_watch_enable_filter_watch_description" tools:ignore="MissingTranslation">Watch posts that match filters marked as watch post</string>
    <string name="setting_watch_background_timeout">Background update interval</string>
    <string name="setting_watch_background_timeout_description">The interval between updates when placed in the background</string>
    <string name="setting_thread_page_limit_notify" tools:ignore="MissingTranslation">Last page notifications</string>
    <string name="setting_thread_page_limit_notify_description" tools:ignore="MissingTranslation">Notify when threads hit the last page</string>
    <string name="setting_watch_notify_mode">Notify about</string>
    <string-array name="setting_watch_notify_modes">
        <item>All posts</item>
        <item>Only posts quoting you</item>
    </string-array>
    <string name="setting_watch_sound">Notification sound</string>
    <string-array name="setting_watch_sounds">
        <item>All posts</item>
        <item>Only posts quoting you</item>
    </string-array>
    <string name="setting_watch_peek">Heads-up notification on quotes</string>
    <string name="setting_watch_peek_description">Show a heads-up notification when quoted</string>
    <string name="setting_watch_led">Notification light</string>
    <string-array name="setting_watch_leds">
        <item>None</item>
        <item>White</item>
        <item>Red</item>
        <item>Yellow</item>
        <item>Green</item>
        <item>Cyan</item>
        <item>Blue</item>
        <item>Purple</item>
    </string-array>

    <!-- Main About group -->
    <string name="settings_group_about">About</string>
    <string name="settings_update_check">Check for updates</string>
    <string name="settings_about_license">Released under the GNU GPLv3 license</string>
    <string name="settings_about_license_description">Tap to see license</string>
    <string name="settings_about_licenses">Open Source Licenses</string>
    <string name="settings_about_licenses_description">Legal information about licenses</string>
    <string name="settings_developer">Developer settings</string>


    <!-- Appearance -->
    <string name="settings_screen_appearance">Appearance</string>
    <string name="settings_group_appearance">Appearance</string>
    <string name="setting_theme">Theme</string>

    <!-- Appearance layout group -->
    <string name="settings_group_layout">Layout</string>
    <string name="setting_layout_mode">Layout mode</string>
    <string name="setting_layout_mode_auto">Auto</string>
    <string name="setting_layout_mode_phone">Phone layout</string>
    <string name="setting_layout_mode_slide">Slide mode</string>
    <string name="setting_layout_mode_split">Split mode</string>
    <string name="setting_board_grid_span_count">Catalog mode column count</string>
    <string name="setting_board_grid_span_count_default">Auto</string>
    <string name="setting_board_grid_span_count_item">%1$d columns</string>
    <string name="setting_never_hide_toolbar">Never hide the toolbar</string>
    <string name="setting_enable_reply_fab">Enable the reply button</string>
    <string name="setting_enable_reply_fab_description">Disabling replaces the round button with a menu option</string>
    <string name="setting_enable_you_count" tools:ignore="MissingTranslation">Enable the (You) counter</string>

    <!-- Appearance post group -->
    <string name="settings_group_post">Post</string>
    <string name="setting_font_size">Font size</string>
    <string name="setting_font_size_default">(default)</string>
    <string name="setting_font_condensed">Use condensed font</string>
    <string name="setting_font_condensed_description">Use a condensed font for the posts</string>
    <string name="setting_post_full_date">Show the full date on posts</string>
    <string name="setting_post_file_info">Show file info on posts</string>
    <string name="setting_post_filename">Show filename on posts</string>

    <!-- Behavior -->
    <string name="settings_screen_behavior" tools:ignore="MissingTranslation">Behavior</string>

    <!-- Behavior general group -->
    <string name="settings_group_general">General</string>
    <string name="setting_force_english_locale" tools:ignore="MissingTranslation">Always use English for the language of the app</string>
    <string name="setting_force_english_locale_toggle_notice" tools:ignore="MissingTranslation">Language will be applied on the next app start.</string>
    <string name="setting_auto_refresh_thread">Auto refresh threads</string>
    <string name="setting_confirm_exit">Confirm before exit</string>
    <string name="setting_controller_swipeable">Allow screens to be swiped away</string>
    <string name="setting_clear_thread_hides">Clear all thread hides</string>
    <string name="setting_cleared_thread_hides">Cleared all thread hides</string>

    <!-- Behavior reply group -->
    <string name="settings_group_reply">Reply</string>
    <string name="setting_post_pin">Bookmark thread on post</string>
    <string name="setting_post_default_name">Default post name</string>

    <!-- Behavior post group -->
    <string name="setting_text_only">Text only mode</string>
    <string name="setting_text_only_description">Hide images when in board and thread view</string>
    <string name="settings_reveal_text_spoilers">Reveal text spoilers</string>
    <string name="settings_reveal_text_spoilers_description">Makes the spoiler text appear tapped</string>
    <string name="setting_anonymize">Make everyone Anonymous</string>
    <string name="setting_anonymize_ids">Hide IDs</string>
    <string name="setting_show_anonymous_name">Always show \"Anonymous\" name</string>
    <string name="setting_buttons_bottom">Reply buttons on the bottom</string>
    <string name="setting_volume_key_scrolling">Volume keys scroll content</string>
    <string name="setting_tap_no_rely">Tap the post number to reply</string>
    <string name="setting_open_link_confirmation">Ask before opening links</string>
    <string name="setting_open_link_browser" tools:ignore="MissingTranslation">Always open links in external browser</string>


    <!-- Behavior proxy group -->
    <string name="settings_group_proxy">HTTP Proxy</string>
    <string name="setting_proxy_enabled">Enable proxy</string>
    <string name="setting_proxy_address">Proxy server address</string>
    <string name="setting_proxy_port">Proxy server port</string>


    <!-- Media -->
    <string name="settings_screen_media">Media</string>

    <!-- Media general group -->
    <string name="settings_group_media">Media</string>

    <string name="setting_save_board_folder">Save images in board folders</string>
    <string name="setting_save_board_folder_description">Create a folder for each board when saving</string>
    <string name="setting_save_thread_folder" tools:ignore="MissingTranslation">Save images in thread folders</string>
    <string name="setting_save_thread_folder_description" tools:ignore="MissingTranslation">Create a folder for each thread when saving</string>
    <string name="setting_save_original_filename">Save original filename</string>
    <string name="setting_save_original_filename_description">
"Save the image with the filename the site assigned.
If disabled, save the image with the filename the uploader assigned."
    </string>
    <string name="setting_video_default_muted">Start videos muted</string>
    <string name="setting_video_default_muted_description">If a video has audio, mute it by default.</string>
    <string name="setting_video_open_external">Play videos with external player</string>
    <string name="setting_video_open_external_description">Play videos in an external media player app</string>
    <string name="setting_video_exoplayer" tools:ignore="MissingTranslation">Enable new ExoPlayer</string>
    <string name="setting_video_exoplayer_description" tools:ignore="MissingTranslation">Use the new ExoPlayer for internal media player</string>
    <string name="setting_share_url">Share URL to image</string>
    <string name="setting_share_url_description">Share the URL to the image instead of the image itself</string>
    <string name="settings_reveal_image_spoilers">Reveal image spoilers</string>
    <string name="settings_reveal_image_spoilers_description">Always reveal spoiler thumbnails and images.</string>

    <!-- Media loading group -->
    <string name="settings_group_media_loading">Media loading</string>
    <string name="setting_image_auto_load">Automatically load images</string>

    <string name="setting_image_auto_load_all">Always</string>
    <string name="setting_image_auto_load_wifi">Wi-Fi only</string>
    <string name="setting_image_auto_load_none">Never</string>

    <string name="setting_video_auto_load">Automatically load videos</string>

    <string name="setting_video_auto_loop" tools:ignore="MissingTranslation">Enable automatic video-looping</string>
    <string name="setting_video_auto_loop_description" tools:ignore="MissingTranslation">Automatically loop video content</string>


    <!-- Save location settings -->
    <string name="save_location_screen">Save location</string>
    <string name="save_location_storage_permission_required_title">Storage permission required</string>
    <string name="save_location_storage_permission_required">
"Permission to access storage is required for browsing files.

Re-enable this permission in the app settings if you permanently disabled it."
    </string>
    <string name="setting_folder_pick_ok">Choose</string>
    <string name="setting_folder_navigate_up">Up</string>
    <string name="save_new_folder" tools:ignore="MissingTranslation">Add a new folder</string>
    <string name="new_folder_hint" tools:ignore="MissingTranslation">Folder name</string>


    <!-- Theme settings -->
    <string name="setting_theme_explanation">
"Swipe to change the theme.
Tap the toolbar menu to change its color."
    </string>
    <string name="setting_theme_accent">Tap here to change the FAB color</string>

    <!-- Developer settings -->
    <string name="settings_open_logs">View logs</string>
    <string name="settings_logs_screen">Logs</string>
    <string name="settings_logs_copy">Copy</string>
    <string name="settings_logs_copied_to_clipboard">Copied to clipboard</string>


    <string name="settings_screen_pass">4chan pass</string>
    <string name="setting_pass_token">Token</string>
    <string name="setting_pass_pin">PIN</string>
    <string name="setting_pass_authenticated">Device authorized!</string>
    <string name="setting_pass_login">Submit</string>
    <string name="setting_pass_logout">Logout</string>
    <string name="setting_pass_logging_in">Loading&#8230;</string>
    <string name="setting_pass_error">Connection error</string>
    <string name="setting_pass_bottom_description" tools:ignore="MissingTranslation">"
<![CDATA[
Forgot your 4chan Pass login details?<br>
<a href=\"https://www.4chan.org/pass?reset\">Go here to reset your PIN.</a><br>
<br>
Don't have a 4chan Pass?<br>
<a href=\"https://www.4chan.org/pass\">Tap here to learn more.</a>
]]>
    "</string>

    <string name="settings_screen_theme" tools:ignore="MissingTranslation">Themes</string>
    <string name="image_quality" tools:ignore="MissingTranslation">Image quality: %1$d</string>
    <string name="scale_reduce" tools:ignore="MissingTranslation">Reduce: %1$dx</string>
    <string name="could_not_decode_image_bitmap" tools:ignore="MissingTranslation">Could not decode image bitmap</string>
    <string name="could_not_apply_image_options" tools:ignore="MissingTranslation">Could not apply new image options. Error message is %1$s</string>
    <string name="image_options_remove_filename" tools:ignore="MissingTranslation">Remove filename</string>
    <string name="image_options_change_image_checksum" tools:ignore="MissingTranslation">Change image checksum</string>
    <string name="image_options_fix_exif" tools:ignore="MissingTranslation">Fix EXIF orientation</string>
    <string name="image_options_remove_metadata" tools:ignore="MissingTranslation">Remove metadata</string>
    <string name="image_options_re_encode" tools:ignore="MissingTranslation">Re-encode</string>
    <string name="reencode_image_re_encode_image_text" tools:ignore="MissingTranslation">Re-encode image</string>
    <string name="reencode_image_as_is" tools:ignore="MissingTranslation">AS IS (%1$s)</string>
    <string name="reencode_image_as_jpeg" tools:ignore="MissingTranslation">AS JPEG</string>
    <string name="reencode_image_as_png" tools:ignore="MissingTranslation">AS PNG</string>
    <string name="reencode_image_image_quality_100_default_text" tools:ignore="MissingTranslation">Image quality: 100</string>
    <string name="reencode_image_reduce_1x_default_text" tools:ignore="MissingTranslation">Reduce: 1x</string>
    <string name="click_image_for_extra_options" tools:ignore="MissingTranslation">Click image for extra options</string>

    <string name="settings_import_export" tools:ignore="MissingTranslation">Import/Export</string>
    <string name="settings_import_export_description" tools:ignore="MissingTranslation">Import/Export settings/pins etc</string>
    <string name="import_or_export_settings" tools:ignore="MissingTranslation">Import/Export settings</string>
    <string name="export_settings" tools:ignore="MissingTranslation">Export settings</string>
    <string name="export_settings_to_a_file" tools:ignore="MissingTranslation">Export settings to a file</string>
    <string name="import_settings" tools:ignore="MissingTranslation">Import settings</string>
    <string name="import_settings_from_a_file" tools:ignore="MissingTranslation">Import settings from a file</string>
    <string name="import_warning_title" tools:ignore="MissingTranslation">Warning</string>
    <string name="import_warning_text" tools:ignore="MissingTranslation">You are about to import settings/saved pins/filters/hidden posts from a file. The file must be located at \"%1$s\" and have a name \"%2$s\". This will clear all your existing settings/pins/threads and replace them with the ones from the file. You MAY LOOSE some of your settings/pins/hidden threads if you are trying to import a file with different app version (upgrade or downgrade). The app will be restarted. \nAre you sure you want to continue?</string>
    <string name="successfully_exported_text" tools:ignore="MissingTranslation">Exported successfully to \"%1$s\". File path has been copied to the clipboard"</string>
    <string name="error_external_storage_is_not_mounted" tools:ignore="MissingTranslation">External storage is not mounted</string>
    <string name="could_not_create_dir_for_export_error_text" tools:ignore="MissingTranslation">Could not create directory for export file %1$s; you probably won\'t be able to export settings</string>
    <string name="default_directory_may_not_exist_message" tools:ignore="MissingTranslation">The default directory may not exist yet. Do you want to check whether the directory exists and create it automatically? (requires WRITE_STORAGE permission)</string>
    <string name="default_directory_may_not_exist_title" tools:ignore="MissingTranslation">Default directory may not exist</string>

    <string name="apply_to_replies" tools:ignore="MissingTranslation">Apply to replies</string>
    <string name="thread_layout_hide_whole_chain" tools:ignore="MissingTranslation">Hide whole chain</string>
    <string name="thread_layout_remove_whole_chain" tools:ignore="MissingTranslation">Remove whole chain</string>
    <string name="thread_layout_hide_post" tools:ignore="MissingTranslation">Hide post</string>
    <string name="thread_layout_remove_post" tools:ignore="MissingTranslation">Remove post</string>
    <string name="thread_layout_hide_whole_chain_as_well" tools:ignore="MissingTranslation">Would you like to hide the whole reply chain as well?</string>
    <string name="thread_layout_remove_whole_chain_as_well" tools:ignore="MissingTranslation">Would you like to remove the whole reply chain as well?</string>
    <string name="view_removed_posts" tools:ignore="MissingTranslation">View removed posts</string>
    <string name="restore_posts" tools:ignore="MissingTranslation">Restore posts</string>
    <string name="restored_n_posts" tools:ignore="MissingTranslation">Restored %1$d posts</string>
    <string name="no_removed_posts_for_current_thread" tools:ignore="MissingTranslation">No removed posts found for the current thread</string>
    <string name="select_all" tools:ignore="MissingTranslation">Select all</string>

    <!-- Captcha settings -->
    <string name="settings_captcha_group" tools:ignore="MissingTranslation">Captcha</string>
    <string name="settings_use_new_captcha_window" tools:ignore="MissingTranslation">Use new captcha window for no-js captcha</string>
    <string name="settings_use_real_google_cookies" tools:ignore="MissingTranslation">Use real google cookies instead of hardcoded ones</string>
<<<<<<< HEAD
    <string name="settings_use_real_google_cookies_description" tools:ignore="MissingTranslation">When enabled, a GET request to google.com will be executed to get a cookie, which will be used for captcha authentication. The hardcoded ones sometimes will make you re-enter the captcha dozens of times. Those cookies will be updated when posting the first time after app start. You may update them manually if you want.</string>
=======
    <string name="settings_use_real_google_cookies_description" tools:ignore="MissingTranslation">When this option is enabled a GET request to the google.com will be executed to get the google cookies (NID) which will be used for captcha authentication. Why would you need them? Because the hardcoded ones sometimes will make you re-enter the captcha dozens of times. Those cookies will be updated automatically (every three months). But it will also be possible to update them manually if necessary (for example, when the old ones give too many challenges in a row).</string>
>>>>>>> 8fec9c89

    <string name="captcha_layout_v2_verify_button_text" tools:ignore="MissingTranslation">Verify</string>
    <string name="captcha_layout_v2_reload" tools:ignore="MissingTranslation">Reload</string>
    <string name="captcha_layout_v2_use_old_captcha" tools:ignore="MissingTranslation">Use old captcha</string>
    <string name="captcha_layout_v2_you_have_to_select_at_least_one_image" tools:ignore="MissingTranslation">You have to select at least one image (if you see a captcha that does not have any matching images then it is probably a bug; fill an issue and use the old captcha)</string>
    <string name="captcha_layout_v2_verification_already_in_progress" tools:ignore="MissingTranslation">Verification is already in progress</string>
    <string name="captcha_layout_v2_captcha_request_is_already_in_progress" tools:ignore="MissingTranslation">Captcha request is already in progress</string>
    <string name="captcha_layout_v2_you_are_requesting_captcha_too_fast" tools:ignore="MissingTranslation">You are requesting captcha too fast</string>
    <string name="captcha_layout_v2_refresh_cookies" tools:ignore="MissingTranslation">Refresh cookies</string>

    <string name="setting_posting_timeout_toggle_notice" tools:ignore="MissingTranslation">Posting timeout will be applied on the next app start</string>

    <string name="file_url_copied_to_clipboard" tools:ignore="MissingTranslation">File url copied to clipboard</string>
</resources><|MERGE_RESOLUTION|>--- conflicted
+++ resolved
@@ -650,11 +650,7 @@
     <string name="settings_captcha_group" tools:ignore="MissingTranslation">Captcha</string>
     <string name="settings_use_new_captcha_window" tools:ignore="MissingTranslation">Use new captcha window for no-js captcha</string>
     <string name="settings_use_real_google_cookies" tools:ignore="MissingTranslation">Use real google cookies instead of hardcoded ones</string>
-<<<<<<< HEAD
-    <string name="settings_use_real_google_cookies_description" tools:ignore="MissingTranslation">When enabled, a GET request to google.com will be executed to get a cookie, which will be used for captcha authentication. The hardcoded ones sometimes will make you re-enter the captcha dozens of times. Those cookies will be updated when posting the first time after app start. You may update them manually if you want.</string>
-=======
-    <string name="settings_use_real_google_cookies_description" tools:ignore="MissingTranslation">When this option is enabled a GET request to the google.com will be executed to get the google cookies (NID) which will be used for captcha authentication. Why would you need them? Because the hardcoded ones sometimes will make you re-enter the captcha dozens of times. Those cookies will be updated automatically (every three months). But it will also be possible to update them manually if necessary (for example, when the old ones give too many challenges in a row).</string>
->>>>>>> 8fec9c89
+    <string name="settings_use_real_google_cookies_description" tools:ignore="MissingTranslation">When enabled, a GET request to google.com will be executed to get a cookie, which will be used for captcha authentication. The hardcoded ones sometimes will make you re-enter the captcha dozens of times. Those cookies will be updated automatically (every three months). You may update them manually if you want.</string>
 
     <string name="captcha_layout_v2_verify_button_text" tools:ignore="MissingTranslation">Verify</string>
     <string name="captcha_layout_v2_reload" tools:ignore="MissingTranslation">Reload</string>
