--- conflicted
+++ resolved
@@ -608,7 +608,6 @@
     "</string>
 
     <string name="settings_screen_theme">Themes</string>
-<<<<<<< HEAD
     <string name="image_quality" tools:ignore="MissingTranslation">Image quality: %1$d</string>
     <string name="scale_reduce" tools:ignore="MissingTranslation">Reduce: %1$dx</string>
     <string name="could_not_decode_image_bitmap" tools:ignore="MissingTranslation">Could not decode image bitmap</string>
@@ -655,14 +654,12 @@
     <string name="restored_n_posts" tools:ignore="MissingTranslation">Restored %1$d posts</string>
     <string name="no_removed_posts_for_current_thread" tools:ignore="MissingTranslation">No removed posts found for the current thread</string>
     <string name="select_all" tools:ignore="MissingTranslation">Select all</string>
-=======
 
     <!-- Captcha settings -->
     <string name="settings_captcha_group" tools:ignore="MissingTranslation">Captcha</string>
     <string name="settings_use_new_captcha_window" tools:ignore="MissingTranslation">Use new captcha window for no-js captcha</string>
     <string name="settings_use_real_google_cookies" tools:ignore="MissingTranslation">Use real google cookies instead of hardcoded ones</string>
-    <string name="settings_use_real_google_cookies_description" tools:ignore="MissingTranslation">When the real google cookies a GET request to the google.com will be executed to get the google cookies (NID) which will be used for captcha authentication. Why would you need them? Because the hardcoded ones sometimes will make you re-enter the captcha dozens of times. Those cookies will be updated automatically (when posting the first time after the app start). But it will also be possible to update them manually if necessary (for example, when the old ones give too many challenges in a row).</string>
->>>>>>> 3259c797
+    <string name="settings_use_real_google_cookies_description" tools:ignore="MissingTranslation">When enabled, a GET request to google.com will be executed to get a cookie, which will be used for captcha authentication. The hardcoded ones sometimes will make you re-enter the captcha dozens of times. Those cookies will be updated when posting the first time after app start. You may update them manually if you want.</string>
 
     <string name="captcha_layout_v2_verify_button_text" tools:ignore="MissingTranslation">Verify</string>
     <string name="captcha_layout_v2_reload" tools:ignore="MissingTranslation">Reload</string>
