--- conflicted
+++ resolved
@@ -600,7 +600,6 @@
 ]]>
     "</string>
 
-<<<<<<< HEAD
     <string name="settings_screen_theme" tools:ignore="MissingTranslation">Themes</string>
     <string name="image_quality" tools:ignore="MissingTranslation">Image quality: %1$d</string>
     <string name="scale_reduce" tools:ignore="MissingTranslation">Reduce: %1$dx</string>
@@ -665,10 +664,8 @@
     <string name="setting_posting_timeout_toggle_notice" tools:ignore="MissingTranslation">Posting timeout will be applied on the next app start</string>
 
     <string name="file_url_copied_to_clipboard" tools:ignore="MissingTranslation">File url copied to clipboard</string>
-=======
-    <string name="settings_screen_theme">Themes</string>
+
     <string name="delete_site_dialog_title" tools:ignore="MissingTranslation">Delete site?</string>
     <string name="delete_site_dialog_message" tools:ignore="MissingTranslation">Are you sure you want to delete "%1$s"? This action will delete the site and everything that is associated with it. The app will be restarted. Do you wish to proceed?</string>
     <string name="could_not_remove_site_error_message" tools:ignore="MissingTranslation">"Could not remove site %1$s, error message: %2$s</string>
->>>>>>> 033f1da1
 </resources>