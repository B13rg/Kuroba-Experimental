--- conflicted
+++ resolved
@@ -290,6 +290,7 @@
         <item quantity="one">%1$d post hidden</item>
         <item quantity="other">%1$d posts hidden</item>
     </plurals>
+	<string name="cant_hide_op_post_from_thread_message">You can\'t hide an OP post from a thread. You can do it from the catalog</string>
     <string name="thread_hidden">Thread hidden</string>
     <string name="post_delete">Delete</string>
     <string name="post_more">More…</string>
@@ -594,7 +595,7 @@
     "</string>
 
     <string name="settings_screen_theme">Themes</string>
-<<<<<<< HEAD
+
     <string name="image_quality">Image quality: %1$d</string>
     <string name="scale_reduce">Reduce: %1$dx</string>
     <string name="could_not_decode_image_bitmap">Could not decode image bitmap</string>
@@ -611,7 +612,4 @@
     <string name="reencode_image_image_quality_100_default_text">Image quality: 100</string>
     <string name="reencode_image_reduce_1x_default_text">Reduce: 1x</string>
     <string name="click_image_for_extra_options">Click image for extra options</string>
-=======
-    <string name="cant_hide_op_post_from_thread_message">You can\'t hide an OP post from a thread. You can do it from the catalog</string>
->>>>>>> 29488899
 </resources>