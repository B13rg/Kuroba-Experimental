<?xml version="1.0" encoding="utf-8"?><!--
Clover - 4chan browser https://github.com/Floens/Clover/
Copyright (C) 2014  Floens

This program is free software: you can redistribute it and/or modify
it under the terms of the GNU General Public License as published by
the Free Software Foundation, either version 3 of the License, or
(at your option) any later version.

This program is distributed in the hope that it will be useful,
but WITHOUT ANY WARRANTY; without even the implied warranty of
MERCHANTABILITY or FITNESS FOR A PARTICULAR PURPOSE.  See the
GNU General Public License for more details.

You should have received a copy of the GNU General Public License
along with this program.  If not, see <http://www.gnu.org/licenses/>.
-->
<menu xmlns:android="http://schemas.android.com/apk/res/android"
    xmlns:app="http://schemas.android.com/apk/res-auto">
    <item
        android:id="@+id/action_reload_tablet"
        android:icon="@drawable/ic_action_refresh"
        android:orderInCategory="1"
        app:showAsAction="always"
        android:title="@string/action_reload">
        <menu>
            <item
                android:id="@+id/action_reload_tablet_board"
                android:title="@string/action_reload_board" />
            <item
                android:id="@+id/action_reload_tablet_thread"
                android:title="@string/action_reload_thread" />
        </menu>
    </item>

    <item
        android:id="@+id/action_reload_board"
        android:icon="@drawable/ic_action_refresh"
        android:orderInCategory="1"
        app:showAsAction="always"
        android:title="@string/action_reload_board" />

    <item
        android:id="@+id/action_pin"
        android:icon="@drawable/ic_bookmark"
        android:orderInCategory="2"
        app:showAsAction="always"
        android:title="@string/action_pin" />

    <item
        android:id="@+id/action_reply"
        android:icon="@drawable/ic_action_write"
        android:orderInCategory="4"
        app:showAsAction="ifRoom"
        android:title="@string/action_reply" />

    <item
        android:id="@+id/action_reply_tablet"
        android:icon="@drawable/ic_action_write"
        android:orderInCategory="4"
        app:showAsAction="ifRoom"
        android:title="@string/action_reply">
        <menu>
            <item
                android:id="@+id/action_reply_board"
                android:title="@string/action_reply_board" />
            <item
                android:id="@+id/action_reply_thread"
                android:title="@string/action_reply_thread" />
        </menu>

    </item>

    <item
        android:id="@+id/action_reload_thread"
        android:icon="@drawable/ic_action_refresh"
        android:orderInCategory="5"
        app:showAsAction="never"
        android:title="@string/action_reload" />

    <item
        android:id="@+id/action_search"
        android:orderInCategory="6"
        android:title="@string/action_search" />

    <item
        android:id="@+id/action_search_tablet"
        android:orderInCategory="6"
        app:showAsAction="never"
        android:title="@string/action_search">
        <menu>
            <item
                android:id="@+id/action_search_board"
                android:title="@string/action_search_board" />
            <item
                android:id="@+id/action_search_thread"
                android:title="@string/action_search_thread" />
        </menu>

    </item>

    <item
        android:id="@+id/action_share"
        android:actionProviderClass="android.widget.ShareActionProvider"
        android:orderInCategory="7"
        app:showAsAction="never"
        android:title="@string/action_share" />

    <item
        android:id="@+id/action_download_album"
        android:orderInCategory="8"
<<<<<<< HEAD
        android:showAsAction="never"
        android:title="@string/action_download_album" />

    <item
        android:id="@+id/action_open_browser"
        android:orderInCategory="9"
        android:showAsAction="never"
=======
        app:showAsAction="never"
>>>>>>> 3def1b92
        android:title="@string/action_open_browser" />

    <item
        android:id="@+id/action_board_view_mode"
<<<<<<< HEAD
        android:orderInCategory="10"
        android:showAsAction="never"
=======
        android:orderInCategory="9"
        app:showAsAction="never"
>>>>>>> 3def1b92
        android:title="@string/action_board_view_mode">
        <menu>
            <group android:checkableBehavior="single">
                <item
                    android:id="@+id/action_board_view_mode_list"
                    android:title="@string/action_board_view_mode_list" />
                <item
                    android:id="@+id/action_board_view_mode_grid"
                    android:title="@string/action_board_view_mode_grid" />
            </group>
        </menu>
    </item>

    <item
        android:id="@+id/action_settings"
        android:orderInCategory="100"
        app:showAsAction="never"
        android:title="@string/action_settings" />

</menu><|MERGE_RESOLUTION|>--- conflicted
+++ resolved
@@ -109,28 +109,19 @@
     <item
         android:id="@+id/action_download_album"
         android:orderInCategory="8"
-<<<<<<< HEAD
-        android:showAsAction="never"
+        app:showAsAction="never"
         android:title="@string/action_download_album" />
 
     <item
         android:id="@+id/action_open_browser"
         android:orderInCategory="9"
-        android:showAsAction="never"
-=======
         app:showAsAction="never"
->>>>>>> 3def1b92
         android:title="@string/action_open_browser" />
 
     <item
         android:id="@+id/action_board_view_mode"
-<<<<<<< HEAD
         android:orderInCategory="10"
-        android:showAsAction="never"
-=======
-        android:orderInCategory="9"
         app:showAsAction="never"
->>>>>>> 3def1b92
         android:title="@string/action_board_view_mode">
         <menu>
             <group android:checkableBehavior="single">
