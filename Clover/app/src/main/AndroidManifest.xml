<?xml version="1.0" encoding="utf-8"?><!--
Kuroba - *chan browser https://github.com/Adamantcheese/Kuroba/

This program is free software: you can redistribute it and/or modify
it under the terms of the GNU General Public License as published by
the Free Software Foundation, either version 3 of the License, or
(at your option) any later version.

This program is distributed in the hope that it will be useful,
but WITHOUT ANY WARRANTY; without even the implied warranty of
MERCHANTABILITY or FITNESS FOR A PARTICULAR PURPOSE.  See the
GNU General Public License for more details.

You should have received a copy of the GNU General Public License
along with this program.  If not, see <http://www.gnu.org/licenses/>.
-->
<manifest xmlns:android="http://schemas.android.com/apk/res/android"
    xmlns:tools="http://schemas.android.com/tools"
    package="com.adamantcheese.github.chan"
    android:installLocation="auto">

    <uses-permission android:name="android.permission.INTERNET" />
    <uses-permission android:name="android.permission.WRITE_EXTERNAL_STORAGE" />
    <uses-permission android:name="android.permission.READ_EXTERNAL_STORAGE" />
    <uses-permission android:name="android.permission.NFC" />
    <uses-permission android:name="android.permission.ACCESS_NETWORK_STATE" />
    <uses-permission android:name="android.permission.FOREGROUND_SERVICE"/>

    <uses-permission
        android:name="android.permission.WAKE_LOCK"
        tools:node="replace" />

    <application
        android:name="com.github.adamantcheese.chan.Chan"
        android:allowBackup="true"
        android:icon="@mipmap/ic_launcher"
        android:label="Kuroba"
        android:theme="@style/Chan.Theme">

        <uses-library
            android:name="org.apache.http.legacy"
            android:required="true" />

        <!--Dual Window support for Samsung and LG-->
        <meta-data
            android:name="com.lge.support.SPLIT_WINDOW"
            android:value="true" />
        <uses-library
            android:name="com.sec.android.app.multiwindow"
            android:required="false" />

        <meta-data
            android:name="com.sec.android.support.multiwindow"
            android:value="true" />
        <meta-data
            android:name="com.sec.android.multiwindow.DEFAULT_SIZE_W"
            android:value="632.0dip" />
        <meta-data
            android:name="com.sec.android.multiwindow.DEFAULT_SIZE_H"
            android:value="598.0dip" />

        <activity
<<<<<<< HEAD
            android:name="com.github.adamantcheese.chan.StartActivity"
            android:configChanges="keyboardHidden|orientation|screenSize"
            android:label="Kuroba">
=======
            android:name=".ui.activity.BoardActivity"
            android:configChanges="keyboardHidden|orientation|screenSize|screenLayout|smallestScreenSize"
            android:label="@string/app_name">
>>>>>>> f28e1137

            <intent-filter>
                <action android:name="android.intent.action.MAIN" />
                <category android:name="android.intent.category.LAUNCHER" />
            </intent-filter>

            <intent-filter>
                <action android:name="android.intent.action.VIEW" />
                <action android:name="android.nfc.action.NDEF_DISCOVERED" />

                <category android:name="android.intent.category.DEFAULT" />
                <category android:name="android.intent.category.BROWSABLE" />

                <data android:scheme="http" />
                <data android:scheme="https" />
                <data android:host="4chan.org" />
                <data android:host="www.4chan.org" />
                <data android:host="boards.4chan.org" />
                <data android:host="8ch.net" />
            </intent-filter>

        </activity>

        <service
            android:name="com.github.adamantcheese.chan.ui.service.WatchNotification"
            android:exported="false" />

        <service
            android:name="com.github.adamantcheese.chan.ui.service.SavingNotification"
            android:exported="false" />

        <service
            android:name="com.github.adamantcheese.chan.ui.service.LastPageNotification"
            android:exported="false" />

        <receiver
            android:name="com.github.adamantcheese.chan.core.receiver.WakeUpdateReceiver"
            android:exported="false">
            <intent-filter>
                <action android:name="com.adamantcheese.github.chan.intent.action.WAKE_ALARM" />
            </intent-filter>
        </receiver>

        <provider
            android:name="android.support.v4.content.FileProvider"
            android:authorities="com.adamantcheese.github.chan.fileprovider"
            android:exported="false"
            android:grantUriPermissions="true">

            <meta-data
                android:name="android.support.FILE_PROVIDER_PATHS"
                android:resource="@xml/file_paths" />

        </provider>

    </application>

</manifest><|MERGE_RESOLUTION|>--- conflicted
+++ resolved
@@ -24,7 +24,7 @@
     <uses-permission android:name="android.permission.READ_EXTERNAL_STORAGE" />
     <uses-permission android:name="android.permission.NFC" />
     <uses-permission android:name="android.permission.ACCESS_NETWORK_STATE" />
-    <uses-permission android:name="android.permission.FOREGROUND_SERVICE"/>
+    <uses-permission android:name="android.permission.FOREGROUND_SERVICE" />
 
     <uses-permission
         android:name="android.permission.WAKE_LOCK"
@@ -60,15 +60,8 @@
             android:value="598.0dip" />
 
         <activity
-<<<<<<< HEAD
             android:name="com.github.adamantcheese.chan.StartActivity"
-            android:configChanges="keyboardHidden|orientation|screenSize"
-            android:label="Kuroba">
-=======
-            android:name=".ui.activity.BoardActivity"
-            android:configChanges="keyboardHidden|orientation|screenSize|screenLayout|smallestScreenSize"
-            android:label="@string/app_name">
->>>>>>> f28e1137
+            android:configChanges="keyboardHidden|orientation|screenSize|screenLayout|smallestScreenSize">
 
             <intent-filter>
                 <action android:name="android.intent.action.MAIN" />
