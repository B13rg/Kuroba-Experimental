--- conflicted
+++ resolved
@@ -403,16 +403,8 @@
         icons.set(PostIcons.ARCHIVED, post.isArchived());
         icons.set(PostIcons.HTTP_ICONS, post.httpIcons != null);
 
-<<<<<<< HEAD
         if (post.httpIcons != null) {
             icons.setHttpIcons(post.httpIcons, theme, iconSizePx);
-=======
-        if (!isEmpty(post.countryUrl)) {
-            icons.set(PostIcons.COUNTRY, true);
-            icons.showCountry(post, theme, countrySizePx);
-        } else {
-            icons.set(PostIcons.COUNTRY, false);
->>>>>>> 35712f53
         }
 
         icons.apply();
