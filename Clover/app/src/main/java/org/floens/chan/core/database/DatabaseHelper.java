--- conflicted
+++ resolved
@@ -47,11 +47,7 @@
     private static final String TAG = "DatabaseHelper";
 
     private static final String DATABASE_NAME = "ChanDB";
-<<<<<<< HEAD
-    private static final int DATABASE_VERSION = 28;
-=======
     private static final int DATABASE_VERSION = 29;
->>>>>>> 7193da4d
 
     public Dao<Pin, Integer> pinDao;
     public Dao<Loadable, Integer> loadableDao;
@@ -62,12 +58,6 @@
     public Dao<Filter, Integer> filterDao;
     public Dao<SiteModel, Integer> siteDao;
 
-<<<<<<< HEAD
-=======
-    public static final String POST_HIDE_TABLE_NAME = "posthide";
-    public static final String FILTER_TABLE_NAME = "filter";
-
->>>>>>> 7193da4d
     private final Context context;
 
     @Inject
@@ -286,15 +276,9 @@
         if (oldVersion < 27) {
             try {
                 // Create indexes for PostHides to speed up posts filtering
-<<<<<<< HEAD
                 postHideDao.executeRawNoArgs("CREATE INDEX posthide_site_idx ON posthide(site);");
                 postHideDao.executeRawNoArgs("CREATE INDEX posthide_board_idx ON posthide(board);");
                 postHideDao.executeRawNoArgs("CREATE INDEX posthide_no_idx ON posthide(no);");
-=======
-                postHideDao.executeRawNoArgs("CREATE INDEX posthide_site_idx ON posthide (site);");
-                postHideDao.executeRawNoArgs("CREATE INDEX posthide_board_idx ON posthide (board);");
-                postHideDao.executeRawNoArgs("CREATE INDEX posthide_no_idx ON posthide (no);");
->>>>>>> 7193da4d
             } catch (SQLException e) {
                 Logger.e(TAG, "Error upgrading to version 27", e);
             }
@@ -309,14 +293,6 @@
                 Logger.e(TAG, "Error upgrading to version 28", e);
             }
         }
-<<<<<<< HEAD
-    }
-
-    @Override
-    public void onDowngrade(SQLiteDatabase db, int oldVersion, int newVersion) {
-        // to avoid crashes when trying to downgrade the database
-        reset();
-=======
 
         if (oldVersion < 29) {
             try {
@@ -325,7 +301,6 @@
                 Logger.e(TAG, "Error upgrading to version 29", e);
             }
         }
->>>>>>> 7193da4d
     }
 
     public void reset() {
