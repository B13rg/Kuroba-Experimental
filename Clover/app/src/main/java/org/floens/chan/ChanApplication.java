--- conflicted
+++ resolved
@@ -101,15 +101,6 @@
         return fileCache;
     }
 
-<<<<<<< HEAD
-    public static LoadBuilder<Builders.Any.B> getIon() {
-        return Ion.getDefault(getInstance()).build(getInstance());
-=======
-    public static SharedPreferences getPreferences() {
-        return PreferenceManager.getDefaultSharedPreferences(instance);
->>>>>>> 53d52e65
-    }
-
     @Override
     public void onCreate() {
         super.onCreate();
@@ -137,6 +128,8 @@
 
         IconCache.createIcons(this);
 
+        cleanupOutdated();
+
         File cacheDir = getExternalCacheDir() != null ? getExternalCacheDir() : getCacheDir();
 
         volleyRequestQueue = Volley.newRequestQueue(this, null, new File(cacheDir, Volley.DEFAULT_CACHE_DIR), VOLLEY_CACHE_SIZE);
@@ -189,6 +182,23 @@
         foregroundChangedListeners.remove(listener);
     }
 
+    private void cleanupOutdated() {
+        File ionCacheFolder = new File(getCacheDir() + "/ion");
+        if (ionCacheFolder.exists() && ionCacheFolder.isDirectory()) {
+            Logger.i(TAG, "Clearing old ion folder");
+            for (File file : ionCacheFolder.listFiles()) {
+                if (!file.delete()) {
+                    Logger.i(TAG, "Could not delete old ion file " + file.getName());
+                }
+            }
+            if (!ionCacheFolder.delete()) {
+                Logger.i(TAG, "Could not delete old ion folder");
+            } else {
+                Logger.i(TAG, "Deleted old ion folder");
+            }
+        }
+    }
+
     public static interface ForegroundChangedListener {
         public void onForegroundChanged(boolean foreground);
     }
