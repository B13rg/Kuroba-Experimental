--- conflicted
+++ resolved
@@ -578,14 +578,9 @@
             cancelButton.setEnabled(true);
             setClosable(true);
             captchaResponse = null;
-<<<<<<< HEAD
             if (ChanSettings.passLoggedIn()) {
-=======
-            if (ChanPreferences.getPassEnabled()) {
->>>>>>> e0b064df
                 flipPage(0);
             } else {
-                captchaLayout.reset();
                 flipPage(1);
                 captchaLayout.reset();
             }
