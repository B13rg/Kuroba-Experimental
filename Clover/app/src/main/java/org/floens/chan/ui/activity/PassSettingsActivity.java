/*
 * Clover - 4chan browser https://github.com/Floens/Clover/
 * Copyright (C) 2014  Floens
 *
 * This program is free software: you can redistribute it and/or modify
 * it under the terms of the GNU General Public License as published by
 * the Free Software Foundation, either version 3 of the License, or
 * (at your option) any later version.
 *
 * This program is distributed in the hope that it will be useful,
 * but WITHOUT ANY WARRANTY; without even the implied warranty of
 * MERCHANTABILITY or FITNESS FOR A PARTICULAR PURPOSE.  See the
 * GNU General Public License for more details.
 *
 * You should have received a copy of the GNU General Public License
 * along with this program.  If not, see <http://www.gnu.org/licenses/>.
 */
package org.floens.chan.ui.activity;

import android.app.AlertDialog;
import android.app.Fragment;
import android.app.FragmentTransaction;
import android.app.ProgressDialog;
import android.os.Bundle;
import android.preference.Preference;
import android.preference.PreferenceFragment;
import android.support.v7.widget.SwitchCompat;
import android.text.TextUtils;
import android.view.LayoutInflater;
import android.view.View;
import android.view.ViewGroup;
import android.webkit.WebSettings;
import android.webkit.WebView;
import android.widget.CompoundButton;
import android.widget.CompoundButton.OnCheckedChangeListener;
import android.widget.TextView;

import org.floens.chan.ChanApplication;
import org.floens.chan.R;
import org.floens.chan.core.settings.ChanSettings;
import org.floens.chan.core.manager.ReplyManager;
import org.floens.chan.core.manager.ReplyManager.PassResponse;
<<<<<<< HEAD
import org.floens.chan.core.model.Pass;
import org.floens.chan.ui.ThemeActivity;
import org.floens.chan.utils.AndroidUtils;
=======
import org.floens.chan.utils.ThemeHelper;
import org.floens.chan.utils.Utils;
>>>>>>> dd0371f3

public class PassSettingsActivity extends ThemeActivity implements OnCheckedChangeListener {
    private SwitchCompat onSwitch;
    private TextView toggleStatus;

    @Override
    protected void onCreate(Bundle savedInstanceState) {
        super.onCreate(savedInstanceState);

        setTheme();
        setContentView(R.layout.header_switch_layout);
        setToolbar();
        getSupportActionBar().setDisplayHomeAsUpEnabled(true);

        findViewById(R.id.toggle_bar).setOnClickListener(new View.OnClickListener() {
            @Override
            public void onClick(View v) {
                onSwitch.toggle();
            }
        });

        toggleStatus = (TextView) findViewById(R.id.toggle_status);
        onSwitch = (SwitchCompat) findViewById(R.id.toggle);
        onSwitch.setOnCheckedChangeListener(this);
        setSwitch(ChanSettings.getPassEnabled());

        setFragment(ChanSettings.getPassEnabled());
    }

    @Override
    public void onPause() {
        super.onPause();

        if (TextUtils.isEmpty(ChanSettings.getPassId())) {
            ChanSettings.setPassEnabled(false);
            setSwitch(false);
        }
    }

    @Override
    public void onCheckedChanged(CompoundButton buttonView, boolean isChecked) {
        setFragment(isChecked);
        setSwitch(isChecked);
    }

    private void setSwitch(boolean enabled) {
        onSwitch.setChecked(enabled);
        toggleStatus.setText(enabled ? R.string.on : R.string.off);

        ChanSettings.setPassEnabled(enabled);
    }

    private void setFragment(boolean enabled) {
        if (enabled) {
            FragmentTransaction t = getFragmentManager().beginTransaction();
            t.replace(R.id.content, new PassSettingsFragment());
            t.setTransition(FragmentTransaction.TRANSIT_FRAGMENT_FADE);
            t.commit();
        } else {
            FragmentTransaction t = getFragmentManager().beginTransaction();
            t.replace(R.id.content, new TextFragment());
            t.setTransition(FragmentTransaction.TRANSIT_FRAGMENT_FADE);
            t.commit();
        }
    }

    public static class TextFragment extends Fragment {
        @Override
        public View onCreateView(LayoutInflater inflater, ViewGroup group, Bundle savedInstanceState) {
            View container = inflater.inflate(R.layout.preference_pass, null);

            TextView link = (TextView) container.findViewById(R.id.pass_link);
            link.setOnClickListener(new View.OnClickListener() {
                @Override
                public void onClick(View v) {
                    AndroidUtils.openLink(v.getContext().getString(R.string.pass_info_link));
                }
            });

            return container;
        }
    }

    public static class PassSettingsFragment extends PreferenceFragment {
        @Override
        public void onCreate(Bundle savedInstanceState) {
            super.onCreate(savedInstanceState);

            addPreferencesFromResource(R.xml.preference_pass);

            Preference login = findPreference("preference_pass_login");
            login.setOnPreferenceClickListener(new Preference.OnPreferenceClickListener() {
                @Override
                public boolean onPreferenceClick(Preference preference) {
<<<<<<< HEAD
                    Pass pass = new Pass(ChanSettings.getPassToken(), ChanSettings.getPassPin());
                    onLoginClick(pass);

=======
                    if (PassSettingsActivity.instance != null) {
                        onLoginClick(ChanPreferences.getPassToken(), ChanPreferences.getPassPin());
                    }
>>>>>>> dd0371f3
                    return true;
                }
            });

            updateLoginButton();
        }

        private void updateLoginButton() {
            findPreference("preference_pass_login").setTitle(TextUtils.isEmpty(ChanSettings.getPassId()) ? R.string.pass_login : R.string.pass_logout);
        }

<<<<<<< HEAD
        private void onLoginClick(Pass pass) {
            if (TextUtils.isEmpty(ChanSettings.getPassId())) {
=======
        private void onLoginClick(String token, String pin) {
            if (TextUtils.isEmpty(ChanPreferences.getPassId())) {
>>>>>>> dd0371f3
                // Login
                final ProgressDialog dialog = ProgressDialog.show(getActivity(), null, "Logging in");

                ChanApplication.getReplyManager().postPass(token, pin, new ReplyManager.PassListener() {
                    @Override
                    public void onResponse(PassResponse response) {
                        dialog.dismiss();

                        if (getActivity() == null)
                            return;

                        if (response.unknownError) {
                            WebView webView = new WebView(getActivity());
                            WebSettings settings = webView.getSettings();
                            settings.setSupportZoom(true);

                            webView.loadData(response.responseData, "text/html", null);

                            new AlertDialog.Builder(getActivity()).setView(webView).setNeutralButton(R.string.ok, null).show();
                        } else {
                            new AlertDialog.Builder(getActivity()).setMessage(response.message)
                                    .setNeutralButton(R.string.ok, null).show();
                            ChanSettings.setPassId(response.passId);
                        }

                        updateLoginButton();
                    }
                });
            } else {
                // Logout
                ChanSettings.setPassId("");
                updateLoginButton();
            }
        }
    }
}<|MERGE_RESOLUTION|>--- conflicted
+++ resolved
@@ -37,17 +37,11 @@
 
 import org.floens.chan.ChanApplication;
 import org.floens.chan.R;
-import org.floens.chan.core.settings.ChanSettings;
 import org.floens.chan.core.manager.ReplyManager;
 import org.floens.chan.core.manager.ReplyManager.PassResponse;
-<<<<<<< HEAD
-import org.floens.chan.core.model.Pass;
+import org.floens.chan.core.settings.ChanSettings;
 import org.floens.chan.ui.ThemeActivity;
 import org.floens.chan.utils.AndroidUtils;
-=======
-import org.floens.chan.utils.ThemeHelper;
-import org.floens.chan.utils.Utils;
->>>>>>> dd0371f3
 
 public class PassSettingsActivity extends ThemeActivity implements OnCheckedChangeListener {
     private SwitchCompat onSwitch;
@@ -142,15 +136,7 @@
             login.setOnPreferenceClickListener(new Preference.OnPreferenceClickListener() {
                 @Override
                 public boolean onPreferenceClick(Preference preference) {
-<<<<<<< HEAD
-                    Pass pass = new Pass(ChanSettings.getPassToken(), ChanSettings.getPassPin());
-                    onLoginClick(pass);
-
-=======
-                    if (PassSettingsActivity.instance != null) {
-                        onLoginClick(ChanPreferences.getPassToken(), ChanPreferences.getPassPin());
-                    }
->>>>>>> dd0371f3
+                    onLoginClick(ChanSettings.getPassToken(), ChanSettings.getPassPin());
                     return true;
                 }
             });
@@ -162,13 +148,8 @@
             findPreference("preference_pass_login").setTitle(TextUtils.isEmpty(ChanSettings.getPassId()) ? R.string.pass_login : R.string.pass_logout);
         }
 
-<<<<<<< HEAD
-        private void onLoginClick(Pass pass) {
+        private void onLoginClick(String token, String pin) {
             if (TextUtils.isEmpty(ChanSettings.getPassId())) {
-=======
-        private void onLoginClick(String token, String pin) {
-            if (TextUtils.isEmpty(ChanPreferences.getPassId())) {
->>>>>>> dd0371f3
                 // Login
                 final ProgressDialog dialog = ProgressDialog.show(getActivity(), null, "Logging in");
 
