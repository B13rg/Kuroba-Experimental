/*
 * Clover - 4chan browser https://github.com/Floens/Clover/
 * Copyright (C) 2014  Floens
 *
 * This program is free software: you can redistribute it and/or modify
 * it under the terms of the GNU General Public License as published by
 * the Free Software Foundation, either version 3 of the License, or
 * (at your option) any later version.
 *
 * This program is distributed in the hope that it will be useful,
 * but WITHOUT ANY WARRANTY; without even the implied warranty of
 * MERCHANTABILITY or FITNESS FOR A PARTICULAR PURPOSE.  See the
 * GNU General Public License for more details.
 *
 * You should have received a copy of the GNU General Public License
 * along with this program.  If not, see <http://www.gnu.org/licenses/>.
 */
package org.floens.chan;

import android.app.Application;
import android.content.Context;
import android.content.pm.PackageManager;
import android.os.StrictMode;
import android.view.ViewConfiguration;

import com.android.volley.RequestQueue;
import com.android.volley.toolbox.ImageLoader;
import com.android.volley.toolbox.Volley;
import com.squareup.leakcanary.RefWatcher;

import org.floens.chan.chan.ChanUrls;
import org.floens.chan.core.cache.FileCache;
import org.floens.chan.core.database.DatabaseManager;
import org.floens.chan.core.http.ReplyManager;
import org.floens.chan.core.manager.BoardManager;
import org.floens.chan.core.manager.WatchManager;
import org.floens.chan.core.net.BitmapLruImageCache;
<<<<<<< HEAD
import org.floens.chan.core.http.ReplyManager;
import org.floens.chan.core.net.ProxiedHurlStack;
=======
>>>>>>> 17705278
import org.floens.chan.core.settings.ChanSettings;
import org.floens.chan.utils.AndroidUtils;
import org.floens.chan.utils.Logger;

import java.io.File;
import java.lang.reflect.Field;
import java.util.Locale;

import de.greenrobot.event.EventBus;

public class Chan extends Application {
    private static final String TAG = "ChanApplication";

    private static final long FILE_CACHE_DISK_SIZE = 50 * 1024 * 1024;
    private static final String FILE_CACHE_NAME = "filecache";
    private static final int VOLLEY_CACHE_SIZE = 10 * 1024 * 1024;

    public static Context con;

    private static Chan instance;
    private static RequestQueue volleyRequestQueue;
    private static com.android.volley.toolbox.ImageLoader imageLoader;
    private static BoardManager boardManager;
    private static WatchManager watchManager;
    private static ReplyManager replyManager;
    private static DatabaseManager databaseManager;
    private static FileCache fileCache;
    private static RefWatcher refWatcher;

    private String userAgent;
    private int activityForegroundCounter = 0;

    public Chan() {
        instance = this;
        con = this;
    }

    public static Chan getInstance() {
        return instance;
    }

    public static RequestQueue getVolleyRequestQueue() {
        return volleyRequestQueue;
    }

    public static ImageLoader getVolleyImageLoader() {
        return imageLoader;
    }

    public static BoardManager getBoardManager() {
        return boardManager;
    }

    public static WatchManager getWatchManager() {
        return watchManager;
    }

    public static ReplyManager getReplyManager() {
        return replyManager;
    }

    public static DatabaseManager getDatabaseManager() {
        return databaseManager;
    }

    public static FileCache getFileCache() {
        return fileCache;
    }

    public static RefWatcher getRefWatcher() {
        return refWatcher;
    }

    @Override
    public void onCreate() {
        super.onCreate();

        // Force the overflow button to show, even on devices that have a
        // physical button.
        try {
            ViewConfiguration config = ViewConfiguration.get(this);
            Field menuKeyField = ViewConfiguration.class.getDeclaredField("sHasPermanentMenuKey");
            if (menuKeyField != null) {
                menuKeyField.setAccessible(true);
                menuKeyField.setBoolean(config, false);
            }
        } catch (Exception e) {
        }

        if (ChanBuild.DEVELOPER_MODE) {
//            refWatcher = LeakCanary.install(this);
            StrictMode.setThreadPolicy(new StrictMode.ThreadPolicy.Builder().detectCustomSlowCalls().detectNetwork().penaltyLog().build());
            StrictMode.setVmPolicy(new StrictMode.VmPolicy.Builder().detectAll().penaltyLog().build());
        }

        AndroidUtils.init();

        ChanUrls.loadScheme(ChanSettings.networkHttps.get());

        // User agent is <appname>/<version>
        String version = "";
        try {
            version = getPackageManager().getPackageInfo(getPackageName(), 0).versionName;
        } catch (PackageManager.NameNotFoundException e) {
            e.printStackTrace();
        }
        version = version.toLowerCase(Locale.ENGLISH).replace(" ", "_");
        userAgent = getString(R.string.app_name) + "/" + version;

        cleanupOutdated();

        File cacheDir = getExternalCacheDir() != null ? getExternalCacheDir() : getCacheDir();

        replyManager = new ReplyManager(this);

<<<<<<< HEAD
        String userAgent = getUserAgent();
        volleyRequestQueue = Volley.newRequestQueue(this, userAgent, new ProxiedHurlStack(userAgent), new File(cacheDir, Volley.DEFAULT_CACHE_DIR), VOLLEY_CACHE_SIZE);
        imageLoader = new ImageLoader(volleyRequestQueue, new BitmapLruImageCache(VOLLEY_LRU_CACHE_SIZE));
=======
        volleyRequestQueue = Volley.newRequestQueue(this, getUserAgent(), null, new File(cacheDir, Volley.DEFAULT_CACHE_DIR), VOLLEY_CACHE_SIZE);

        final int runtimeMemory = (int) (Runtime.getRuntime().maxMemory() / 1024);
        final int lruImageCacheSize = runtimeMemory / 8;

        imageLoader = new ImageLoader(volleyRequestQueue, new BitmapLruImageCache(lruImageCacheSize));
>>>>>>> 17705278

        fileCache = new FileCache(new File(cacheDir, FILE_CACHE_NAME), FILE_CACHE_DISK_SIZE, getUserAgent());

        databaseManager = new DatabaseManager(this);
        boardManager = new BoardManager();
        watchManager = new WatchManager(this);
    }

    public String getUserAgent() {
        return userAgent;
    }

    public void activityEnteredForeground() {
        boolean lastForeground = getApplicationInForeground();

        activityForegroundCounter++;

        if (getApplicationInForeground() != lastForeground) {
            EventBus.getDefault().post(new ForegroundChangedMessage(getApplicationInForeground()));
        }
    }

    public void activityEnteredBackground() {
        boolean lastForeground = getApplicationInForeground();

        activityForegroundCounter--;
        if (activityForegroundCounter < 0) {
            Logger.wtf(TAG, "activityForegroundCounter below 0");
        }

        if (getApplicationInForeground() != lastForeground) {
            EventBus.getDefault().post(new ForegroundChangedMessage(getApplicationInForeground()));
        }
    }

    public boolean getApplicationInForeground() {
        return activityForegroundCounter > 0;
    }

    private void cleanupOutdated() {
        File ionCacheFolder = new File(getCacheDir() + "/ion");
        if (ionCacheFolder.exists() && ionCacheFolder.isDirectory()) {
            Logger.i(TAG, "Clearing old ion folder");
            for (File file : ionCacheFolder.listFiles()) {
                if (!file.delete()) {
                    Logger.i(TAG, "Could not delete old ion file " + file.getName());
                }
            }
            if (!ionCacheFolder.delete()) {
                Logger.i(TAG, "Could not delete old ion folder");
            } else {
                Logger.i(TAG, "Deleted old ion folder");
            }
        }
    }

    public static class ForegroundChangedMessage {
        public boolean inForeground;

        public ForegroundChangedMessage(boolean inForeground) {
            this.inForeground = inForeground;
        }
    }
}<|MERGE_RESOLUTION|>--- conflicted
+++ resolved
@@ -35,11 +35,7 @@
 import org.floens.chan.core.manager.BoardManager;
 import org.floens.chan.core.manager.WatchManager;
 import org.floens.chan.core.net.BitmapLruImageCache;
-<<<<<<< HEAD
-import org.floens.chan.core.http.ReplyManager;
 import org.floens.chan.core.net.ProxiedHurlStack;
-=======
->>>>>>> 17705278
 import org.floens.chan.core.settings.ChanSettings;
 import org.floens.chan.utils.AndroidUtils;
 import org.floens.chan.utils.Logger;
@@ -155,18 +151,13 @@
 
         replyManager = new ReplyManager(this);
 
-<<<<<<< HEAD
-        String userAgent = getUserAgent();
+	String userAgent = getUserAgent();
         volleyRequestQueue = Volley.newRequestQueue(this, userAgent, new ProxiedHurlStack(userAgent), new File(cacheDir, Volley.DEFAULT_CACHE_DIR), VOLLEY_CACHE_SIZE);
-        imageLoader = new ImageLoader(volleyRequestQueue, new BitmapLruImageCache(VOLLEY_LRU_CACHE_SIZE));
-=======
-        volleyRequestQueue = Volley.newRequestQueue(this, getUserAgent(), null, new File(cacheDir, Volley.DEFAULT_CACHE_DIR), VOLLEY_CACHE_SIZE);
 
         final int runtimeMemory = (int) (Runtime.getRuntime().maxMemory() / 1024);
         final int lruImageCacheSize = runtimeMemory / 8;
 
         imageLoader = new ImageLoader(volleyRequestQueue, new BitmapLruImageCache(lruImageCacheSize));
->>>>>>> 17705278
 
         fileCache = new FileCache(new File(cacheDir, FILE_CACHE_NAME), FILE_CACHE_DISK_SIZE, getUserAgent());
 
