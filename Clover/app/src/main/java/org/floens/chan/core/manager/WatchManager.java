/*
 * Clover - 4chan browser https://github.com/Floens/Clover/
 * Copyright (C) 2014  Floens
 *
 * This program is free software: you can redistribute it and/or modify
 * it under the terms of the GNU General Public License as published by
 * the Free Software Foundation, either version 3 of the License, or
 * (at your option) any later version.
 *
 * This program is distributed in the hope that it will be useful,
 * but WITHOUT ANY WARRANTY; without even the implied warranty of
 * MERCHANTABILITY or FITNESS FOR A PARTICULAR PURPOSE.  See the
 * GNU General Public License for more details.
 *
 * You should have received a copy of the GNU General Public License
 * along with this program.  If not, see <http://www.gnu.org/licenses/>.
 */
package org.floens.chan.core.manager;

import android.content.Intent;
import android.os.Handler;
import android.os.Looper;
import android.support.annotation.Nullable;

import org.floens.chan.Chan;
import org.floens.chan.core.database.DatabaseManager;
import org.floens.chan.core.database.DatabasePinManager;
import org.floens.chan.core.exception.ChanLoaderException;
import org.floens.chan.core.model.ChanThread;
import org.floens.chan.core.model.Post;
import org.floens.chan.core.model.PostImage;
import org.floens.chan.core.model.orm.Loadable;
import org.floens.chan.core.model.orm.Pin;
import org.floens.chan.core.pool.ChanLoaderFactory;
import org.floens.chan.core.settings.ChanSettings;
import org.floens.chan.core.site.loader.ChanThreadLoader;
import org.floens.chan.core.site.parser.pageObjects.Page;
import org.floens.chan.ui.helper.PostHelper;
import org.floens.chan.ui.service.LastPageNotification;
import org.floens.chan.ui.service.WatchNotifier;
import org.floens.chan.utils.Logger;

import java.util.ArrayList;
import java.util.Collections;
import java.util.HashMap;
import java.util.HashSet;
import java.util.List;
import java.util.Locale;
import java.util.Map;
import java.util.Set;

import javax.inject.Inject;
import javax.inject.Singleton;

import de.greenrobot.event.EventBus;

import static org.floens.chan.utils.AndroidUtils.getAppContext;

/**
 * Manages all Pin related management.
 * <p/>
 * <p>Pins are threads that are pinned to a pane on the left.
 * <p/>
 * <p>The pin watcher is an optional feature that watches threads for new posts and displays a new
 * post counter next to the pin view. Watching happens with the same backoff timer as used for
 * the auto updater for open threads.
 * <p/>
 * <p>Background watching is a feature that can be enabled. With background watching enabled then
 * the PinManager will register an AlarmManager to check for updates in intervals. It will acquire
 * a wakelock shortly while checking for updates.
 * <p/>
 * <p>All pin adding and removing must go through this class to properly update the watchers.
 */
@Singleton
public class WatchManager implements WakeManager.Wakeable {
    enum IntervalType {
        /**
         * A timer that uses a {@link Handler} that calls {@link #update(boolean)} every {@value #FOREGROUND_INTERVAL}ms.
         */
        FOREGROUND,

        /**
         * A timer that schedules a broadcast to be send that calls {@link #update(boolean)}.
         */
        BACKGROUND,

        /**
         * No scheduling.
         */
        NONE
    }

    private static final String TAG = "WatchManager";

    private Handler handler;
    private static final long FOREGROUND_INTERVAL = 15 * 1000;
    private static final int MESSAGE_UPDATE = 1;

    private final DatabaseManager databaseManager;
    private final DatabasePinManager databasePinManager;
    private final ChanLoaderFactory chanLoaderFactory;
    private final WakeManager wakeManager;
    private final PageRequestManager pageRequestManager;

    private IntervalType currentInterval = IntervalType.NONE;

    private final List<Pin> pins;
    private Map<Pin, PinWatcher> pinWatchers = new HashMap<>();
    private Set<PinWatcher> waitingForPinWatchersForBackgroundUpdate;

    @Inject
    public WatchManager(DatabaseManager databaseManager, ChanLoaderFactory chanLoaderFactory, WakeManager wakeManager, PageRequestManager pageRequestManager) {
        //retain local references to needed managers/factories/pins
        this.databaseManager = databaseManager;
        this.chanLoaderFactory = chanLoaderFactory;
        this.wakeManager = wakeManager;
        this.pageRequestManager = pageRequestManager;

        databasePinManager = databaseManager.getDatabasePinManager();
        pins = databaseManager.runTask(databasePinManager.getPins());
        Collections.sort(pins);

        //register this manager to watch for setting changes and post pin changes
        EventBus.getDefault().register(this);

        //setup handler to deal with foreground updates
        handler = new Handler(Looper.getMainLooper(), msg -> {
            if (msg.what == MESSAGE_UPDATE) {
                update(false);
                return true;
            } else {
                return false;
            }
        });

        updateState();
    }

    public boolean createPin(Loadable loadable) {
        return createPin(loadable, null);
    }

    public boolean createPin(Loadable loadable, @Nullable Post opPost) {
        Pin pin = new Pin();
        pin.loadable = loadable;
        pin.loadable.title = PostHelper.getTitle(opPost, loadable);
        if (opPost != null) {
            PostImage image = opPost.image();
            pin.thumbnailUrl = image == null ? "" : image.getThumbnailUrl().toString();
        }
        return createPin(pin);
    }

    public boolean createPin(Pin pin) {
        // No duplicates
        for (Pin e : pins) {
            if (e.loadable.equals(pin.loadable)) {
                return false;
            }
        }

        // Default order is 0.
        pin.order = pin.order < 0 ? 0 : pin.order;

        // Move all down one.
        for (Pin p : pins) {
            p.order++;
        }
        pins.add(pin);
        databaseManager.runTask(databasePinManager.createPin(pin));

        // apply orders.
        Collections.sort(pins);
        reorder(pins);
        updateState();

        EventBus.getDefault().post(new PinMessages.PinAddedMessage(pin));

        return true;
    }

    public void deletePin(Pin pin) {
        pins.remove(pin);

        destroyPinWatcher(pin);

        databaseManager.runTask(databasePinManager.deletePin(pin));
        // Update the new orders
        Collections.sort(pins);
        reorder(pins);
        updateState();

        EventBus.getDefault().post(new PinMessages.PinRemovedMessage(pin));
    }

    public void deletePins(List<Pin> pinList) {
        for (Pin pin : pinList) {
            pins.remove(pin);
            destroyPinWatcher(pin);
        }

        databaseManager.runTask(databasePinManager.deletePins(pinList));

        // Update the new orders
        sortListAndApplyOrders();
        updatePinsInDatabase();

        updateState();

        EventBus.getDefault().post(new AllPinsRemovedMessage());
    }

    public void updatePin(Pin pin) {
        databaseManager.runTask(databasePinManager.updatePin(pin));

        updateState();

        EventBus.getDefault().post(new PinMessages.PinChangedMessage(pin));
    }

    public Pin findPinByLoadable(Loadable other) {
        for (Pin pin : pins) {
            if (pin.loadable.equals(other)) {
                return pin;
            }
        }

        return null;
    }

    public Pin findPinById(int id) {
        for (int i = 0; i < pins.size(); i++) {
            Pin pin = pins.get(i);
            if (pin.id == id) {
                return pin;
            }
        }

        return null;
    }

    public void reorder(List<Pin> pins) {
        for (int i = 0; i < pins.size(); i++) {
            Pin pin = pins.get(i);
            pin.order = i;
        }
        updatePinsInDatabase();
    }

    public List<Pin> getWatchingPins() {
        if (ChanSettings.watchEnabled.get()) {
            List<Pin> l = new ArrayList<>();

            for (Pin p : pins) {
                if (p.watching)
                    l.add(p);
            }

            return l;
        } else {
            return Collections.emptyList();
        }
    }

    public void toggleWatch(Pin pin) {
        pin.watching = !pin.watching;

        updateState();
        EventBus.getDefault().post(new PinMessages.PinChangedMessage(pin));
    }

    public void onBottomPostViewed(Pin pin) {
        if (pin.watchNewCount >= 0) {
            pin.watchLastCount = pin.watchNewCount;
        }

        if (pin.quoteNewCount >= 0) {
            pin.quoteLastCount = pin.quoteNewCount;
        }

        PinWatcher pinWatcher = getPinWatcher(pin);
        if (pinWatcher != null) {
            //onViewed
            pinWatcher.wereNewPosts = false;
            pinWatcher.wereNewQuotes = false;
        }

        updatePin(pin);
    }

    // Called when the app changes foreground state
    public void onEvent(Chan.ForegroundChangedMessage message) {
        updateState();
        if (!message.inForeground) {
            updatePinsInDatabase();
        }
    }

    // Called when either the background watch or watch enable settings are changed
    public void onEvent(ChanSettings.SettingChanged<Boolean> settingChanged) {
        if (settingChanged.setting == ChanSettings.watchBackground) {
            onBackgroundWatchingChanged(ChanSettings.watchBackground.get());
        } else if (settingChanged.setting == ChanSettings.watchEnabled) {
            onWatchEnabledChanged(ChanSettings.watchEnabled.get());
        }
    }

    // Called when the user changes the watch enabled preference
    private void onWatchEnabledChanged(boolean watchEnabled) {
        updateState(watchEnabled, ChanSettings.watchBackground.get());
        for (Pin pin : pins) {
            EventBus.getDefault().post(new PinMessages.PinChangedMessage(pin));
        }
    }

    // Called when the user changes the watch background enabled preference
    private void onBackgroundWatchingChanged(boolean backgroundEnabled) {
        updateState(isTimerEnabled(), backgroundEnabled);
        for (Pin pin : pins) {
            EventBus.getDefault().post(new PinMessages.PinChangedMessage(pin));
        }
    }

    // Called when the broadcast scheduled by the alarm manager was received
    public void onWake() {
        update(true);
    }

    // Called from the button on the notification
    public void pauseAll() {
        for (Pin pin : getWatchingPins()) {
            pin.watching = false;
        }

        updateState();
        updatePinsInDatabase();

        for (Pin pin : pins) {
            EventBus.getDefault().post(new PinMessages.PinChangedMessage(pin));
        }
    }

    // Clear all non watching pins or all pins
    // Returns a list of pins that can later be given to addAll to undo the clearing
    public List<Pin> clearPins(boolean all) {
        List<Pin> toRemove = new ArrayList<>();
        for (Pin pin : pins) {
            if (all) {
                toRemove.add(pin);
            } else {
                if (ChanSettings.watchEnabled.get()) {
                    if (!pin.watching) {
                        toRemove.add(pin);
                    }
                } else {
                    if (pin.archived || pin.isError) {
                        toRemove.add(pin);
                    }
                }
            }
        }

        List<Pin> undo = new ArrayList<>(toRemove.size());
<<<<<<< HEAD
        for (Pin pin : toRemove) {
            undo.add(pin.clone());
            deletePin(pin);
        }
=======
        for (int i = 0; i < toRemove.size(); i++) {
            Pin pin = toRemove.get(i);
            undo.add(pin.copy());
        }

        deletePins(toRemove);
>>>>>>> 68d7086b

        return undo;
    }

    public List<Pin> getAllPins() {
        return pins;
    }

    public void addAll(List<Pin> pins) {
        Collections.sort(pins);
        for (Pin pin : pins) {
            createPin(pin);
        }
    }

    public PinWatcher getPinWatcher(Pin pin) {
        return pinWatchers.get(pin);
    }

    private boolean createPinWatcher(Pin pin) {
        if (!pinWatchers.containsKey(pin)) {
            pinWatchers.put(pin, new PinWatcher(pin));
            return true;
        } else {
            return false;
        }
    }

    private boolean destroyPinWatcher(Pin pin) {
        PinWatcher pinWatcher = pinWatchers.remove(pin);
        if (pinWatcher != null) {
            pinWatcher.destroy();
        }
        return pinWatcher != null;
    }

    private void updatePinsInDatabase() {
        databaseManager.runTaskAsync(databasePinManager.updatePins(pins));
    }

    private boolean isInForeground() {
        return Chan.getInstance().getApplicationInForeground();
    }

    private boolean isTimerEnabled() {
        return !getWatchingPins().isEmpty();
    }

    private void updateState() {
        updateState(isTimerEnabled(), ChanSettings.watchBackground.get());
    }

    // Update the interval type according to the current settings,
    // create and destroy PinWatchers where needed and update the notification
    private void updateState(boolean watchEnabled, boolean backgroundEnabled) {
        Logger.d(TAG, "updateState watchEnabled=" + watchEnabled + " backgroundEnabled=" + backgroundEnabled + " foreground=" + isInForeground());

        //determine expected interval type for current settings
        IntervalType intervalType;
        if (!watchEnabled) {
            intervalType = IntervalType.NONE;
        } else {
            if (isInForeground()) {
                intervalType = IntervalType.FOREGROUND;
            } else {
                if (backgroundEnabled) {
                    intervalType = IntervalType.BACKGROUND;
                } else {
                    intervalType = IntervalType.NONE;
                }
            }
        }

        // Changing interval type, like when watching is disabled or the app goes to the background
        if (currentInterval != intervalType) {
            // Handle the preview state
            switch (currentInterval) {
                case FOREGROUND:
                    // Stop receiving handler messages
                    handler.removeMessages(MESSAGE_UPDATE);
                    break;
                case BACKGROUND:
                    // Stop receiving scheduled broadcasts
                    wakeManager.unregisterWakeable(this);
                    break;
            }

            Logger.d(TAG, "Setting interval type from " + currentInterval.name() + " to " + intervalType.name());
            currentInterval = intervalType;

            switch (currentInterval) {
                case FOREGROUND:
                    // Schedule a delayed handler that will call update(false)
                    handler.sendMessageDelayed(handler.obtainMessage(MESSAGE_UPDATE), FOREGROUND_INTERVAL);
                    break;
                case BACKGROUND:
                    // Start receiving scheduled broadcasts
                    wakeManager.registerWakeable(this);
                    break;
            }
        }

        // Update pin watchers
        for (Pin pin : pins) {
            if (ChanSettings.watchEnabled.get()) {
                createPinWatcher(pin);
            } else {
                destroyPinWatcher(pin);
            }
        }

        // Update notification state
        if (watchEnabled && backgroundEnabled) {
            // Also calls onStartCommand, which updates the notification with new info
            getAppContext().startService(new Intent(getAppContext(), WatchNotifier.class));
        } else {
            getAppContext().stopService(new Intent(getAppContext(), WatchNotifier.class));
        }
    }

    // Update the watching pins
    private void update(boolean fromBackground) {
        Logger.d(TAG, "update() from " + (fromBackground ? "background" : "foreground"));

        if (currentInterval == IntervalType.FOREGROUND) {
            // reschedule handler message
            handler.sendMessageDelayed(handler.obtainMessage(MESSAGE_UPDATE), FOREGROUND_INTERVAL);
        }

        // A set of watchers that all have to complete being updated
        // before the wakelock is released again
        waitingForPinWatchersForBackgroundUpdate = null;
        if (fromBackground) {
            waitingForPinWatchersForBackgroundUpdate = new HashSet<>();
        }

        List<Pin> watchingPins = getWatchingPins();
        for (Pin pin : watchingPins) {
            PinWatcher pinWatcher = getPinWatcher(pin);
            if (pinWatcher != null && pinWatcher.update(fromBackground)) {
                EventBus.getDefault().post(new PinMessages.PinChangedMessage(pin));

                if (fromBackground) {
                    waitingForPinWatchersForBackgroundUpdate.add(pinWatcher);
                }
            }
        }

        if (fromBackground && !waitingForPinWatchersForBackgroundUpdate.isEmpty()) {
            Logger.i(TAG, "Acquiring wakelock for pin watcher updates");
            wakeManager.manageLock(true);
        }
    }

    private void pinWatcherUpdated(PinWatcher pinWatcher) {
        updateState();
        EventBus.getDefault().post(new PinMessages.PinChangedMessage(pinWatcher.pin));

        if (waitingForPinWatchersForBackgroundUpdate != null) {
            waitingForPinWatchersForBackgroundUpdate.remove(pinWatcher);

            if (waitingForPinWatchersForBackgroundUpdate.isEmpty()) {
                Logger.i(TAG, "All watchers updated, removing wakelock");
                waitingForPinWatchersForBackgroundUpdate = null;
                wakeManager.manageLock(false);
            }
        }
    }

    public static class PinMessages {
        public static class PinAddedMessage {
            public Pin pin;

            public PinAddedMessage(Pin pin) {
                this.pin = pin;
            }
        }

        public static class PinRemovedMessage {
            public Pin pin;

            public PinRemovedMessage(Pin pin) {
                this.pin = pin;
            }
        }

<<<<<<< HEAD
        public static class PinChangedMessage {
            public Pin pin;
=======
    public static class AllPinsRemovedMessage {

    }

    public static class PinChangedMessage {
        public Pin pin;
>>>>>>> 68d7086b

            public PinChangedMessage(Pin pin) {
                this.pin = pin;
            }
        }
    }

    public class PinWatcher implements ChanThreadLoader.ChanLoaderCallback, PageRequestManager.PageCallback {
        private static final String TAG = "PinWatcher";

        private final Pin pin;
        private ChanThreadLoader chanLoader;

        private final List<Post> posts = new ArrayList<>();
        private final List<Post> quotes = new ArrayList<>();
        private boolean wereNewQuotes = false;
        private boolean wereNewPosts = false;
        private boolean notified;

        public PinWatcher(Pin pin) {
            this.pin = pin;

            Logger.d(TAG, "PinWatcher: created for " + pin);
            chanLoader = chanLoaderFactory.obtain(pin.loadable, this);
            pageRequestManager.addListener(this);
        }

        public List<Post> getUnviewedPosts() {
            if (posts.isEmpty()) {
                return posts;
            } else {
                return posts.subList(Math.max(0, posts.size() - pin.getNewPostCount()), posts.size());
            }
        }

        public List<Post> getUnviewedQuotes() {
            return quotes.subList(Math.max(0, quotes.size() - pin.getNewQuoteCount()), quotes.size());
        }

        public boolean getWereNewQuotes() {
            if (wereNewQuotes) {
                wereNewQuotes = false;
                return true;
            } else {
                return false;
            }
        }

        public boolean getWereNewPosts() {
            if (wereNewPosts) {
                wereNewPosts = false;
                return true;
            } else {
                return false;
            }
        }

        private void destroy() {
            if (chanLoader != null) {
                Logger.d(TAG, "PinWatcher: destroyed for " + pin);
                chanLoaderFactory.release(chanLoader, this);
                chanLoader = null;
            }
            pageRequestManager.removeListener(this);
        }

        private boolean update(boolean fromBackground) {
            if (!pin.isError && pin.watching) {
                //check last page stuff, get the page for the OP and notify in the onPages method
                Page page = pageRequestManager.getPage(chanLoader.getLoadable());
                if (page != null) {
                    doPageNotification(page);
                }
                if (fromBackground) {
                    // Always load regardless of timer, since the time left is not accurate for 15min+ intervals
                    chanLoader.clearTimer();
                    chanLoader.requestMoreData();
                    return true;
                } else {
                    // true if a load was started
                    return chanLoader.loadMoreIfTime();
                }
            } else {
                return false;
            }
        }

        @Override
        public void onChanLoaderError(ChanLoaderException error) {
            // Ignore normal network errors, we only pause pins when there is absolutely no way
            // we'll ever need watching again: a 404.
            if (error.isNotFound()) {
                pin.isError = true;
                pin.watching = false;
            }

            pinWatcherUpdated(this);
        }

        @Override
        public void onChanLoaderData(ChanThread thread) {
            pin.isError = false;
            /*
             * Forcibly update watched thread titles
             * This solves the issue of when you post a thread and the site doesn't have the thread listed yet,
             * resulting in the thread title being something like /test/918324919 instead of a proper title
             *
             * The thread title will be updated as soon as the site has the thread listed in the thread directory
             *
             */
            pin.loadable.setTitle(PostHelper.getTitle(thread.op, pin.loadable));

            if (pin.thumbnailUrl == null && thread.op != null && thread.op.image() != null) {
                pin.thumbnailUrl = thread.op.image().getThumbnailUrl().toString();
            }

            // Populate posts list
            posts.clear();
            posts.addAll(thread.posts);

            // Populate quotes list
            quotes.clear();

            // Get list of saved replies from this thread
            List<Post> savedReplies = new ArrayList<>();
            for (Post item : thread.posts) {
                // saved.title = pin.loadable.title;

                if (item.isSavedReply) {
                    savedReplies.add(item);
                }
            }

            // Now get a list of posts that have a quote to a saved reply
            for (Post post : thread.posts) {
                for (Post saved : savedReplies) {
                    if (post.repliesTo.contains(saved.no)) {
                        quotes.add(post);
                    }
                }
            }

            boolean isFirstLoad = pin.watchNewCount < 0 || pin.quoteNewCount < 0;

            // If it was more than before processing
            int lastWatchNewCount = pin.watchNewCount;
            int lastQuoteNewCount = pin.quoteNewCount;

            if (isFirstLoad) {
                pin.watchLastCount = posts.size();
                pin.quoteLastCount = quotes.size();
            }

            pin.watchNewCount = posts.size();
            pin.quoteNewCount = quotes.size();

            if (!isFirstLoad) {
                // There were new posts after processing
                if (pin.watchNewCount > lastWatchNewCount) {
                    wereNewPosts = true;
                }

                // There were new quotes after processing
                if (pin.quoteNewCount > lastQuoteNewCount) {
                    wereNewQuotes = true;
                }
            }

            if (Logger.debugEnabled()) {
                Logger.d(TAG, String.format(Locale.ENGLISH,
                        "postlast=%d postnew=%d werenewposts=%b quotelast=%d quotenew=%d werenewquotes=%b nextload=%ds",
                        pin.watchLastCount, pin.watchNewCount, wereNewPosts, pin.quoteLastCount,
                        pin.quoteNewCount, wereNewQuotes, chanLoader.getTimeUntilLoadMore() / 1000));
            }

            if (thread.archived || thread.closed) {
                pin.archived = true;
                pin.watching = false;
            }

            pinWatcherUpdated(this);
        }

        @Override
        public void onPagesReceived() {
            //this call will return the proper value now, but if it returns null just skip everything
            Page p = pageRequestManager.getPage(chanLoader.getLoadable());
            doPageNotification(p);
        }

        private void doPageNotification(Page page) {
            if (ChanSettings.watchEnabled.get()
                    && ChanSettings.watchLastPageNotify.get()
                    && ChanSettings.watchBackground.get()) {
                if (page != null && page.page >= pin.loadable.board.pages && !notified) {
                    Intent pageNotifyIntent = new Intent(getAppContext(), LastPageNotification.class);
                    pageNotifyIntent.putExtra("pin_id", pin.id);
                    getAppContext().startService(pageNotifyIntent);
                    notified = true;
                } else if (page != null && page.page < pin.loadable.board.pages) {
                    notified = false;
                }
            }
        }
    }
}<|MERGE_RESOLUTION|>--- conflicted
+++ resolved
@@ -202,12 +202,13 @@
         databaseManager.runTask(databasePinManager.deletePins(pinList));
 
         // Update the new orders
-        sortListAndApplyOrders();
+        Collections.sort(pins);
+        reorder(pins);
         updatePinsInDatabase();
 
         updateState();
 
-        EventBus.getDefault().post(new AllPinsRemovedMessage());
+        EventBus.getDefault().post(new PinMessages.AllPinsRemovedMessage());
     }
 
     public void updatePin(Pin pin) {
@@ -361,20 +362,10 @@
         }
 
         List<Pin> undo = new ArrayList<>(toRemove.size());
-<<<<<<< HEAD
         for (Pin pin : toRemove) {
             undo.add(pin.clone());
-            deletePin(pin);
-        }
-=======
-        for (int i = 0; i < toRemove.size(); i++) {
-            Pin pin = toRemove.get(i);
-            undo.add(pin.copy());
-        }
-
+        }
         deletePins(toRemove);
->>>>>>> 68d7086b
-
         return undo;
     }
 
@@ -560,21 +551,16 @@
             }
         }
 
-<<<<<<< HEAD
         public static class PinChangedMessage {
             public Pin pin;
-=======
-    public static class AllPinsRemovedMessage {
-
-    }
-
-    public static class PinChangedMessage {
-        public Pin pin;
->>>>>>> 68d7086b
 
             public PinChangedMessage(Pin pin) {
                 this.pin = pin;
             }
+        }
+
+        public static class AllPinsRemovedMessage {
+
         }
     }
 
