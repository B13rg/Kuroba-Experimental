--- conflicted
+++ resolved
@@ -50,7 +50,6 @@
 import java.util.Set;
 
 import javax.inject.Inject;
-import javax.inject.Singleton;
 
 import de.greenrobot.event.EventBus;
 
@@ -71,16 +70,10 @@
  * <p/>
  * <p>All pin adding and removing must go through this class to properly update the watchers.
  */
-<<<<<<< HEAD
-@Singleton
 public class WatchManager implements WakeManager.Wakeable {
+    private static final String TAG = "WatchManager";
+
     enum IntervalType {
-=======
-public class WatchManager {
-    private static final String TAG = "WatchManager";
-
-    private enum IntervalType {
->>>>>>> 1c937521
         /**
          * A timer that uses a {@link Handler} that calls {@link #update(boolean)} every {@value #FOREGROUND_INTERVAL}ms.
          */
@@ -96,8 +89,6 @@
          */
         NONE
     }
-
-    private static final String TAG = "WatchManager";
 
     private Handler handler;
     private static final long FOREGROUND_INTERVAL = 15 * 1000;
