--- conflicted
+++ resolved
@@ -361,19 +361,12 @@
         }
 
         List<Pin> undo = new ArrayList<>(toRemove.size());
-<<<<<<< HEAD
-        for (Pin pin : toRemove) {
-            undo.add(pin.clone());
-            deletePin(pin);
-        }
-=======
         for (int i = 0; i < toRemove.size(); i++) {
             Pin pin = toRemove.get(i);
             undo.add(pin.copy());
         }
 
         deletePins(toRemove);
->>>>>>> 68d7086b
 
         return undo;
     }
@@ -560,21 +553,16 @@
             }
         }
 
-<<<<<<< HEAD
         public static class PinChangedMessage {
             public Pin pin;
-=======
-    public static class AllPinsRemovedMessage {
-
-    }
-
-    public static class PinChangedMessage {
-        public Pin pin;
->>>>>>> 68d7086b
 
             public PinChangedMessage(Pin pin) {
                 this.pin = pin;
             }
+        }
+
+        public static class AllPinsRemovedMessage {
+
         }
     }
 
