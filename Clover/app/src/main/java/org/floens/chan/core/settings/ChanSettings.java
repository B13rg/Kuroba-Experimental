--- conflicted
+++ resolved
@@ -122,11 +122,8 @@
     public static final BooleanSetting saveOriginalFilename;
     public static final BooleanSetting shareUrl;
     public static final BooleanSetting enableReplyFab;
-<<<<<<< HEAD
     public static final BooleanSetting enableYouCount;
-=======
     public static final BooleanSetting accessibleInfo;
->>>>>>> 1afb2681
     public static final BooleanSetting anonymize;
     public static final BooleanSetting anonymizeIds;
     public static final BooleanSetting showAnonymousName;
