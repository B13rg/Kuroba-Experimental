--- conflicted
+++ resolved
@@ -155,12 +155,9 @@
     public static final CounterSetting replyOpenCounter;
     public static final CounterSetting threadOpenCounter;
 
-<<<<<<< HEAD
-=======
     public static final LongSetting updateCheckTime;
     public static final LongSetting updateCheckInterval;
 
->>>>>>> 35712f53
     static {
         SharedPreferences p = AndroidUtils.getPreferences();
 
