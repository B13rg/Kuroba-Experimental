/*
 * Clover - 4chan browser https://github.com/Floens/Clover/
 * Copyright (C) 2014  Floens
 *
 * This program is free software: you can redistribute it and/or modify
 * it under the terms of the GNU General Public License as published by
 * the Free Software Foundation, either version 3 of the License, or
 * (at your option) any later version.
 *
 * This program is distributed in the hope that it will be useful,
 * but WITHOUT ANY WARRANTY; without even the implied warranty of
 * MERCHANTABILITY or FITNESS FOR A PARTICULAR PURPOSE.  See the
 * GNU General Public License for more details.
 *
 * You should have received a copy of the GNU General Public License
 * along with this program.  If not, see <http://www.gnu.org/licenses/>.
 */
package org.floens.chan.ui.view;

import android.animation.Animator;
import android.animation.AnimatorListenerAdapter;
import android.animation.AnimatorSet;
import android.animation.ObjectAnimator;
import android.content.Context;
import android.support.annotation.NonNull;
import android.util.AttributeSet;
import android.view.View;
import android.widget.FrameLayout;

import org.floens.chan.utils.AndroidUtils;

import java.util.ArrayList;
import java.util.List;

/**
 * Container for a view with an ProgressBar. Toggles between the view and a
 * ProgressBar.
 */
public class LoadView extends FrameLayout {
    private int fadeDuration = 200;
    private Listener listener;

    private AnimatorSet animatorSet = new AnimatorSet();

    public LoadView(Context context) {
        super(context);
    }

    public LoadView(Context context, AttributeSet attrs) {
        super(context, attrs);
    }

    public LoadView(Context context, AttributeSet attrs, int defStyleAttr) {
        super(context, attrs, defStyleAttr);
    }

    /**
     * Set the duration of the fades in ms
     *
     * @param fadeDuration the duration of the fade animation in ms
     */
    public void setFadeDuration(int fadeDuration) {
        this.fadeDuration = fadeDuration;
    }

    /**
     * Set a listener that gives a call when a view gets removed
     *
     * @param listener the listener
     */
    public void setListener(Listener listener) {
        this.listener = listener;
    }

    /**
     * Set the content of this container. It will fade the attached views out with the
     * new one.
     *
     * @param newView the view.
     */
    public View setView(@NonNull View newView) {
        return setView(newView, true);
    }

    /**
     * Set the content of this container. It will fade the attached views out with the
     * new one.
     *
     * @param newView the view.
     * @param animate should it be animated
     */
    public View setView(@NonNull View newView, boolean animate) {
        if (animate) {
            // Fast forward possible pending animations (keeping the views attached.)
            animatorSet.cancel();
            animatorSet = new AnimatorSet();

            // Fade all attached views out.
            // If the animation is cancelled, the views are not removed. If the animation ends,
            // the views are removed.
            List<Animator> animators = new ArrayList<>();
            for (int i = 0; i < getChildCount(); i++) {
                final View child = getChildAt(i);

                // We don't add a listener to remove the view we also animate in.
                if (child == newView) {
                    continue;
                }

                ObjectAnimator objectAnimator = ObjectAnimator.ofFloat(child, View.ALPHA, 0f);
                objectAnimator.addListener(new AnimatorListenerAdapter() {
                    @Override
                    public void onAnimationCancel(Animator animation) {
                        // If cancelled, don't remove the view, but re-run the animation.
                        animation.removeListener(this);
                    }

                    @Override
                    public void onAnimationEnd(Animator animation) {
                        removeAndCallListener(child);
                    }
                });
                animators.add(objectAnimator);
            }

            if (newView.getParent() != this) {
                if (newView.getParent() != null) {
                    AndroidUtils.removeFromParentView(newView);
                }
                addView(newView);
            }

            // Assume no running animations
            if (newView.getAlpha() == 1f) {
                newView.setAlpha(0f);
            }

            // Fade our new view in
            ObjectAnimator objectAnimator = ObjectAnimator.ofFloat(newView, View.ALPHA, 1f);
            animators.add(objectAnimator);

            animatorSet.setDuration(fadeDuration);
            animatorSet.playTogether(animators);

            final AnimatorSet currentAnimatorSet = animatorSet;

            // Postponing the animation to the next frame delays the animation until the heavy
            // view setup is done. If you start the animation immediately, it will jump because
            // the first frame is nowhere near 16ms. We rather have a bit of a delay instead of
            // a broken jumping animation.
            post(() -> {
                // The AnimatorSet is replaced with a new one, if it was changed between the
                // previous frame and now.
                if (animatorSet == currentAnimatorSet) {
                    animatorSet.start();
                }
            });
        } else {
            // Fast forward possible pending animations (end, so also remove them).
            animatorSet.end();

            for (int i = 0; i < getChildCount(); i++) {
                View child = getChildAt(i);
                removeAndCallListener(child);
            }

            animatorSet = new AnimatorSet();

            newView.setAlpha(1f);
            addView(newView);
        }

        return newView;
    }

<<<<<<< HEAD
    protected View getViewForNull() {
        // TODO: figure out why this is needed for the thread list layout view.
        FrameLayout progressBarContainer = new FrameLayout(getContext());
        progressBarContainer.setClickable(true);
        progressBarContainer.setFocusable(true);
        progressBarContainer.setLayoutParams(
                new LayoutParams(LayoutParams.MATCH_PARENT, LayoutParams.MATCH_PARENT));

        View progressBar = new ProgressBar(getContext());
        progressBar.setLayoutParams(new LayoutParams(LayoutParams.WRAP_CONTENT,
                LayoutParams.WRAP_CONTENT, Gravity.CENTER));

        progressBarContainer.addView(progressBar);

        return progressBarContainer;
    }

=======
>>>>>>> cf77c4d5
    protected void removeAndCallListener(View child) {
        removeView(child);
        if (listener != null) {
            listener.onLoadViewRemoved(child);
        }
    }

    public interface Listener {
        void onLoadViewRemoved(View view);
    }
}<|MERGE_RESOLUTION|>--- conflicted
+++ resolved
@@ -24,8 +24,10 @@
 import android.content.Context;
 import android.support.annotation.NonNull;
 import android.util.AttributeSet;
+import android.view.Gravity;
 import android.view.View;
 import android.widget.FrameLayout;
+import android.widget.ProgressBar;
 
 import org.floens.chan.utils.AndroidUtils;
 
@@ -173,26 +175,6 @@
         return newView;
     }
 
-<<<<<<< HEAD
-    protected View getViewForNull() {
-        // TODO: figure out why this is needed for the thread list layout view.
-        FrameLayout progressBarContainer = new FrameLayout(getContext());
-        progressBarContainer.setClickable(true);
-        progressBarContainer.setFocusable(true);
-        progressBarContainer.setLayoutParams(
-                new LayoutParams(LayoutParams.MATCH_PARENT, LayoutParams.MATCH_PARENT));
-
-        View progressBar = new ProgressBar(getContext());
-        progressBar.setLayoutParams(new LayoutParams(LayoutParams.WRAP_CONTENT,
-                LayoutParams.WRAP_CONTENT, Gravity.CENTER));
-
-        progressBarContainer.addView(progressBar);
-
-        return progressBarContainer;
-    }
-
-=======
->>>>>>> cf77c4d5
     protected void removeAndCallListener(View child) {
         removeView(child);
         if (listener != null) {
