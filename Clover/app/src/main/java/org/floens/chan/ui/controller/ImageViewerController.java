/*
 * Clover - 4chan browser https://github.com/Floens/Clover/
 * Copyright (C) 2014  Floens
 *
 * This program is free software: you can redistribute it and/or modify
 * it under the terms of the GNU General Public License as published by
 * the Free Software Foundation, either version 3 of the License, or
 * (at your option) any later version.
 *
 * This program is distributed in the hope that it will be useful,
 * but WITHOUT ANY WARRANTY; without even the implied warranty of
 * MERCHANTABILITY or FITNESS FOR A PARTICULAR PURPOSE.  See the
 * GNU General Public License for more details.
 *
 * You should have received a copy of the GNU General Public License
 * along with this program.  If not, see <http://www.gnu.org/licenses/>.
 */
package org.floens.chan.ui.controller;

import android.animation.Animator;
import android.animation.AnimatorListenerAdapter;
import android.animation.AnimatorSet;
import android.animation.ObjectAnimator;
import android.animation.ValueAnimator;
import android.annotation.SuppressLint;
import android.app.Activity;
import android.content.Context;
import android.content.DialogInterface;
import android.graphics.Bitmap;
import android.graphics.Color;
import android.graphics.Point;
import android.graphics.PointF;
import android.os.Build;
import android.support.v7.app.AlertDialog;
import android.util.Log;
import android.view.LayoutInflater;
import android.view.View;
import android.view.Window;
import android.view.WindowManager;
import android.view.animation.DecelerateInterpolator;
import android.widget.CheckBox;
import android.widget.Toast;

import com.android.volley.VolleyError;
import com.android.volley.toolbox.ImageLoader;
import com.davemorrissey.labs.subscaleview.ImageViewState;

import org.floens.chan.R;
import org.floens.chan.chan.ImageSearch;
import org.floens.chan.controller.Controller;
import org.floens.chan.core.model.PostImage;
import org.floens.chan.core.presenter.ImageViewerPresenter;
import org.floens.chan.core.saver.ImageSaveTask;
import org.floens.chan.core.saver.ImageSaver;
import org.floens.chan.core.settings.ChanSettings;
import org.floens.chan.ui.adapter.ImageViewerAdapter;
import org.floens.chan.ui.toolbar.Toolbar;
import org.floens.chan.ui.toolbar.ToolbarMenu;
import org.floens.chan.ui.toolbar.ToolbarMenuItem;
import org.floens.chan.ui.view.CustomScaleImageView;
import org.floens.chan.ui.view.FloatingMenu;
import org.floens.chan.ui.view.FloatingMenuItem;
import org.floens.chan.ui.view.LoadingBar;
import org.floens.chan.ui.view.MultiImageView;
import org.floens.chan.ui.view.OptionalSwipeViewPager;
import org.floens.chan.ui.view.ThumbnailView;
import org.floens.chan.ui.view.TransitionImageView;
import org.floens.chan.utils.AndroidUtils;
import org.floens.chan.utils.Logger;

import java.util.ArrayList;
import java.util.List;

import javax.inject.Inject;

import static org.floens.chan.Chan.getGraph;
import static org.floens.chan.utils.AndroidUtils.dp;
import static org.floens.chan.utils.AndroidUtils.getString;

public class ImageViewerController extends Controller implements ImageViewerPresenter.Callback, ToolbarMenuItem.ToolbarMenuItemCallback {
    private static final String TAG = "ImageViewerController";
    private static final int TRANSITION_DURATION = 300;
    private static final float TRANSITION_FINAL_ALPHA = 0.85f;

    private static final int GO_POST_ID = 1;
    private static final int SAVE_ID = 2;
    private static final int OPEN_BROWSER_ID = 103;
    private static final int SHARE_ID = 104;
    private static final int SEARCH_ID = 105;
    private static final int SAVE_ALBUM = 106;

    @Inject
    ImageLoader imageLoader;

    private int statusBarColorPrevious;
    private AnimatorSet startAnimation;
    private AnimatorSet endAnimation;

    private ImageViewerCallback imageViewerCallback;
    private GoPostCallback goPostCallback;
    private ImageViewerPresenter presenter;

    private final Toolbar toolbar;
    private TransitionImageView previewImage;
    private OptionalSwipeViewPager pager;
    private LoadingBar loadingBar;

    private ToolbarMenuItem overflowMenuItem;

    public ImageViewerController(Context context, Toolbar toolbar) {
        super(context);
        getGraph().inject(this);

        this.toolbar = toolbar;

        presenter = new ImageViewerPresenter(this);
    }

    @Override
    public void onCreate() {
        super.onCreate();

        getWindow().addFlags(WindowManager.LayoutParams.FLAG_KEEP_SCREEN_ON);

        navigationItem.subtitle = "0";
        navigationItem.menu = new ToolbarMenu(context);
        if (goPostCallback != null) {
            navigationItem.menu.addItem(new ToolbarMenuItem(context, this, GO_POST_ID, R.drawable.ic_subdirectory_arrow_left_white_24dp));
        }
        navigationItem.menu.addItem(new ToolbarMenuItem(context, this, SAVE_ID, R.drawable.ic_file_download_white_24dp));

        List<FloatingMenuItem> items = new ArrayList<>();
        items.add(new FloatingMenuItem(OPEN_BROWSER_ID, R.string.action_open_browser));
        items.add(new FloatingMenuItem(SHARE_ID, R.string.action_share));
        items.add(new FloatingMenuItem(SEARCH_ID, R.string.action_search_image));
        items.add(new FloatingMenuItem(SAVE_ALBUM, R.string.action_download_album));
        overflowMenuItem = navigationItem.createOverflow(context, this, items);

        view = inflateRes(R.layout.controller_image_viewer);
        previewImage = (TransitionImageView) view.findViewById(R.id.preview_image);
        pager = (OptionalSwipeViewPager) view.findViewById(R.id.pager);
        pager.addOnPageChangeListener(presenter);
        loadingBar = (LoadingBar) view.findViewById(R.id.loading_bar);

        // Sanity check
        if (parentController.view.getWindowToken() == null) {
            throw new IllegalArgumentException("parentController.view not attached");
        }

        AndroidUtils.waitForLayout(parentController.view.getViewTreeObserver(), view, new AndroidUtils.OnMeasuredCallback() {
            @Override
            public boolean onMeasured(View view) {
                presenter.onViewMeasured();
                return true;
            }
        });
    }

    @Override
    public void onDestroy() {
        super.onDestroy();

        getWindow().clearFlags(WindowManager.LayoutParams.FLAG_KEEP_SCREEN_ON);
    }

    @Override
    public void onMenuItemClicked(ToolbarMenuItem item) {
        switch ((Integer) item.getId()) {
            case GO_POST_ID:
                PostImage postImage = presenter.getCurrentPostImage();
                ImageViewerCallback imageViewerCallback = goPostCallback.goToPost(postImage);
                if (imageViewerCallback != null) {
                    // hax: we need to wait for the recyclerview to do a layout before we know
                    // where the new thumbnails are to get the bounds from to animate to
                    this.imageViewerCallback = imageViewerCallback;
                    AndroidUtils.waitForLayout(view, new AndroidUtils.OnMeasuredCallback() {
                        @Override
                        public boolean onMeasured(View view) {
                            presenter.onExit();
                            return false;
                        }
                    });
                } else {
                    presenter.onExit();
                }
                break;
            case SAVE_ID:
                saveShare(false, presenter.getCurrentPostImage());
                break;
        }
    }

    @Override
    public void onSubMenuItemClicked(ToolbarMenuItem parent, FloatingMenuItem item) {
        PostImage postImage = presenter.getCurrentPostImage();
        switch ((Integer) item.getId()) {
            case SHARE_ID:
                saveShare(true, postImage);
                break;
            case OPEN_BROWSER_ID:
                AndroidUtils.openLinkInBrowser((Activity) context, postImage.imageUrl.toString());
                break;
            case SEARCH_ID:
                List<FloatingMenuItem> items = new ArrayList<>();
                for (ImageSearch imageSearch : ImageSearch.engines) {
                    items.add(new FloatingMenuItem(imageSearch.getId(), imageSearch.getName()));
                }
                FloatingMenu menu = new FloatingMenu(context, overflowMenuItem.getView(), items);
                menu.setCallback(new FloatingMenu.FloatingMenuCallback() {
                    @Override
                    public void onFloatingMenuItemClicked(FloatingMenu menu, FloatingMenuItem item) {
                        for (ImageSearch imageSearch : ImageSearch.engines) {
                            if (((Integer) item.getId()) == imageSearch.getId()) {
<<<<<<< HEAD
                                AndroidUtils.openLinkInBrowser((Activity) context, imageSearch.getUrl(presenter.getCurrentPostImage().imageUrl.toString()));
=======
                                final String searchImageUrl = getSearchImageUrl(presenter.getCurrentPostImage());
                                AndroidUtils.openLinkInBrowser((Activity) context, imageSearch.getUrl(searchImageUrl));
>>>>>>> 936caba3
                                break;
                            }
                        }
                    }

                    @Override
                    public void onFloatingMenuDismissed(FloatingMenu menu) {
                    }
                });
                menu.show();
                break;
            case SAVE_ALBUM:
                List<PostImage> all = presenter.getAllPostImages();
                AlbumDownloadController albumDownloadController = new AlbumDownloadController(context);
                albumDownloadController.setPostImages(presenter.getLoadable(), all);
                navigationController.pushController(albumDownloadController);
                break;
        }
    }

    private void saveShare(boolean share, PostImage postImage) {
        if (share && ChanSettings.shareUrl.get()) {
            AndroidUtils.shareLink(postImage.imageUrl.toString());
        } else {
            ImageSaveTask task = new ImageSaveTask(postImage);
            task.setShare(share);
            if (ChanSettings.saveBoardFolder.get()) {
                task.setSubFolder(presenter.getLoadable().boardCode);
            }
            ImageSaver.getInstance().startDownloadTask(context, task);
        }
    }

    @Override
    public boolean onBack() {
        presenter.onExit();
        return true;
    }

    public void setImageViewerCallback(ImageViewerCallback imageViewerCallback) {
        this.imageViewerCallback = imageViewerCallback;
    }

    public void setGoPostCallback(GoPostCallback goPostCallback) {
        this.goPostCallback = goPostCallback;
    }

    public ImageViewerPresenter getPresenter() {
        return presenter;
    }

    public void setPreviewVisibility(boolean visible) {
        previewImage.setVisibility(visible ? View.VISIBLE : View.INVISIBLE);
    }

    public void setPagerVisiblity(boolean visible) {
        pager.setVisibility(visible ? View.VISIBLE : View.INVISIBLE);
        pager.setSwipingEnabled(visible);
    }

    public void setPagerItems(List<PostImage> images, int initialIndex) {
        ImageViewerAdapter adapter = new ImageViewerAdapter(context, images, presenter);
        pager.setAdapter(adapter);
        pager.setCurrentItem(initialIndex);
    }

    public void setImageMode(PostImage postImage, MultiImageView.Mode mode) {
        ((ImageViewerAdapter) pager.getAdapter()).setMode(postImage, mode);
    }

    public MultiImageView.Mode getImageMode(PostImage postImage) {
        return ((ImageViewerAdapter) pager.getAdapter()).getMode(postImage);
    }

    public void setTitle(PostImage postImage, int index, int count, boolean spoiler) {
        if (spoiler) {
            navigationItem.title = getString(R.string.image_spoiler_filename);
        } else {
            navigationItem.title = postImage.filename + "." + postImage.extension;
        }
        navigationItem.subtitle = (index + 1) + "/" + count;
        ((ToolbarNavigationController) navigationController).toolbar.updateTitle(navigationItem);
    }

    public void scrollToImage(PostImage postImage) {
        imageViewerCallback.scrollToImage(postImage);
    }

    public void showProgress(boolean show) {
        loadingBar.setVisibility(show ? View.VISIBLE : View.GONE);
    }

    public void onLoadProgress(float progress) {
        loadingBar.setProgress(progress);
    }

    public void onVideoError(MultiImageView multiImageView) {
        if (ChanSettings.videoErrorIgnore.get()) {
            Toast.makeText(context, R.string.image_open_failed, Toast.LENGTH_SHORT).show();
        } else {
            @SuppressLint("InflateParams")
            View notice = LayoutInflater.from(context).inflate(R.layout.dialog_video_error, null);
            final CheckBox dontShowAgain = (CheckBox) notice.findViewById(R.id.checkbox);

            new AlertDialog.Builder(context)
                    .setTitle(R.string.video_playback_warning_title)
                    .setView(notice)
                    .setPositiveButton(R.string.ok, new DialogInterface.OnClickListener() {
                        @Override
                        public void onClick(DialogInterface dialog, int which) {
                            if (dontShowAgain.isChecked()) {
                                ChanSettings.videoErrorIgnore.set(true);
                            }
                        }
                    })
                    .setCancelable(false)
                    .show();
        }
    }

    public void startPreviewInTransition(PostImage postImage) {
        ThumbnailView startImageView = getTransitionImageView(postImage);

        if (!setTransitionViewData(startImageView)) {
            Logger.test("Oops");
            return; // TODO
        }

        if (Build.VERSION.SDK_INT >= 21) {
            statusBarColorPrevious = getWindow().getStatusBarColor();
        }

        setBackgroundAlpha(0f);

        startAnimation = new AnimatorSet();

        ValueAnimator progress = ValueAnimator.ofFloat(0f, 1f);
        progress.addUpdateListener(new ValueAnimator.AnimatorUpdateListener() {
            @Override
            public void onAnimationUpdate(ValueAnimator animation) {
                setBackgroundAlpha(Math.min(1f, (float) animation.getAnimatedValue()));
                previewImage.setProgress((float) animation.getAnimatedValue());
            }
        });

        startAnimation.play(progress);
        startAnimation.setDuration(TRANSITION_DURATION);
        startAnimation.setInterpolator(new DecelerateInterpolator(3f));
        startAnimation.addListener(new AnimatorListenerAdapter() {
            @Override
            public void onAnimationStart(Animator animation) {
                imageViewerCallback.onPreviewCreate(ImageViewerController.this);
            }

            @Override
            public void onAnimationEnd(Animator animation) {
                startAnimation = null;
                presenter.onInTransitionEnd();
            }
        });

        imageLoader.get(postImage.thumbnailUrl.toString(), new ImageLoader.ImageListener() {
            @Override
            public void onErrorResponse(VolleyError error) {
                Log.e(TAG, "onErrorResponse for preview in transition in ImageViewerController, cannot show correct transition bitmap");
                startAnimation.start();
            }

            @Override
            public void onResponse(ImageLoader.ImageContainer response, boolean isImmediate) {
                if (response.getBitmap() != null) {
                    previewImage.setBitmap(response.getBitmap());
                    startAnimation.start();
                }
            }
        }, previewImage.getWidth(), previewImage.getHeight());
    }

    public void startPreviewOutTransition(final PostImage postImage) {
        if (startAnimation != null || endAnimation != null) {
            return;
        }

        imageLoader.get(postImage.thumbnailUrl.toString(), new ImageLoader.ImageListener() {
            @Override
            public void onErrorResponse(VolleyError error) {
                Log.e(TAG, "onErrorResponse for preview out transition in ImageViewerController, cannot show correct transition bitmap");
                doPreviewOutAnimation(postImage, null);
            }

            @Override
            public void onResponse(ImageLoader.ImageContainer response, boolean isImmediate) {
                if (response.getBitmap() != null) {
                    doPreviewOutAnimation(postImage, response.getBitmap());
                }
            }
        }, previewImage.getWidth(), previewImage.getHeight());
    }

    private void doPreviewOutAnimation(PostImage postImage, Bitmap bitmap) {
        // Find translation and scale if the current displayed image was a bigimage
        MultiImageView multiImageView = ((ImageViewerAdapter) pager.getAdapter()).find(postImage);
        CustomScaleImageView customScaleImageView = multiImageView.findScaleImageView();
        if (customScaleImageView != null) {
            ImageViewState state = customScaleImageView.getState();
            if (state != null) {
                PointF p = customScaleImageView.viewToSourceCoord(0f, 0f);
                PointF bitmapSize = new PointF(customScaleImageView.getSWidth(), customScaleImageView.getSHeight());
                previewImage.setState(state.getScale(), p, bitmapSize);
            }
        }

        ThumbnailView startImage = getTransitionImageView(postImage);

        endAnimation = new AnimatorSet();
        if (!setTransitionViewData(startImage) || bitmap == null) {
            if (bitmap != null) {
                previewImage.setBitmap(bitmap);
            }
            ValueAnimator backgroundAlpha = ValueAnimator.ofFloat(1f, 0f);
            backgroundAlpha.addUpdateListener(new ValueAnimator.AnimatorUpdateListener() {
                @Override
                public void onAnimationUpdate(ValueAnimator animation) {
                    setBackgroundAlpha((float) animation.getAnimatedValue());
                }
            });

            endAnimation
                    .play(ObjectAnimator.ofFloat(previewImage, View.Y, previewImage.getTop(), previewImage.getTop() + dp(20)))
                    .with(ObjectAnimator.ofFloat(previewImage, View.ALPHA, 1f, 0f))
                    .with(backgroundAlpha);

        } else {
            ValueAnimator progress = ValueAnimator.ofFloat(1f, 0f);
            progress.addUpdateListener(new ValueAnimator.AnimatorUpdateListener() {
                @Override
                public void onAnimationUpdate(ValueAnimator animation) {
                    setBackgroundAlpha((float) animation.getAnimatedValue());
                    previewImage.setProgress((float) animation.getAnimatedValue());
                }
            });

            endAnimation.play(progress);
        }
        endAnimation.setDuration(TRANSITION_DURATION);
        endAnimation.setInterpolator(new DecelerateInterpolator(3f));
        endAnimation.addListener(new AnimatorListenerAdapter() {
            @Override
            public void onAnimationEnd(Animator animation) {
                previewOutAnimationEnded();
            }
        });
        endAnimation.start();
    }

    private void previewOutAnimationEnded() {
        setBackgroundAlpha(0f);

        imageViewerCallback.onPreviewDestroy(this);
        navigationController.stopPresenting(false);
    }

    private boolean setTransitionViewData(ThumbnailView startView) {
        if (startView == null || startView.getWindowToken() == null) {
            return false;
        }

        Bitmap bitmap = startView.getBitmap();
        if (bitmap == null) {
            return false;
        }

        int[] loc = new int[2];
        startView.getLocationInWindow(loc);
        Point windowLocation = new Point(loc[0], loc[1]);
        Point size = new Point(startView.getWidth(), startView.getHeight());
        previewImage.setSourceImageView(windowLocation, size, bitmap);
        return true;
    }

    private void setBackgroundAlpha(float alpha) {
        navigationController.view.setBackgroundColor(Color.argb((int) (alpha * TRANSITION_FINAL_ALPHA * 255f), 0, 0, 0));

        if (Build.VERSION.SDK_INT >= 21) {
            if (alpha == 0f) {
                setStatusBarColor(statusBarColorPrevious);
            } else {
                int r = (int) ((1f - alpha) * Color.red(statusBarColorPrevious));
                int g = (int) ((1f - alpha) * Color.green(statusBarColorPrevious));
                int b = (int) ((1f - alpha) * Color.blue(statusBarColorPrevious));
                setStatusBarColor(Color.argb(255, r, g, b));
            }
        }

        setToolbarBackgroundAlpha(alpha);
    }

    private void setStatusBarColor(int color) {
        if (Build.VERSION.SDK_INT >= 21) {
            getWindow().setStatusBarColor(color);
        }
    }

    private void setToolbarBackgroundAlpha(float alpha) {
        toolbar.setAlpha(alpha);
        loadingBar.setAlpha(alpha);
    }

    private ThumbnailView getTransitionImageView(PostImage postImage) {
        return imageViewerCallback.getPreviewImageTransitionView(this, postImage);
    }

    private Window getWindow() {
        return ((Activity) context).getWindow();
    }

    public interface ImageViewerCallback {
        ThumbnailView getPreviewImageTransitionView(ImageViewerController imageViewerController, PostImage postImage);

        void onPreviewCreate(ImageViewerController imageViewerController);

        void onPreviewDestroy(ImageViewerController imageViewerController);

        void scrollToImage(PostImage postImage);
    }

    public interface GoPostCallback {
        ImageViewerCallback goToPost(PostImage postImage);
    }

    /**
     * Send thumbnail image of movie posts because none of the image search providers support movies (such as webm) directly
     * @param postImage
     * @return url of an image to be searched
     */
    private String getSearchImageUrl(final PostImage postImage) {
        return postImage.type == PostImage.Type.MOVIE ? postImage.thumbnailUrl : postImage.imageUrl;
    }
}<|MERGE_RESOLUTION|>--- conflicted
+++ resolved
@@ -72,6 +72,8 @@
 import java.util.List;
 
 import javax.inject.Inject;
+
+import okhttp3.HttpUrl;
 
 import static org.floens.chan.Chan.getGraph;
 import static org.floens.chan.utils.AndroidUtils.dp;
@@ -211,12 +213,8 @@
                     public void onFloatingMenuItemClicked(FloatingMenu menu, FloatingMenuItem item) {
                         for (ImageSearch imageSearch : ImageSearch.engines) {
                             if (((Integer) item.getId()) == imageSearch.getId()) {
-<<<<<<< HEAD
-                                AndroidUtils.openLinkInBrowser((Activity) context, imageSearch.getUrl(presenter.getCurrentPostImage().imageUrl.toString()));
-=======
-                                final String searchImageUrl = getSearchImageUrl(presenter.getCurrentPostImage());
-                                AndroidUtils.openLinkInBrowser((Activity) context, imageSearch.getUrl(searchImageUrl));
->>>>>>> 936caba3
+                                final HttpUrl searchImageUrl = getSearchImageUrl(presenter.getCurrentPostImage());
+                                AndroidUtils.openLinkInBrowser((Activity) context, imageSearch.getUrl(searchImageUrl.toString()));
                                 break;
                             }
                         }
@@ -549,10 +547,10 @@
 
     /**
      * Send thumbnail image of movie posts because none of the image search providers support movies (such as webm) directly
-     * @param postImage
+     * @param postImage the post image
      * @return url of an image to be searched
      */
-    private String getSearchImageUrl(final PostImage postImage) {
+    private HttpUrl getSearchImageUrl(final PostImage postImage) {
         return postImage.type == PostImage.Type.MOVIE ? postImage.thumbnailUrl : postImage.imageUrl;
     }
 }