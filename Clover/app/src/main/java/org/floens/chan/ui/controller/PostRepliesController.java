/*
 * Clover - 4chan browser https://github.com/Floens/Clover/
 * Copyright (C) 2014  Floens
 *
 * This program is free software: you can redistribute it and/or modify
 * it under the terms of the GNU General Public License as published by
 * the Free Software Foundation, either version 3 of the License, or
 * (at your option) any later version.
 *
 * This program is distributed in the hope that it will be useful,
 * but WITHOUT ANY WARRANTY; without even the implied warranty of
 * MERCHANTABILITY or FITNESS FOR A PARTICULAR PURPOSE.  See the
 * GNU General Public License for more details.
 *
 * You should have received a copy of the GNU General Public License
 * along with this program.  If not, see <http://www.gnu.org/licenses/>.
 */
package org.floens.chan.ui.controller;

<<<<<<< HEAD
import android.app.Activity;
=======
>>>>>>> bd3e694b
import android.content.Context;
import android.graphics.drawable.Drawable;
import android.view.LayoutInflater;
import android.view.View;
import android.view.ViewGroup;
<<<<<<< HEAD
import android.view.Window;
=======
>>>>>>> bd3e694b
import android.widget.AbsListView;
import android.widget.ArrayAdapter;
import android.widget.ListView;
import android.widget.TextView;

import org.floens.chan.R;
import org.floens.chan.core.model.Post;
import org.floens.chan.core.model.PostImage;
import org.floens.chan.core.presenter.ThreadPresenter;
import org.floens.chan.core.settings.ChanSettings;
import org.floens.chan.ui.cell.PostCellInterface;
import org.floens.chan.ui.helper.PostPopupHelper;
import org.floens.chan.ui.view.LoadView;
import org.floens.chan.ui.view.ThumbnailView;
import org.floens.chan.utils.AndroidUtils;

import java.util.List;

import static org.floens.chan.ui.theme.ThemeHelper.theme;

public class PostRepliesController extends BaseFloatingController {
    private PostPopupHelper postPopupHelper;
    private ThreadPresenter presenter;

    private boolean first = true;

    private LoadView loadView;
    private ListView listView;
    private PostPopupHelper.RepliesData displayingData;

    public PostRepliesController(Context context, PostPopupHelper postPopupHelper, ThreadPresenter presenter) {
        super(context);
        this.postPopupHelper = postPopupHelper;
        this.presenter = presenter;
    }

    @Override
    public void onCreate() {
        super.onCreate();

        // Clicking outside the popup view
        view.setOnClickListener(v -> postPopupHelper.pop());

        loadView = view.findViewById(R.id.loadview);
<<<<<<< HEAD

        if (Build.VERSION.SDK_INT >= 21) {
            statusBarColorPrevious = getWindow().getStatusBarColor();
            if (statusBarColorPrevious != 0) {
                AndroidUtils.animateStatusBar(getWindow(), true, statusBarColorPrevious, TRANSITION_DURATION);
            }
        }
    }

    @Override
    public void stopPresenting() {
        super.stopPresenting();
        if (Build.VERSION.SDK_INT >= 21) {
            if (statusBarColorPrevious != 0) {
                AndroidUtils.animateStatusBar(getWindow(), true, statusBarColorPrevious, TRANSITION_DURATION);
            }
        }
=======
    }

    @Override
    protected int getLayoutId() {
        return R.layout.layout_post_replies_container;
>>>>>>> bd3e694b
    }

    public ThumbnailView getThumbnail(PostImage postImage) {
        if (listView == null) {
            return null;
        } else {
            ThumbnailView thumbnail = null;
            for (int i = 0; i < listView.getChildCount(); i++) {
                View view = listView.getChildAt(i);
                if (view instanceof PostCellInterface) {
                    PostCellInterface postView = (PostCellInterface) view;
                    Post post = postView.getPost();

                    if (!post.images.isEmpty()) {
                        for (int j = 0; j < post.images.size(); j++) {
                            if (post.images.get(j).equalUrl(postImage)) {
                                thumbnail = postView.getThumbnailView(postImage);
                            }
                        }
                    }
                }
            }
            return thumbnail;
        }
    }

    public void setPostRepliesData(PostPopupHelper.RepliesData data) {
        displayData(data);
    }

    public List<Post> getPostRepliesData() {
        return displayingData.posts;
    }

    public void scrollTo(int displayPosition) {
        listView.smoothScrollToPosition(displayPosition);
    }

    private void displayData(final PostPopupHelper.RepliesData data) {
        displayingData = data;

        View dataView;
        if (ChanSettings.repliesButtonsBottom.get()) {
            dataView = inflateRes(R.layout.layout_post_replies_bottombuttons);
        } else {
            dataView = inflateRes(R.layout.layout_post_replies);
        }

        listView = dataView.findViewById(R.id.post_list);
        listView.setDivider(null);
        listView.setDividerHeight(0);

        View repliesBack = dataView.findViewById(R.id.replies_back);
        repliesBack.setOnClickListener(v -> postPopupHelper.pop());

        View repliesClose = dataView.findViewById(R.id.replies_close);
        repliesClose.setOnClickListener(v -> postPopupHelper.popAll());

        Drawable backDrawable = theme().backDrawable.makeDrawable(context);
        Drawable doneDrawable = theme().doneDrawable.makeDrawable(context);

        TextView repliesBackText = dataView.findViewById(R.id.replies_back_icon);
        TextView repliesCloseText = dataView.findViewById(R.id.replies_close_icon);
        repliesBackText.setCompoundDrawablesWithIntrinsicBounds(backDrawable, null, null, null);
        repliesCloseText.setCompoundDrawablesWithIntrinsicBounds(doneDrawable, null, null, null);
        if (theme().isLightTheme) {
            repliesBackText.setTextColor(0x8a000000);
            repliesCloseText.setTextColor(0x8a000000);
        } else {
            repliesBackText.setTextColor(0xffffffff);
            repliesCloseText.setTextColor(0xffffffff);
            dataView.findViewById(R.id.container).setBackgroundResource(R.drawable.dialog_full_dark);
        }

        ArrayAdapter<Post> adapter = new ArrayAdapter<Post>(context, 0) {
            @Override
            public View getView(int position, View convertView, ViewGroup parent) {
                PostCellInterface postCell;
                if (convertView instanceof PostCellInterface) {
                    postCell = (PostCellInterface) convertView;
                } else {
                    postCell = (PostCellInterface) LayoutInflater.from(parent.getContext()).inflate(R.layout.cell_post, parent, false);
                }

                final Post p = getItem(position);
                boolean showDivider = position < getCount() - 1;
                postCell.setPost(p,
                        presenter,
                        false,
                        false,
                        false,
                        data.forPost.no,
                        showDivider,
                        ChanSettings.PostViewMode.LIST,
                        false);

                return (View) postCell;
            }
        };

        adapter.addAll(data.posts);
        listView.setAdapter(adapter);

        listView.setSelectionFromTop(data.listViewIndex, data.listViewTop);
        listView.setOnScrollListener(new AbsListView.OnScrollListener() {
            @Override
            public void onScrollStateChanged(AbsListView view, int scrollState) {
            }

            @Override
            public void onScroll(AbsListView view, int firstVisibleItem, int visibleItemCount, int totalItemCount) {
                data.listViewIndex = view.getFirstVisiblePosition();
                View v = view.getChildAt(0);
                data.listViewTop = (v == null) ? 0 : v.getTop();
            }
        });

        loadView.setFadeDuration(first ? 0 : 150);
        first = false;
        loadView.setView(dataView);
    }

    @Override
    public boolean onBack() {
        postPopupHelper.pop();
        return true;
    }
<<<<<<< HEAD

    private Window getWindow() {
        return ((Activity) context).getWindow();
    }
=======
>>>>>>> bd3e694b
}<|MERGE_RESOLUTION|>--- conflicted
+++ resolved
@@ -17,19 +17,11 @@
  */
 package org.floens.chan.ui.controller;
 
-<<<<<<< HEAD
-import android.app.Activity;
-=======
->>>>>>> bd3e694b
 import android.content.Context;
 import android.graphics.drawable.Drawable;
 import android.view.LayoutInflater;
 import android.view.View;
 import android.view.ViewGroup;
-<<<<<<< HEAD
-import android.view.Window;
-=======
->>>>>>> bd3e694b
 import android.widget.AbsListView;
 import android.widget.ArrayAdapter;
 import android.widget.ListView;
@@ -44,7 +36,6 @@
 import org.floens.chan.ui.helper.PostPopupHelper;
 import org.floens.chan.ui.view.LoadView;
 import org.floens.chan.ui.view.ThumbnailView;
-import org.floens.chan.utils.AndroidUtils;
 
 import java.util.List;
 
@@ -74,31 +65,11 @@
         view.setOnClickListener(v -> postPopupHelper.pop());
 
         loadView = view.findViewById(R.id.loadview);
-<<<<<<< HEAD
-
-        if (Build.VERSION.SDK_INT >= 21) {
-            statusBarColorPrevious = getWindow().getStatusBarColor();
-            if (statusBarColorPrevious != 0) {
-                AndroidUtils.animateStatusBar(getWindow(), true, statusBarColorPrevious, TRANSITION_DURATION);
-            }
-        }
-    }
-
-    @Override
-    public void stopPresenting() {
-        super.stopPresenting();
-        if (Build.VERSION.SDK_INT >= 21) {
-            if (statusBarColorPrevious != 0) {
-                AndroidUtils.animateStatusBar(getWindow(), true, statusBarColorPrevious, TRANSITION_DURATION);
-            }
-        }
-=======
     }
 
     @Override
     protected int getLayoutId() {
         return R.layout.layout_post_replies_container;
->>>>>>> bd3e694b
     }
 
     public ThumbnailView getThumbnail(PostImage postImage) {
@@ -226,11 +197,4 @@
         postPopupHelper.pop();
         return true;
     }
-<<<<<<< HEAD
-
-    private Window getWindow() {
-        return ((Activity) context).getWindow();
-    }
-=======
->>>>>>> bd3e694b
 }