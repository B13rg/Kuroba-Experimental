package org.floens.chan.core.database;

import android.annotation.SuppressLint;
import android.support.annotation.Nullable;

import com.j256.ormlite.stmt.DeleteBuilder;
import com.j256.ormlite.table.TableUtils;

import org.floens.chan.core.model.Post;
import org.floens.chan.core.model.orm.PostHide;
import org.floens.chan.utils.Logger;
import org.floens.chan.utils.PostUtils;

import java.sql.SQLException;
import java.util.ArrayList;
<<<<<<< HEAD
=======
import java.util.Collections;
>>>>>>> 7193da4d
import java.util.HashMap;
import java.util.HashSet;
import java.util.LinkedHashMap;
import java.util.List;
import java.util.Map;
import java.util.Set;
import java.util.concurrent.Callable;

public class DatabaseHideManager {
    private static final String TAG = "DatabaseHideManager";

    private static final long POST_HIDE_TRIM_TRIGGER = 25000;
    private static final long POST_HIDE_TRIM_COUNT = 5000;

    private DatabaseManager databaseManager;
    private DatabaseHelper helper;

    public DatabaseHideManager(DatabaseManager databaseManager, DatabaseHelper helper) {
        this.databaseManager = databaseManager;
        this.helper = helper;
    }

    public Callable<Void> load() {
        return () -> {
            databaseManager.trimTable(helper.postHideDao, "posthide",
                    POST_HIDE_TRIM_TRIGGER, POST_HIDE_TRIM_COUNT);

            return null;
        };
    }

    /**
     * Searches for hidden posts in the PostHide table then checks whether there are posts with a reply
     * to already hidden posts and if there are hides them as well.
     */
    public List<Post> filterHiddenPosts(List<Post> posts, int siteId, String board) {
        return databaseManager.runTask(() -> {
            List<Integer> postNoList = new ArrayList<>(posts.size());
            for (Post post : posts) {
                postNoList.add(post.no);
            }

            @SuppressLint("UseSparseArrays")
            Map<Integer, Post> postsFastLookupMap = new LinkedHashMap<>();
            for (Post post : posts) {
                postsFastLookupMap.put(post.no, post);
            }

            applyFiltersToReplies(posts, postsFastLookupMap);

            Map<Integer, PostHide> hiddenPostsFastLookupMap = getHiddenPosts(
                    siteId,
                    board,
                    postNoList);

            // find replies to hidden posts and add them to the PostHide table in the database
            // and to the hiddenPostsFastLookupMap
            hideRepliesToAlreadyHiddenPosts(postsFastLookupMap, hiddenPostsFastLookupMap);

            List<Post> resultList = new ArrayList<>();

            // filter out hidden posts
            for (Post post : postsFastLookupMap.values()) {
                if (post.filterRemove) {
                    // this post is already filtered by some custom filter
                    continue;
                }

                PostHide hiddenPost = findHiddenPost(hiddenPostsFastLookupMap, post, siteId, board);
                if (hiddenPost != null) {
                    if (hiddenPost.hide) {
                        // hide post
<<<<<<< HEAD
                        Post newPost = rebuildPostWithInheritedFilter(
=======

                        Post newPost = rebuildPostWithCustomFilter(
>>>>>>> 7193da4d
                                post,
                                0,
                                true,
                                false,
<<<<<<< HEAD
                                false,
=======
>>>>>>> 7193da4d
                                hiddenPost.hideRepliesToThisPost);

                        resultList.add(newPost);
                    } else {
                        // remove post
<<<<<<< HEAD
=======

>>>>>>> 7193da4d
                        if (post.isOP) {
                            // hide OP post only if the user hid the whole thread
                            if (!hiddenPost.wholeThread) {
                                resultList.add(post);
                            }
                        }
                    }
                } else {
                    // no record of hidden post in the DB
                    resultList.add(post);
                }
            }
            //return posts that are NOT hidden
            return resultList;
        });
    }

    private void hideRepliesToAlreadyHiddenPosts(
            Map<Integer, Post> postsFastLookupMap,
            Map<Integer, PostHide> hiddenPostsFastLookupMap
    ) throws SQLException {

        List<PostHide> newHiddenPosts = new ArrayList<>();

        for (Post post : postsFastLookupMap.values()) {
            if (hiddenPostsFastLookupMap.containsKey(post.no)) {
                continue;
            }

            for (Integer replyNo : post.repliesTo) {
                if (hiddenPostsFastLookupMap.containsKey(replyNo)) {
                    PostHide parentHiddenPost = hiddenPostsFastLookupMap.get(replyNo);
                    Post parentPost = postsFastLookupMap.get(replyNo);

                    if (!parentPost.filterReplies || !parentHiddenPost.hideRepliesToThisPost) {
                        continue;
                    }
<<<<<<< HEAD

                    PostHide newHiddenPost = new PostHide();
                    newHiddenPost.no = post.no;
                    newHiddenPost.site = parentHiddenPost.site;
                    newHiddenPost.board = parentHiddenPost.board;
                    newHiddenPost.wholeThread = false;
                    newHiddenPost.hideRepliesToThisPost = parentHiddenPost.hideRepliesToThisPost;
                    newHiddenPost.hide = parentHiddenPost.hide;

                    hiddenPostsFastLookupMap.put(newHiddenPost.no, newHiddenPost);
                    newHiddenPosts.add(newHiddenPost);

=======

                    PostHide newHiddenPost = new PostHide();
                    newHiddenPost.no = post.no;
                    newHiddenPost.site = parentHiddenPost.site;
                    newHiddenPost.board = parentHiddenPost.board;
                    newHiddenPost.wholeThread = false;
                    newHiddenPost.hideRepliesToThisPost = parentHiddenPost.hideRepliesToThisPost;
                    newHiddenPost.hide = parentHiddenPost.hide;

                    hiddenPostsFastLookupMap.put(newHiddenPost.no, newHiddenPost);
                    newHiddenPosts.add(newHiddenPost);

>>>>>>> 7193da4d
                    //post is already hidden no need to check other replies
                    break;
                }
            }
        }

        if (newHiddenPosts.isEmpty()) {
            return;
        }

        for (PostHide postHide : newHiddenPosts) {
            helper.postHideDao.createIfNotExists(postHide);
        }
    }

    private void applyFiltersToReplies(List<Post> posts, Map<Integer, Post> postsFastLookupMap) {
        for (Post post : posts) {
            if (post.isOP) {
                // skip the OP
                continue;
            }

            if (post.hasFilterParameters()) {
                if (post.filterRemove && post.filterStub) {
                    // wtf?
                    Logger.w(TAG, "Post has both filterRemove and filterStub flags");
                    continue;
                }

                applyPostFilterActionToChildPosts(post, postsFastLookupMap);
<<<<<<< HEAD
=======
            }
        }
    }

    private Map<Integer, PostHide> getHiddenPosts(
            int siteId,
            String board,
            List<Integer> postNoList) throws SQLException {

        Set<PostHide> hiddenInDatabase = new HashSet<>(helper.postHideDao.queryBuilder().where()
                .in(PostHide.NO_COLUMN_NAME, postNoList)
                .and()
                .eq(PostHide.SITE_COLUMN_NAME, siteId)
                .and()
                .eq(PostHide.BOARD_COLUMN_NAME, board)
                .query());

        @SuppressLint("UseSparseArrays")
        Map<Integer, PostHide> hiddenMap = new HashMap<>();

        for (PostHide postHide : hiddenInDatabase) {
            hiddenMap.put(postHide.no, postHide);
        }

        return hiddenMap;
    }

    /**
     * Takes filter parameters from the post and assigns them to all posts in the current reply chain.
     * If some post already has another filter's parameters - does not overwrite them.
     * Returns a chain of hidden posts.
     * */
    private void applyPostFilterActionToChildPosts(Post parentPost, Map<Integer, Post> postsFastLookupMap) {
        if (postsFastLookupMap.isEmpty()) {
            return;
        }

        if (!parentPost.filterReplies) {
            // do nothing with replies if filtering is disabled for replies
            return;
        }

        // find all replies to the post recursively
        Set<Post> postWithAllReplies = PostUtils.findPostWithReplies(
                parentPost.no,
                new ArrayList<>(postsFastLookupMap.values()));

        Set<Integer> postNoWithAllReplies = new HashSet<>(postWithAllReplies.size());

        for (Post p : postWithAllReplies) {
            postNoWithAllReplies.add(p.no);
        }

        for (Integer no : postNoWithAllReplies) {
            if (no == parentPost.no) {
                // do nothing with the parent post
                continue;
>>>>>>> 7193da4d
            }

            Post childPost = postsFastLookupMap.get(no);
            if (childPost == null) {
                // cross-thread post
                continue;
            }

            // do not overwrite filter parameters from another filter
            if (!childPost.hasFilterParameters()) {
                Post newPost = rebuildPostWithCustomFilter(
                        childPost,
                        parentPost.filterHighlightedColor,
                        parentPost.filterStub,
                        parentPost.filterRemove,
                        true);

                // assign the filter parameters to the child post
                postsFastLookupMap.put(no, newPost);

                postWithAllReplies.remove(childPost);
                postWithAllReplies.add(newPost);
            }
        }
    }


    /**
     * Rebuilds a child post with custom filter parameters
     * */
    private Post rebuildPostWithCustomFilter(
            Post childPost,
            int filterHighlightedColor,
            boolean filterStub,
            boolean filterRemove,
            boolean filterReplies
    ) {
        return new Post.Builder()
                .board(childPost.board)
                .posterId(childPost.id)
                .opId(childPost.opId)
                .id(childPost.no)
                .op(childPost.isOP)
                .replies(childPost.getReplies())
                .images(childPost.getImagesCount())
                .uniqueIps(childPost.getUniqueIps())
                .sticky(childPost.isSticky())
                .archived(childPost.isArchived())
                .lastModified(childPost.getLastModified())
                .closed(childPost.isClosed())
                .subject(childPost.subject)
                .name(childPost.name)
                .comment(childPost.comment.toString())
                .tripcode(childPost.tripcode)
                .setUnixTimestampSeconds(childPost.time)
                .images(childPost.images)
                .moderatorCapcode(childPost.capcode)
                .httpIcons(childPost.httpIcons)
                .filter(filterHighlightedColor, filterStub, filterRemove, filterReplies)
                .isSavedReply(childPost.isSavedReply)
                .spans(childPost.subjectSpan, childPost.nameTripcodeIdCapcodeSpan)
                .linkables(childPost.linkables)
                .repliesTo(childPost.repliesTo)
                .build();
    }

    @Nullable
    private PostHide findHiddenPost(
            Map<Integer, PostHide> hiddenPostsFastLookupMap,
            Post post,
            int siteId,
            String board
    ) {
        if (hiddenPostsFastLookupMap.isEmpty()) {
            return null;
        }

        PostHide potentiallyHiddenPost = hiddenPostsFastLookupMap.get(post.no);
        if (potentiallyHiddenPost == null) {
            return null;
        }

        if (potentiallyHiddenPost.site == siteId && potentiallyHiddenPost.board.equals(board)) {
            return potentiallyHiddenPost;
        }
    }

    private Map<Integer, PostHide> getHiddenPosts(
            int siteId,
            String board,
            List<Integer> postNoList) throws SQLException {

        Set<PostHide> hiddenInDatabase = new HashSet<>(helper.postHideDao.queryBuilder().where()
                .in("no", postNoList)
                .and()
                .eq("site", siteId)
                .and()
                .eq("board", board)
                .query());

        @SuppressLint("UseSparseArrays")
        Map<Integer, PostHide> hiddenMap = new HashMap<>();

        for (PostHide postHide : hiddenInDatabase) {
            hiddenMap.put(postHide.no, postHide);
        }

        return hiddenMap;
    }

    /**
     * Takes filter parameters from the post and assigns them to all posts in the current reply chain.
     * If some post already has another filter's parameters - does not overwrite them.
     * Returns a chain of hidden posts.
     */
    private void applyPostFilterActionToChildPosts(Post parentPost, Map<Integer, Post> postsFastLookupMap) {
        if (postsFastLookupMap.isEmpty()) {
            return;
        }

        if (!parentPost.filterReplies) {
            // do nothing with replies if filtering is disabled for replies
            return;
        }

        // find all replies to the post recursively
        Set<Post> postWithAllReplies = PostUtils.findPostWithReplies(
                parentPost.no,
                new ArrayList<>(postsFastLookupMap.values()));

        Set<Integer> postNoWithAllReplies = new HashSet<>(postWithAllReplies.size());

        for (Post p : postWithAllReplies) {
            postNoWithAllReplies.add(p.no);
        }

        for (Integer no : postNoWithAllReplies) {
            if (no == parentPost.no) {
                // do nothing with the parent post
                continue;
            }

            Post childPost = postsFastLookupMap.get(no);
            if (childPost == null) {
                // cross-thread post
                continue;
            }

            // do not overwrite filter parameters from another filter
            if (!childPost.hasFilterParameters()) {
                Post newPost = rebuildPostWithInheritedFilter(
                        childPost,
                        parentPost.filterHighlightedColor,
                        parentPost.filterStub,
                        parentPost.filterRemove,
                        parentPost.filterWatch,
                        true);

                // assign the filter parameters to the child post
                postsFastLookupMap.put(no, newPost);

                postWithAllReplies.remove(childPost);
                postWithAllReplies.add(newPost);
            }
        }
    }


    /**
     * Rebuilds a child post with custom filter parameters
     */
    private Post rebuildPostWithInheritedFilter(
            Post childPost,
            int filterHighlightedColor,
            boolean filterStub,
            boolean filterRemove,
            boolean filterWatch,
            boolean filterReplies
    ) {
        return new Post.Builder()
                .board(childPost.board)
                .posterId(childPost.id)
                .opId(childPost.opId)
                .id(childPost.no)
                .op(childPost.isOP)
                .replies(childPost.getReplies())
                .images(childPost.getImagesCount())
                .uniqueIps(childPost.getUniqueIps())
                .sticky(childPost.isSticky())
                .archived(childPost.isArchived())
                .lastModified(childPost.getLastModified())
                .closed(childPost.isClosed())
                .subject(childPost.subject)
                .name(childPost.name)
                .comment(childPost.comment.toString())
                .tripcode(childPost.tripcode)
                .setUnixTimestampSeconds(childPost.time)
                .images(childPost.images)
                .moderatorCapcode(childPost.capcode)
                .setHttpIcons(childPost.httpIcons)
                .filter(filterHighlightedColor, filterStub, filterRemove, filterWatch, filterReplies)
                .isSavedReply(childPost.isSavedReply)
                .spans(childPost.subjectSpan, childPost.nameTripcodeIdCapcodeSpan)
                .linkables(childPost.linkables)
                .repliesTo(childPost.repliesTo)
                .build();
    }

    @Nullable
    private PostHide findHiddenPost(
            Map<Integer, PostHide> hiddenPostsFastLookupMap,
            Post post,
            int siteId,
            String board
    ) {
        if (hiddenPostsFastLookupMap.isEmpty()) {
            return null;
        }

        PostHide potentiallyHiddenPost = hiddenPostsFastLookupMap.get(post.no);
        if (potentiallyHiddenPost == null) {
            return null;
        }

        if (potentiallyHiddenPost.site == siteId && potentiallyHiddenPost.board.equals(board)) {
            return potentiallyHiddenPost;
        }

        return null;
    }

    public Callable<Void> addThreadHide(PostHide hide) {
        return () -> {
            if (contains(hide)) {
                return null;
            }

            helper.postHideDao.createIfNotExists(hide);

            return null;
        };
    }

    public Callable<Void> addPostsHide(List<PostHide> hideList) {
        return () -> {
            for (PostHide postHide : hideList) {
                if (contains(postHide)) {
                    continue;
                }

                helper.postHideDao.createIfNotExists(postHide);
            }

            return null;
        };
    }

    public Callable<Void> removePostHide(PostHide hide) {
        return removePostsHide(Collections.singletonList(hide));
    }

    public Callable<Void> removePostsHide(List<PostHide> hideList) {
        return () -> {
            for (PostHide postHide : hideList) {
                DeleteBuilder<PostHide, Integer> deleteBuilder = helper.postHideDao.deleteBuilder();

                deleteBuilder.where()
<<<<<<< HEAD
                        .eq("no", postHide.no)
                        .and()
                        .eq("site", postHide.site)
                        .and()
                        .eq("board", postHide.board);
=======
                        .eq(PostHide.NO_COLUMN_NAME, postHide.no)
                        .and()
                        .eq(PostHide.SITE_COLUMN_NAME, postHide.site)
                        .and()
                        .eq(PostHide.BOARD_COLUMN_NAME, postHide.board);
>>>>>>> 7193da4d

                deleteBuilder.delete();
            }

            return null;
        };
    }

    private boolean contains(PostHide hide) throws SQLException {
        PostHide inDb = helper.postHideDao.queryBuilder().where()
                .eq("no", hide.no)
                .and()
                .eq("site", hide.site)
                .and()
                .eq("board", hide.board)
                .queryForFirst();

        //if this thread is already hidden - do nothing
        return inDb != null;
    }

    public Callable<Void> clearAllThreadHides() {
        return () -> {
            TableUtils.clearTable(helper.getConnectionSource(), PostHide.class);

            return null;
        };
    }

    public List<PostHide> getRemovedPostsWithThreadNo(int threadNo) throws SQLException {
        return helper.postHideDao.queryBuilder().where()
                .eq(PostHide.THREAD_NO, threadNo)
                .and()
                .eq(PostHide.HIDE_COLUMN, false)
                .query();
    }
}<|MERGE_RESOLUTION|>--- conflicted
+++ resolved
@@ -13,10 +13,7 @@
 
 import java.sql.SQLException;
 import java.util.ArrayList;
-<<<<<<< HEAD
-=======
 import java.util.Collections;
->>>>>>> 7193da4d
 import java.util.HashMap;
 import java.util.HashSet;
 import java.util.LinkedHashMap;
@@ -89,29 +86,17 @@
                 if (hiddenPost != null) {
                     if (hiddenPost.hide) {
                         // hide post
-<<<<<<< HEAD
-                        Post newPost = rebuildPostWithInheritedFilter(
-=======
-
                         Post newPost = rebuildPostWithCustomFilter(
->>>>>>> 7193da4d
                                 post,
                                 0,
                                 true,
                                 false,
-<<<<<<< HEAD
                                 false,
-=======
->>>>>>> 7193da4d
                                 hiddenPost.hideRepliesToThisPost);
 
                         resultList.add(newPost);
                     } else {
                         // remove post
-<<<<<<< HEAD
-=======
-
->>>>>>> 7193da4d
                         if (post.isOP) {
                             // hide OP post only if the user hid the whole thread
                             if (!hiddenPost.wholeThread) {
@@ -149,7 +134,6 @@
                     if (!parentPost.filterReplies || !parentHiddenPost.hideRepliesToThisPost) {
                         continue;
                     }
-<<<<<<< HEAD
 
                     PostHide newHiddenPost = new PostHide();
                     newHiddenPost.no = post.no;
@@ -162,20 +146,6 @@
                     hiddenPostsFastLookupMap.put(newHiddenPost.no, newHiddenPost);
                     newHiddenPosts.add(newHiddenPost);
 
-=======
-
-                    PostHide newHiddenPost = new PostHide();
-                    newHiddenPost.no = post.no;
-                    newHiddenPost.site = parentHiddenPost.site;
-                    newHiddenPost.board = parentHiddenPost.board;
-                    newHiddenPost.wholeThread = false;
-                    newHiddenPost.hideRepliesToThisPost = parentHiddenPost.hideRepliesToThisPost;
-                    newHiddenPost.hide = parentHiddenPost.hide;
-
-                    hiddenPostsFastLookupMap.put(newHiddenPost.no, newHiddenPost);
-                    newHiddenPosts.add(newHiddenPost);
-
->>>>>>> 7193da4d
                     //post is already hidden no need to check other replies
                     break;
                 }
@@ -206,8 +176,6 @@
                 }
 
                 applyPostFilterActionToChildPosts(post, postsFastLookupMap);
-<<<<<<< HEAD
-=======
             }
         }
     }
@@ -218,11 +186,11 @@
             List<Integer> postNoList) throws SQLException {
 
         Set<PostHide> hiddenInDatabase = new HashSet<>(helper.postHideDao.queryBuilder().where()
-                .in(PostHide.NO_COLUMN_NAME, postNoList)
-                .and()
-                .eq(PostHide.SITE_COLUMN_NAME, siteId)
-                .and()
-                .eq(PostHide.BOARD_COLUMN_NAME, board)
+                .in("no", postNoList)
+                .and()
+                .eq("site", siteId)
+                .and()
+                .eq("board", board)
                 .query());
 
         @SuppressLint("UseSparseArrays")
@@ -239,13 +207,9 @@
      * Takes filter parameters from the post and assigns them to all posts in the current reply chain.
      * If some post already has another filter's parameters - does not overwrite them.
      * Returns a chain of hidden posts.
-     * */
+     */
     private void applyPostFilterActionToChildPosts(Post parentPost, Map<Integer, Post> postsFastLookupMap) {
-        if (postsFastLookupMap.isEmpty()) {
-            return;
-        }
-
-        if (!parentPost.filterReplies) {
+        if (postsFastLookupMap.isEmpty() || !parentPost.filterReplies) {
             // do nothing with replies if filtering is disabled for replies
             return;
         }
@@ -265,7 +229,6 @@
             if (no == parentPost.no) {
                 // do nothing with the parent post
                 continue;
->>>>>>> 7193da4d
             }
 
             Post childPost = postsFastLookupMap.get(no);
@@ -281,146 +244,6 @@
                         parentPost.filterHighlightedColor,
                         parentPost.filterStub,
                         parentPost.filterRemove,
-                        true);
-
-                // assign the filter parameters to the child post
-                postsFastLookupMap.put(no, newPost);
-
-                postWithAllReplies.remove(childPost);
-                postWithAllReplies.add(newPost);
-            }
-        }
-    }
-
-
-    /**
-     * Rebuilds a child post with custom filter parameters
-     * */
-    private Post rebuildPostWithCustomFilter(
-            Post childPost,
-            int filterHighlightedColor,
-            boolean filterStub,
-            boolean filterRemove,
-            boolean filterReplies
-    ) {
-        return new Post.Builder()
-                .board(childPost.board)
-                .posterId(childPost.id)
-                .opId(childPost.opId)
-                .id(childPost.no)
-                .op(childPost.isOP)
-                .replies(childPost.getReplies())
-                .images(childPost.getImagesCount())
-                .uniqueIps(childPost.getUniqueIps())
-                .sticky(childPost.isSticky())
-                .archived(childPost.isArchived())
-                .lastModified(childPost.getLastModified())
-                .closed(childPost.isClosed())
-                .subject(childPost.subject)
-                .name(childPost.name)
-                .comment(childPost.comment.toString())
-                .tripcode(childPost.tripcode)
-                .setUnixTimestampSeconds(childPost.time)
-                .images(childPost.images)
-                .moderatorCapcode(childPost.capcode)
-                .httpIcons(childPost.httpIcons)
-                .filter(filterHighlightedColor, filterStub, filterRemove, filterReplies)
-                .isSavedReply(childPost.isSavedReply)
-                .spans(childPost.subjectSpan, childPost.nameTripcodeIdCapcodeSpan)
-                .linkables(childPost.linkables)
-                .repliesTo(childPost.repliesTo)
-                .build();
-    }
-
-    @Nullable
-    private PostHide findHiddenPost(
-            Map<Integer, PostHide> hiddenPostsFastLookupMap,
-            Post post,
-            int siteId,
-            String board
-    ) {
-        if (hiddenPostsFastLookupMap.isEmpty()) {
-            return null;
-        }
-
-        PostHide potentiallyHiddenPost = hiddenPostsFastLookupMap.get(post.no);
-        if (potentiallyHiddenPost == null) {
-            return null;
-        }
-
-        if (potentiallyHiddenPost.site == siteId && potentiallyHiddenPost.board.equals(board)) {
-            return potentiallyHiddenPost;
-        }
-    }
-
-    private Map<Integer, PostHide> getHiddenPosts(
-            int siteId,
-            String board,
-            List<Integer> postNoList) throws SQLException {
-
-        Set<PostHide> hiddenInDatabase = new HashSet<>(helper.postHideDao.queryBuilder().where()
-                .in("no", postNoList)
-                .and()
-                .eq("site", siteId)
-                .and()
-                .eq("board", board)
-                .query());
-
-        @SuppressLint("UseSparseArrays")
-        Map<Integer, PostHide> hiddenMap = new HashMap<>();
-
-        for (PostHide postHide : hiddenInDatabase) {
-            hiddenMap.put(postHide.no, postHide);
-        }
-
-        return hiddenMap;
-    }
-
-    /**
-     * Takes filter parameters from the post and assigns them to all posts in the current reply chain.
-     * If some post already has another filter's parameters - does not overwrite them.
-     * Returns a chain of hidden posts.
-     */
-    private void applyPostFilterActionToChildPosts(Post parentPost, Map<Integer, Post> postsFastLookupMap) {
-        if (postsFastLookupMap.isEmpty()) {
-            return;
-        }
-
-        if (!parentPost.filterReplies) {
-            // do nothing with replies if filtering is disabled for replies
-            return;
-        }
-
-        // find all replies to the post recursively
-        Set<Post> postWithAllReplies = PostUtils.findPostWithReplies(
-                parentPost.no,
-                new ArrayList<>(postsFastLookupMap.values()));
-
-        Set<Integer> postNoWithAllReplies = new HashSet<>(postWithAllReplies.size());
-
-        for (Post p : postWithAllReplies) {
-            postNoWithAllReplies.add(p.no);
-        }
-
-        for (Integer no : postNoWithAllReplies) {
-            if (no == parentPost.no) {
-                // do nothing with the parent post
-                continue;
-            }
-
-            Post childPost = postsFastLookupMap.get(no);
-            if (childPost == null) {
-                // cross-thread post
-                continue;
-            }
-
-            // do not overwrite filter parameters from another filter
-            if (!childPost.hasFilterParameters()) {
-                Post newPost = rebuildPostWithInheritedFilter(
-                        childPost,
-                        parentPost.filterHighlightedColor,
-                        parentPost.filterStub,
-                        parentPost.filterRemove,
                         parentPost.filterWatch,
                         true);
 
@@ -437,7 +260,7 @@
     /**
      * Rebuilds a child post with custom filter parameters
      */
-    private Post rebuildPostWithInheritedFilter(
+    private Post rebuildPostWithCustomFilter(
             Post childPost,
             int filterHighlightedColor,
             boolean filterStub,
@@ -486,11 +309,7 @@
         }
 
         PostHide potentiallyHiddenPost = hiddenPostsFastLookupMap.get(post.no);
-        if (potentiallyHiddenPost == null) {
-            return null;
-        }
-
-        if (potentiallyHiddenPost.site == siteId && potentiallyHiddenPost.board.equals(board)) {
+        if (potentiallyHiddenPost != null && potentiallyHiddenPost.site == siteId && potentiallyHiddenPost.board.equals(board)) {
             return potentiallyHiddenPost;
         }
 
@@ -533,19 +352,11 @@
                 DeleteBuilder<PostHide, Integer> deleteBuilder = helper.postHideDao.deleteBuilder();
 
                 deleteBuilder.where()
-<<<<<<< HEAD
                         .eq("no", postHide.no)
                         .and()
                         .eq("site", postHide.site)
                         .and()
                         .eq("board", postHide.board);
-=======
-                        .eq(PostHide.NO_COLUMN_NAME, postHide.no)
-                        .and()
-                        .eq(PostHide.SITE_COLUMN_NAME, postHide.site)
-                        .and()
-                        .eq(PostHide.BOARD_COLUMN_NAME, postHide.board);
->>>>>>> 7193da4d
 
                 deleteBuilder.delete();
             }
@@ -577,9 +388,9 @@
 
     public List<PostHide> getRemovedPostsWithThreadNo(int threadNo) throws SQLException {
         return helper.postHideDao.queryBuilder().where()
-                .eq(PostHide.THREAD_NO, threadNo)
-                .and()
-                .eq(PostHide.HIDE_COLUMN, false)
+                .eq("thread_no", threadNo)
+                .and()
+                .eq("hide", false)
                 .query();
     }
 }