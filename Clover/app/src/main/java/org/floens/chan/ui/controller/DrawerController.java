/*
 * Clover - 4chan browser https://github.com/Floens/Clover/
 * Copyright (C) 2014  Floens
 *
 * This program is free software: you can redistribute it and/or modify
 * it under the terms of the GNU General Public License as published by
 * the Free Software Foundation, either version 3 of the License, or
 * (at your option) any later version.
 *
 * This program is distributed in the hope that it will be useful,
 * but WITHOUT ANY WARRANTY; without even the implied warranty of
 * MERCHANTABILITY or FITNESS FOR A PARTICULAR PURPOSE.  See the
 * GNU General Public License for more details.
 *
 * You should have received a copy of the GNU General Public License
 * along with this program.  If not, see <http://www.gnu.org/licenses/>.
 */
package org.floens.chan.ui.controller;

import android.content.Context;
import android.content.DialogInterface;
import android.support.design.widget.Snackbar;
import android.support.v4.widget.DrawerLayout;
import android.support.v7.app.AlertDialog;
import android.support.v7.widget.LinearLayoutManager;
import android.support.v7.widget.RecyclerView;
import android.support.v7.widget.helper.ItemTouchHelper;
import android.text.TextUtils;
import android.view.Gravity;
import android.view.View;
import android.widget.EditText;
import android.widget.FrameLayout;
import android.widget.LinearLayout;
import android.widget.TextView;

import org.floens.chan.R;
import org.floens.chan.controller.Controller;
import org.floens.chan.controller.NavigationController;
import org.floens.chan.core.manager.WatchManager;
import org.floens.chan.core.manager.WatchManager.PinMessages;
import org.floens.chan.core.model.orm.Pin;
import org.floens.chan.core.settings.ChanSettings;
import org.floens.chan.ui.adapter.DrawerAdapter;
import org.floens.chan.utils.AndroidUtils;

import java.util.List;

import javax.inject.Inject;

import de.greenrobot.event.EventBus;

import static org.floens.chan.Chan.inject;
import static org.floens.chan.ui.theme.ThemeHelper.theme;
import static org.floens.chan.utils.AndroidUtils.ROBOTO_MEDIUM;
import static org.floens.chan.utils.AndroidUtils.dp;
import static org.floens.chan.utils.AndroidUtils.fixSnackbarText;

public class DrawerController extends Controller implements DrawerAdapter.Callback, View.OnClickListener {
    protected FrameLayout container;
    protected DrawerLayout drawerLayout;
    protected LinearLayout drawer;
    protected RecyclerView recyclerView;
    protected LinearLayout settings;
    protected DrawerAdapter drawerAdapter;

    @Inject
    WatchManager watchManager;

    public DrawerController(Context context) {
        super(context);
    }

    @Override
    public void onCreate() {
        super.onCreate();
        inject(this);

        EventBus.getDefault().register(this);

        view = inflateRes(R.layout.controller_navigation_drawer);
        container = view.findViewById(R.id.container);
        drawerLayout = view.findViewById(R.id.drawer_layout);
        drawerLayout.setDrawerShadow(R.drawable.drawer_shadow, Gravity.LEFT);
        drawer = view.findViewById(R.id.drawer);
        recyclerView = view.findViewById(R.id.drawer_recycler_view);
        recyclerView.setHasFixedSize(true);
        recyclerView.setLayoutManager(new LinearLayoutManager(context));
        settings = view.findViewById(R.id.settings);
        settings.setOnClickListener(this);
        theme().settingsDrawable.apply(settings.findViewById(R.id.image));
        ((TextView) settings.findViewById(R.id.text)).setTypeface(ROBOTO_MEDIUM);

        drawerAdapter = new DrawerAdapter(this);
        recyclerView.setAdapter(drawerAdapter);

        drawerAdapter.onPinsChanged(watchManager.getAllPins());

        ItemTouchHelper itemTouchHelper = new ItemTouchHelper(drawerAdapter.getItemTouchHelperCallback());
        itemTouchHelper.attachToRecyclerView(recyclerView);

        updateBadge();
    }

    @Override
    public void onDestroy() {
        super.onDestroy();

        EventBus.getDefault().unregister(this);
    }

    public void setChildController(Controller childController) {
        addChildController(childController);
        childController.attachToParentView(container);
        childController.onShow();
    }

    @Override
    public void onClick(View v) {
        if (v == settings) {
            openController(new MainSettingsController(context));
        }
    }

    public void onMenuClicked() {
        if (getMainToolbarNavigationController().getTop().navigation.hasDrawer) {
            drawerLayout.openDrawer(drawer);
        }
    }

    @Override
    public boolean onBack() {
        if (drawerLayout.isDrawerOpen(drawer)) {
            drawerLayout.closeDrawer(drawer);
            return true;
        } else {
            return super.onBack();
        }
    }

    @Override
    public void onPinClicked(Pin pin) {
        // Post it to avoid animation jumping because the first frame is heavy.
        // TODO: probably twice because of some force redraw, fix that.
        drawerLayout.post(() -> drawerLayout.post(() -> drawerLayout.closeDrawer(drawer)));

        ThreadController threadController = getTopThreadController();
        if (threadController != null) {
            threadController.openPin(pin);
        }
    }

    @Override
    public void onWatchCountClicked(Pin pin) {
        watchManager.toggleWatch(pin);
    }

    @Override
    public void onHeaderClicked(DrawerAdapter.HeaderHolder holder, DrawerAdapter.HeaderAction headerAction) {
        if (headerAction == DrawerAdapter.HeaderAction.CLEAR || headerAction == DrawerAdapter.HeaderAction.CLEAR_ALL) {
            boolean all = headerAction == DrawerAdapter.HeaderAction.CLEAR_ALL || !ChanSettings.watchEnabled.get();
            final List<Pin> pins = watchManager.clearPins(all);
            if (!pins.isEmpty()) {
                String text = context.getResources().getQuantityString(R.plurals.bookmark, pins.size(), pins.size());
                //noinspection WrongConstant
                Snackbar snackbar = Snackbar.make(drawerLayout, context.getString(R.string.drawer_pins_cleared, text), 4000);
                fixSnackbarText(context, snackbar);
                snackbar.setAction(R.string.undo, new View.OnClickListener() {
                    @Override
                    public void onClick(View v) {
                        watchManager.addAll(pins);
                    }
                });
                snackbar.show();
            } else {
                int text = watchManager.getAllPins().isEmpty() ? R.string.drawer_pins_non_cleared : R.string.drawer_pins_non_cleared_try_all;
                Snackbar snackbar = Snackbar.make(drawerLayout, text, Snackbar.LENGTH_LONG);
                fixSnackbarText(context, snackbar);
                snackbar.show();
            }
        }
    }

    @Override
    public void onPinRemoved(Pin pin) {
        final Pin undoPin = pin.clone();
        watchManager.deletePin(pin);
        Snackbar snackbar = Snackbar.make(drawerLayout, context.getString(R.string.drawer_pin_removed, pin.loadable.title), Snackbar.LENGTH_LONG);
        fixSnackbarText(context, snackbar);
        snackbar.setAction(R.string.undo, new View.OnClickListener() {
            @Override
            public void onClick(View v) {
                watchManager.createPin(undoPin);
            }
        });
        snackbar.show();
    }

    @Override
    public void onPinLongClicked(final Pin pin) {
        LinearLayout wrap = new LinearLayout(context);
        wrap.setPadding(dp(16), dp(16), dp(16), 0);
        final EditText text = new EditText(context);
        text.setSingleLine();
        text.setText(pin.loadable.title);
        wrap.addView(text, LinearLayout.LayoutParams.MATCH_PARENT, LinearLayout.LayoutParams.WRAP_CONTENT);

        AlertDialog dialog = new AlertDialog.Builder(context)
                .setPositiveButton(R.string.action_rename, new DialogInterface.OnClickListener() {
                    @Override
                    public void onClick(DialogInterface dialog, int which) {
                        String value = text.getText().toString();

                        if (!TextUtils.isEmpty(value)) {
                            pin.loadable.title = value;
                            watchManager.updatePin(pin);
                        }
                    }
                })
                .setNegativeButton(R.string.cancel, null)
                .setTitle(R.string.action_rename_pin)
                .setView(wrap)
                .create();

        AndroidUtils.requestKeyboardFocus(dialog, text);

        dialog.show();
    }

    @Override
    public void openSites() {
        openController(new SitesSetupController(context));
    }

    @Override
    public void openHistory() {
        openController(new HistoryController(context));
    }

    public void setPinHighlighted(Pin pin) {
        drawerAdapter.setPinHighlighted(pin);
        drawerAdapter.updateHighlighted(recyclerView);
    }

    public void onEvent(PinMessages.PinAddedMessage message) {
        drawerAdapter.onPinAdded(message.pin);
        drawerLayout.openDrawer(drawer);
        updateBadge();
    }

    public void onEvent(PinMessages.PinRemovedMessage message) {
        drawerAdapter.onPinRemoved(message.pin);
        updateBadge();
    }

<<<<<<< HEAD
    public void onEvent(PinMessages.PinChangedMessage message) {
=======
    public void onEvent(WatchManager.AllPinsRemovedMessage message) {
        drawerAdapter.onAllPinsRemoved();
        updateBadge();
    }

    public void onEvent(WatchManager.PinChangedMessage message) {
>>>>>>> 68d7086b
        drawerAdapter.onPinChanged(recyclerView, message.pin);
        updateBadge();
    }

    public void setDrawerEnabled(boolean enabled) {
        drawerLayout.setDrawerLockMode(enabled ? DrawerLayout.LOCK_MODE_UNLOCKED : DrawerLayout.LOCK_MODE_LOCKED_CLOSED, Gravity.LEFT);
        if (!enabled) {
            drawerLayout.closeDrawer(drawer);
        }
    }

    private void updateBadge() {
        List<Pin> list = watchManager.getWatchingPins();
        int count = 0;
        boolean color = false;
        if (list.size() > 0) {
            for (Pin p : list) {
                count += p.getNewPostCount();
                if (p.getNewQuoteCount() > 0) {
                    color = true;
                }
            }
        }

        if (getTop() != null) {
            getMainToolbarNavigationController().toolbar.getArrowMenuDrawable().setBadge(count, color);
        }
    }

    private void openController(Controller controller) {
        Controller top = getTop();
        if (top instanceof NavigationController) {
            ((NavigationController) top).pushController(controller);
        } else if (top instanceof DoubleNavigationController) {
            ((DoubleNavigationController) top).pushController(controller);
        }

        drawerLayout.closeDrawer(Gravity.LEFT);
    }

    private ThreadController getTopThreadController() {
        ToolbarNavigationController nav = getMainToolbarNavigationController();
        if (nav.getTop() instanceof ThreadController) {
            return (ThreadController) nav.getTop();
        } else if (nav.getTop() instanceof ThreadSlideController) {
            ThreadSlideController slideNav = (ThreadSlideController) nav.getTop();
            if (slideNav.leftController instanceof ThreadController) {
                return (ThreadController) slideNav.leftController;
            }
        }

        return null;
    }

    private ToolbarNavigationController getMainToolbarNavigationController() {
        ToolbarNavigationController navigationController = null;

        Controller top = getTop();
        if (top instanceof StyledToolbarNavigationController) {
            navigationController = (StyledToolbarNavigationController) top;
        } else if (top instanceof SplitNavigationController) {
            SplitNavigationController splitNav = (SplitNavigationController) top;
            if (splitNav.getLeftController() instanceof StyledToolbarNavigationController) {
                navigationController = (StyledToolbarNavigationController) splitNav.getLeftController();
            }
        } else if (top instanceof ThreadSlideController) {
            ThreadSlideController slideNav = (ThreadSlideController) top;
            navigationController = (StyledToolbarNavigationController) slideNav.leftController;
        }

        if (navigationController == null) {
            throw new IllegalStateException("The child controller of a DrawerController must either be StyledToolbarNavigationController" +
                    "or an DoubleNavigationController that has a ToolbarNavigationController.");
        }

        return navigationController;
    }
}<|MERGE_RESOLUTION|>--- conflicted
+++ resolved
@@ -252,19 +252,15 @@
         updateBadge();
     }
 
-<<<<<<< HEAD
     public void onEvent(PinMessages.PinChangedMessage message) {
-=======
-    public void onEvent(WatchManager.AllPinsRemovedMessage message) {
-        drawerAdapter.onAllPinsRemoved();
-        updateBadge();
-    }
-
-    public void onEvent(WatchManager.PinChangedMessage message) {
->>>>>>> 68d7086b
         drawerAdapter.onPinChanged(recyclerView, message.pin);
         updateBadge();
     }
+
+        public void onEvent(PinMessages.AllPinsRemovedMessage message) {
+            drawerAdapter.onAllPinsRemoved();
+            updateBadge();
+        }
 
     public void setDrawerEnabled(boolean enabled) {
         drawerLayout.setDrawerLockMode(enabled ? DrawerLayout.LOCK_MODE_UNLOCKED : DrawerLayout.LOCK_MODE_LOCKED_CLOSED, Gravity.LEFT);
