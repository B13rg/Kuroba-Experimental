/*
 * Clover - 4chan browser https://github.com/Floens/Clover/
 * Copyright (C) 2014  Floens
 *
 * This program is free software: you can redistribute it and/or modify
 * it under the terms of the GNU General Public License as published by
 * the Free Software Foundation, either version 3 of the License, or
 * (at your option) any later version.
 *
 * This program is distributed in the hope that it will be useful,
 * but WITHOUT ANY WARRANTY; without even the implied warranty of
 * MERCHANTABILITY or FITNESS FOR A PARTICULAR PURPOSE.  See the
 * GNU General Public License for more details.
 *
 * You should have received a copy of the GNU General Public License
 * along with this program.  If not, see <http://www.gnu.org/licenses/>.
 */
package org.floens.chan.ui.adapter;

import android.support.v7.widget.RecyclerView;
import android.view.LayoutInflater;
import android.view.View;
import android.view.ViewGroup;

import org.floens.chan.R;
import org.floens.chan.core.model.ChanThread;
import org.floens.chan.core.model.Post;
import org.floens.chan.core.model.orm.Loadable;
import org.floens.chan.core.settings.ChanSettings;
import org.floens.chan.ui.cell.PostCellInterface;
import org.floens.chan.ui.cell.ThreadStatusCell;
import org.floens.chan.utils.BackgroundUtils;

import java.util.ArrayList;
import java.util.List;

public class PostAdapter extends RecyclerView.Adapter<RecyclerView.ViewHolder> {
    private static final int TYPE_POST = 0;
    private static final int TYPE_STATUS = 1;
    private static final int TYPE_POST_STUB = 2;
    private static final int TYPE_LAST_SEEN = 3;

    private final PostAdapterCallback postAdapterCallback;
    private final PostCellInterface.PostCellCallback postCellCallback;
    private RecyclerView recyclerView;

    private final ThreadStatusCell.Callback statusCellCallback;
    private final List<Post> displayList = new ArrayList<>();
    private String error = null;
    private Post highlightedPost;
    private String highlightedPostId;
    private int highlightedPostNo = -1;
    private String highlightedPostTripcode;
    private int selectedPost = -1;
    private int lastSeenIndicatorPosition = -1;
<<<<<<< HEAD
=======
    private boolean bound;
>>>>>>> 7193da4d

    private ChanSettings.PostViewMode postViewMode;
    private boolean compact = false;

    public PostAdapter(RecyclerView recyclerView, PostAdapterCallback postAdapterCallback, PostCellInterface.PostCellCallback postCellCallback, ThreadStatusCell.Callback statusCellCallback) {
        this.recyclerView = recyclerView;
        this.postAdapterCallback = postAdapterCallback;
        this.postCellCallback = postCellCallback;
        this.statusCellCallback = statusCellCallback;

        setHasStableIds(true);
    }

    @Override
    public RecyclerView.ViewHolder onCreateViewHolder(ViewGroup parent, int viewType) {
        switch (viewType) {
            case TYPE_POST:
                int layout = 0;
                switch (postViewMode) {
                    case LIST:
                        layout = R.layout.cell_post;
                        break;
                    case CARD:
                        layout = R.layout.cell_post_card;
                        break;
                }

                PostCellInterface postCell = (PostCellInterface) LayoutInflater.from(parent.getContext()).inflate(layout, parent, false);
                return new PostViewHolder(postCell);
            case TYPE_POST_STUB:
                View view = LayoutInflater.from(parent.getContext()).inflate(R.layout.cell_post_stub, parent, false);
                return new PostViewHolder((PostCellInterface) view);
            case TYPE_LAST_SEEN:
                return new LastSeenViewHolder(LayoutInflater.from(parent.getContext()).inflate(R.layout.cell_post_last_seen, parent, false));
            case TYPE_STATUS:
                StatusViewHolder statusViewHolder = new StatusViewHolder((ThreadStatusCell) LayoutInflater.from(parent.getContext()).inflate(R.layout.cell_thread_status, parent, false));
                statusViewHolder.threadStatusCell.setCallback(statusCellCallback);
                statusViewHolder.threadStatusCell.setError(error);
                return statusViewHolder;
            default:
                throw new IllegalStateException();
        }
    }

    @Override
    public void onBindViewHolder(RecyclerView.ViewHolder holder, int position) {
        int itemViewType = getItemViewType(position);
        switch (itemViewType) {
            case TYPE_POST:
            case TYPE_POST_STUB:
                PostViewHolder postViewHolder = (PostViewHolder) holder;
                Post post = displayList.get(getPostPosition(position));

                boolean highlight = post == highlightedPost || post.id.equals(highlightedPostId) || post.no == highlightedPostNo ||
                        post.tripcode.equals(highlightedPostTripcode);
<<<<<<< HEAD
                postViewHolder.postView.setPost(post,
=======

                postViewHolder.postView.setPost(null,
                        post,
>>>>>>> 7193da4d
                        postCellCallback,
                        true,
                        highlight,
                        post.no == selectedPost,
                        -1,
                        true,
                        postViewMode,
                        compact);

                if (itemViewType == TYPE_POST_STUB) {
                    ((View)postViewHolder.postView).setOnClickListener(v -> {
                        postAdapterCallback.onUnhidePostClick(post);
                    });
                }
                break;
            case TYPE_STATUS:
                ((StatusViewHolder) holder).threadStatusCell.update();
                break;
            case TYPE_LAST_SEEN:
                break;
        }
    }

    @Override
    public int getItemCount() {
        int size = displayList.size();

        if (showStatusView()) {
            size++;
        }

        if (lastSeenIndicatorPosition >= 0) {
            size++;
        }

        return size;
    }

    @Override
    public int getItemViewType(int position) {
        if (position == lastSeenIndicatorPosition) {
            return TYPE_LAST_SEEN;
        } else if (showStatusView() && position == getItemCount() - 1) {
            return TYPE_STATUS;
        } else {
            Post post = displayList.get(getPostPosition(position));
            if (post.filterStub) {
                return TYPE_POST_STUB;
            } else {
                return TYPE_POST;
            }
        }
    }

    @Override
    public long getItemId(int position) {
        int itemViewType = getItemViewType(position);
        if (itemViewType == TYPE_STATUS) {
            return -1;
        } else if (itemViewType == TYPE_LAST_SEEN) {
            return -2;
        } else {
            Post post = displayList.get(getPostPosition(position));
            int repliesFromSize;
            synchronized (post.repliesFrom) {
                repliesFromSize = post.repliesFrom.size();
            }
            return ((long) repliesFromSize << 32L) + (long) post.no + (compact ? 1L : 0L);
        }
    }

    public void setThread(ChanThread thread, List<Post> posts) {
        if (!BackgroundUtils.isMainThread()) {
            throw new RuntimeException("Must be called on the main thread!");
        }
        showError(null);

        displayList.clear();
        displayList.addAll(posts);

        lastSeenIndicatorPosition = -1;
        if (thread.loadable.lastViewed >= 0) {
            // Do not process the last post, the indicator does not have to appear at the bottom
            for (int i = 0, displayListSize = displayList.size() - 1; i < displayListSize; i++) {
                Post post = displayList.get(i);
                if (post.no == thread.loadable.lastViewed) {
                    lastSeenIndicatorPosition = i + 1;
                    break;
                }
            }
        }

        // Update all, recyclerview will figure out all the animations
        notifyDataSetChanged();
    }

    public List<Post> getDisplayList() {
        return displayList;
    }

    public void cleanup() {
        highlightedPost = null;
        highlightedPostId = null;
        highlightedPostNo = -1;
        highlightedPostTripcode = null;
        selectedPost = -1;
        lastSeenIndicatorPosition = -1;
        error = null;
    }

    public void showError(String error) {
        this.error = error;
        if (showStatusView()) {
            final int childCount = recyclerView.getChildCount();
            for (int i = 0; i < childCount; i++) {
                View child = recyclerView.getChildAt(i);
                if (child instanceof ThreadStatusCell) {
                    ThreadStatusCell threadStatusCell = (ThreadStatusCell) child;
                    threadStatusCell.setError(error);
                    threadStatusCell.update();
                }
            }
        }
    }

    public void highlightPost(Post post) {
        highlightedPost = post;
        highlightedPostId = null;
        highlightedPostNo = -1;
        highlightedPostTripcode = null;
        notifyDataSetChanged();
    }

    public void highlightPostId(String id) {
        highlightedPost = null;
        highlightedPostId = id;
        highlightedPostNo = -1;
        highlightedPostTripcode = null;
        notifyDataSetChanged();
    }

    public void highlightPostTripcode(String tripcode) {
        highlightedPost = null;
        highlightedPostId = null;
        highlightedPostNo = -1;
        highlightedPostTripcode = tripcode;
        notifyDataSetChanged();
    }

    public void highlightPostNo(int no) {
        highlightedPost = null;
        highlightedPostId = null;
        highlightedPostNo = no;
        highlightedPostTripcode = null;
        notifyDataSetChanged();
    }

    public void selectPost(int no) {
        selectedPost = no;
        notifyDataSetChanged();
    }

    public void setPostViewMode(ChanSettings.PostViewMode postViewMode) {
        this.postViewMode = postViewMode;
    }

    public void setCompact(boolean compact) {
        if (this.compact != compact) {
            this.compact = compact;
            notifyDataSetChanged();
        }
    }

    public int getPostPosition(int position) {
        int postPosition = position;
        if (lastSeenIndicatorPosition >= 0 && position > lastSeenIndicatorPosition) {
            postPosition--;
        }
        return postPosition;
    }

    public int getScrollPosition(int displayPosition) {
        int postPosition = displayPosition;
        if (lastSeenIndicatorPosition >= 0 && displayPosition > lastSeenIndicatorPosition) {
            postPosition++;
        }
        return postPosition;
    }

    private boolean showStatusView() {
        Loadable loadable = postAdapterCallback.getLoadable();
        // the loadable can be null while this adapter is used between cleanup and the removal
        // of the recyclerview from the view hierarchy, although it's rare.
        return loadable != null && loadable.isThreadMode();
    }

    public static class PostViewHolder extends RecyclerView.ViewHolder {
        private PostCellInterface postView;

        public PostViewHolder(PostCellInterface postView) {
            super((View) postView);
            this.postView = postView;
        }
    }

    public static class StatusViewHolder extends RecyclerView.ViewHolder {
        private ThreadStatusCell threadStatusCell;

        public StatusViewHolder(ThreadStatusCell threadStatusCell) {
            super(threadStatusCell);
            this.threadStatusCell = threadStatusCell;
        }
    }

    public static class LastSeenViewHolder extends RecyclerView.ViewHolder {
        public LastSeenViewHolder(View itemView) {
            super(itemView);
        }
    }

    public interface PostAdapterCallback {
        Loadable getLoadable();
        void onUnhidePostClick(Post post);
    }
}<|MERGE_RESOLUTION|>--- conflicted
+++ resolved
@@ -53,10 +53,6 @@
     private String highlightedPostTripcode;
     private int selectedPost = -1;
     private int lastSeenIndicatorPosition = -1;
-<<<<<<< HEAD
-=======
-    private boolean bound;
->>>>>>> 7193da4d
 
     private ChanSettings.PostViewMode postViewMode;
     private boolean compact = false;
@@ -87,8 +83,7 @@
                 PostCellInterface postCell = (PostCellInterface) LayoutInflater.from(parent.getContext()).inflate(layout, parent, false);
                 return new PostViewHolder(postCell);
             case TYPE_POST_STUB:
-                View view = LayoutInflater.from(parent.getContext()).inflate(R.layout.cell_post_stub, parent, false);
-                return new PostViewHolder((PostCellInterface) view);
+                return new PostViewHolder((PostCellInterface) LayoutInflater.from(parent.getContext()).inflate(R.layout.cell_post_stub, parent, false));
             case TYPE_LAST_SEEN:
                 return new LastSeenViewHolder(LayoutInflater.from(parent.getContext()).inflate(R.layout.cell_post_last_seen, parent, false));
             case TYPE_STATUS:
@@ -109,16 +104,9 @@
             case TYPE_POST_STUB:
                 PostViewHolder postViewHolder = (PostViewHolder) holder;
                 Post post = displayList.get(getPostPosition(position));
-
                 boolean highlight = post == highlightedPost || post.id.equals(highlightedPostId) || post.no == highlightedPostNo ||
                         post.tripcode.equals(highlightedPostTripcode);
-<<<<<<< HEAD
                 postViewHolder.postView.setPost(post,
-=======
-
-                postViewHolder.postView.setPost(null,
-                        post,
->>>>>>> 7193da4d
                         postCellCallback,
                         true,
                         highlight,
