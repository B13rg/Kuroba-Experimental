--- conflicted
+++ resolved
@@ -360,12 +360,9 @@
     private void updateCheckboxes() {
         enabled.setChecked(filter.enabled);
         applyToReplies.setChecked(filter.applyToReplies);
-<<<<<<< HEAD
-        if(filter.action == FilterEngine.FilterAction.WATCH.id) {
+        if (filter.action == FilterEngine.FilterAction.WATCH.id) {
             applyToReplies.setEnabled(false);
         }
-=======
->>>>>>> 7193da4d
     }
 
     private void updateFilterAction() {
@@ -376,11 +373,11 @@
             filter.color = 0xffff0000;
         }
         colorPreview.setBackgroundColor(filter.color);
-        if(filter.action != FilterEngine.FilterAction.WATCH.id) {
+        if (filter.action != FilterEngine.FilterAction.WATCH.id) {
             applyToReplies.setEnabled(true);
         } else {
             applyToReplies.setEnabled(false);
-            if(applyToReplies.isChecked()) {
+            if (applyToReplies.isChecked()) {
                 applyToReplies.toggle();
                 filter.applyToReplies = false;
             }
