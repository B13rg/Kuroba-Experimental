--- conflicted
+++ resolved
@@ -116,12 +116,8 @@
                 // Manually call postFinished()
                 postFinished(success);
             } else {
-<<<<<<< HEAD
                 FileCache.FileCacheDownloader fileCacheDownloader = fileCache.downloadFile(postImage.imageUrl.toString(), this);
-=======
-                // Both onSuccess and onFail call postFinished()
-                FileCache.FileCacheDownloader fileCacheDownloader = Chan.getFileCache().downloadFile(postImage.imageUrl, this);
->>>>>>> 35712f53
+
                 // If the fileCacheDownloader is null then the destination already existed and onSuccess() has been called.
                 // Wait otherwise for the download to finish to avoid that the next task is immediately executed.
                 if (fileCacheDownloader != null) {
