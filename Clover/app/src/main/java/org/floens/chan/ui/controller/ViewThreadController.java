--- conflicted
+++ resolved
@@ -45,7 +45,7 @@
     private static final int SHARE_ID = 103;
     private static final int UP_ID = 104;
     private static final int DOWN_ID = 105;
-    private static final int OPEN_ID = 106;
+    private static final int OPEN_BROWSER_ID = 106;
 
     private ToolbarMenuItem pinItem;
     private Loadable loadable;
@@ -73,7 +73,7 @@
         navigationItem.createOverflow(context, this, Arrays.asList(
                 new FloatingMenuItem(REFRESH_ID, context.getString(R.string.action_reload)),
                 new FloatingMenuItem(SEARCH_ID, context.getString(R.string.action_search)),
-                new FloatingMenuItem(OPEN_ID, context.getString(R.string.action_open_browser)),
+                new FloatingMenuItem(OPEN_BROWSER_ID, context.getString(R.string.action_open_browser)),
                 new FloatingMenuItem(SHARE_ID, context.getString(R.string.action_share)),
                 new FloatingMenuItem(UP_ID, context.getString(R.string.action_up)),
                 new FloatingMenuItem(DOWN_ID, context.getString(R.string.action_down))
@@ -175,23 +175,20 @@
                 navigationController.showSearch();
                 break;
             case SHARE_ID:
-            case OPEN_ID:
+            case OPEN_BROWSER_ID:
                 Loadable loadable = threadLayout.getPresenter().getLoadable();
                 String link = ChanUrls.getThreadUrlDesktop(loadable.board, loadable.no);
 
-                if(id == SHARE_ID)
+                if (id == SHARE_ID) {
                     AndroidUtils.shareLink(link);
-                else
+                } else {
                     AndroidUtils.openLink(link);
+                }
 
                 break;
             case UP_ID:
             case DOWN_ID:
-<<<<<<< HEAD
-                boolean up = ((Integer) item.getId()) == UP_ID;
-=======
                 boolean up = id == UP_ID;
->>>>>>> feb2a120
                 threadLayout.getPresenter().scrollTo(up ? 0 : -1, false);
                 break;
         }
