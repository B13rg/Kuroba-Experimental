/*
 * Clover - 4chan browser https://github.com/Floens/Clover/
 * Copyright (C) 2014  Floens
 *
 * This program is free software: you can redistribute it and/or modify
 * it under the terms of the GNU General Public License as published by
 * the Free Software Foundation, either version 3 of the License, or
 * (at your option) any later version.
 *
 * This program is distributed in the hope that it will be useful,
 * but WITHOUT ANY WARRANTY; without even the implied warranty of
 * MERCHANTABILITY or FITNESS FOR A PARTICULAR PURPOSE.  See the
 * GNU General Public License for more details.
 *
 * You should have received a copy of the GNU General Public License
 * along with this program.  If not, see <http://www.gnu.org/licenses/>.
 */
package org.floens.chan.ui.layout;

import android.animation.ValueAnimator;
import android.annotation.SuppressLint;
import android.content.Context;
import android.graphics.Bitmap;
import android.text.Editable;
import android.text.TextWatcher;
import android.util.AttributeSet;
import android.view.LayoutInflater;
import android.view.MotionEvent;
import android.view.View;
import android.view.ViewGroup;
import android.view.animation.DecelerateInterpolator;
import android.widget.Button;
import android.widget.CheckBox;
import android.widget.EditText;
import android.widget.FrameLayout;
import android.widget.ImageView;
import android.widget.LinearLayout;
import android.widget.TextView;
import android.widget.Toast;

import org.floens.chan.R;
import org.floens.chan.core.model.ChanThread;
import org.floens.chan.core.model.orm.Loadable;
import org.floens.chan.core.presenter.ReplyPresenter;
<<<<<<< HEAD
import org.floens.chan.core.settings.ChanSettings;
=======
>>>>>>> cf77c4d5
import org.floens.chan.core.site.Site;
import org.floens.chan.core.site.SiteAuthentication;
import org.floens.chan.core.site.http.Reply;
import org.floens.chan.ui.activity.StartActivity;
import org.floens.chan.ui.captcha.AuthenticationLayoutCallback;
import org.floens.chan.ui.captcha.AuthenticationLayoutInterface;
import org.floens.chan.ui.captcha.CaptchaLayout;
import org.floens.chan.ui.captcha.CaptchaNojsLayout;
import org.floens.chan.ui.captcha.GenericWebViewAuthenticationLayout;
import org.floens.chan.ui.captcha.LegacyCaptchaLayout;
import org.floens.chan.ui.drawable.DropdownArrowDrawable;
import org.floens.chan.ui.helper.HintPopup;
import org.floens.chan.ui.helper.ImagePickDelegate;
import org.floens.chan.ui.view.LoadView;
import org.floens.chan.ui.view.SelectionListeningEditText;
import org.floens.chan.utils.AndroidUtils;
import org.floens.chan.utils.ImageDecoder;

import java.io.File;

import javax.inject.Inject;

import static org.floens.chan.Chan.inject;
import static org.floens.chan.ui.theme.ThemeHelper.theme;
import static org.floens.chan.utils.AndroidUtils.dp;
import static org.floens.chan.utils.AndroidUtils.getAttrColor;
import static org.floens.chan.utils.AndroidUtils.getString;
import static org.floens.chan.utils.AndroidUtils.setRoundItemBackground;

public class ReplyLayout extends LoadView implements View.OnClickListener, ReplyPresenter.ReplyPresenterCallback, TextWatcher, ImageDecoder.ImageDecoderCallback, SelectionListeningEditText.SelectionChangedListener {
    @Inject
    ReplyPresenter presenter;

    private ReplyLayoutCallback callback;
    private boolean newCaptcha;

    private AuthenticationLayoutInterface authenticationLayout;
    private boolean openingName;

    private boolean blockSelectionChange = false;

    // Progress view (when sending request to the server)
    private View progressLayout;
    private TextView currentProgress;

    // Reply views:
    private View replyInputLayout;
    private TextView message;
    private EditText name;
    private EditText subject;
    private EditText options;
    private EditText fileName;
    private LinearLayout nameOptions;
    private ViewGroup commentButtons;
    private Button commentQuoteButton;
    private Button commentSpoilerButton;
    private SelectionListeningEditText comment;
    private TextView commentCounter;
    private CheckBox spoiler;
    private LinearLayout previewHolder;
    private ImageView preview;
    private TextView previewMessage;
    private ImageView attach;
    private ImageView more;
    private ImageView submit;
    private DropdownArrowDrawable moreDropdown;

    // Captcha views:
    private FrameLayout captchaContainer;
    private ImageView captchaHardReset;

    private Runnable closeMessageRunnable = new Runnable() {
        @Override
        public void run() {
            message.setVisibility(View.GONE);
        }
    };

    public ReplyLayout(Context context) {
        this(context, null);
    }

    public ReplyLayout(Context context, AttributeSet attrs) {
        this(context, attrs, 0);
    }

    public ReplyLayout(Context context, AttributeSet attrs, int defStyle) {
        super(context, attrs, defStyle);
    }

    @Override
    protected void onFinishInflate() {
        super.onFinishInflate();
        inject(this);

        final LayoutInflater inflater = LayoutInflater.from(getContext());

        // Inflate reply input
        replyInputLayout = inflater.inflate(R.layout.layout_reply_input, this, false);
        message = replyInputLayout.findViewById(R.id.message);
        name = replyInputLayout.findViewById(R.id.name);
        subject = replyInputLayout.findViewById(R.id.subject);
        options = replyInputLayout.findViewById(R.id.options);
        fileName = replyInputLayout.findViewById(R.id.file_name);
        nameOptions = replyInputLayout.findViewById(R.id.name_options);
        commentButtons = replyInputLayout.findViewById(R.id.comment_buttons);
        commentQuoteButton = replyInputLayout.findViewById(R.id.comment_quote);
        commentSpoilerButton = replyInputLayout.findViewById(R.id.comment_spoiler);
        comment = replyInputLayout.findViewById(R.id.comment);
        commentCounter = replyInputLayout.findViewById(R.id.comment_counter);
        spoiler = replyInputLayout.findViewById(R.id.spoiler);
        preview = replyInputLayout.findViewById(R.id.preview);
        previewHolder = replyInputLayout.findViewById(R.id.preview_holder);
        previewMessage = replyInputLayout.findViewById(R.id.preview_message);
        attach = replyInputLayout.findViewById(R.id.attach);
        more = replyInputLayout.findViewById(R.id.more);
        submit = replyInputLayout.findViewById(R.id.submit);

        progressLayout = inflater.inflate(R.layout.layout_reply_progress, this, false);
        currentProgress = progressLayout.findViewById(R.id.current_progress);

        // Setup reply layout views
        commentQuoteButton.setOnClickListener(this);
        commentSpoilerButton.setOnClickListener(this);

        comment.addTextChangedListener(this);
        comment.setSelectionChangedListener(this);

        previewHolder.setOnClickListener(this);

        moreDropdown = new DropdownArrowDrawable(dp(16), dp(16), true,
                getAttrColor(getContext(), R.attr.dropdown_dark_color),
                getAttrColor(getContext(), R.attr.dropdown_dark_pressed_color));
        more.setImageDrawable(moreDropdown);
        setRoundItemBackground(more);
        more.setOnClickListener(this);

        theme().imageDrawable.apply(attach);
        setRoundItemBackground(attach);
        attach.setOnClickListener(this);

        theme().sendDrawable.apply(submit);
        setRoundItemBackground(submit);
        submit.setOnClickListener(this);

        // Inflate captcha layout
        captchaContainer = (FrameLayout) inflater.inflate(R.layout.layout_reply_captcha, this, false);
        captchaHardReset = captchaContainer.findViewById(R.id.reset);

        // Setup captcha layout views
        captchaContainer.setLayoutParams(new LayoutParams(LayoutParams.MATCH_PARENT, LayoutParams.MATCH_PARENT));

        theme().refreshDrawable.apply(captchaHardReset);
        setRoundItemBackground(captchaHardReset);
        captchaHardReset.setOnClickListener(this);

        setView(replyInputLayout);

        // Presenter
        presenter.create(this);
    }

    public void setCallback(ReplyLayoutCallback callback) {
        this.callback = callback;
    }

    public ReplyPresenter getPresenter() {
        return presenter;
    }

    public void onOpen(boolean open) {
        presenter.onOpen(open);
    }

    public void bindLoadable(Loadable loadable) {
        presenter.bindLoadable(loadable);
    }

    public void cleanup() {
        presenter.unbindLoadable();
        removeCallbacks(closeMessageRunnable);
    }

    public boolean onBack() {
        return presenter.onBack();
    }

    private void setWrap(boolean wrap) {
        setLayoutParams(new LayoutParams(
                LayoutParams.MATCH_PARENT,
                wrap ? LayoutParams.WRAP_CONTENT : LayoutParams.MATCH_PARENT
        ));
    }

    @Override
    public void onClick(View v) {
        if (v == more) {
            presenter.onMoreClicked();
        } else if (v == attach) {
            presenter.onAttachClicked();
        } else if (v == submit) {
            presenter.onSubmitClicked();
        } else if (v == previewHolder) {
            callback.showImageReencodingWindow();
        } else if (v == captchaHardReset) {
            if (authenticationLayout != null) {
                authenticationLayout.hardReset();
            }
        } else if (v == commentQuoteButton) {
            presenter.commentQuoteClicked();
        } else if (v == commentSpoilerButton) {
            presenter.commentSpoilerClicked();
        }
    }

    @SuppressLint("ClickableViewAccessibility")
    @Override
    public boolean onTouchEvent(MotionEvent event) {
        return true;
    }

    @Override
    public void initializeAuthentication(Site site, SiteAuthentication authentication,
                                         AuthenticationLayoutCallback callback) {
        if (authenticationLayout == null) {
            switch (authentication.type) {
                case CAPTCHA1: {
                    final LayoutInflater inflater = LayoutInflater.from(getContext());
                    authenticationLayout = (LegacyCaptchaLayout) inflater.inflate(
                            R.layout.layout_captcha_legacy, captchaContainer, false);
                    break;
                }
                case CAPTCHA2: {
                    authenticationLayout = new CaptchaLayout(getContext());
                    break;
                }
                case CAPTCHA2_NOJS:
                    authenticationLayout = new CaptchaNojsLayout(getContext());
                    break;
                case GENERIC_WEBVIEW: {
                    GenericWebViewAuthenticationLayout view = new GenericWebViewAuthenticationLayout(getContext());

                    FrameLayout.LayoutParams params = new FrameLayout.LayoutParams(
                            LayoutParams.MATCH_PARENT,
                            LayoutParams.MATCH_PARENT
                    );
//                    params.setMargins(dp(8), dp(8), dp(8), dp(200));
                    view.setLayoutParams(params);

                    authenticationLayout = view;
                    break;
                }
                case NONE:
                default: {
                    throw new IllegalArgumentException();
                }
            }

            captchaContainer.addView((View) authenticationLayout, 0);
        }

        if (!(authenticationLayout instanceof LegacyCaptchaLayout)) {
            AndroidUtils.hideKeyboard(this);
        }

        authenticationLayout.initialize(site, callback);
        authenticationLayout.reset();
    }

    @Override
    public void setPage(ReplyPresenter.Page page, boolean animate) {
        switch (page) {
            case LOADING:
                setWrap(true);
                View progressBar = setView(progressLayout);
                progressBar.setLayoutParams(new LayoutParams(LayoutParams.MATCH_PARENT, dp(100)));

                //reset progress to 0 upon uploading start
                onUploadingProgress(0);
                break;
            case INPUT:
                setView(replyInputLayout);
                setWrap(!presenter.isExpanded());
                break;
            case AUTHENTICATION:
                setWrap(false);

                setView(captchaContainer);

                captchaContainer.requestFocus(View.FOCUS_DOWN);

                break;
        }

        if (page != ReplyPresenter.Page.AUTHENTICATION && authenticationLayout != null) {
            AndroidUtils.removeFromParentView((View) authenticationLayout);
            authenticationLayout = null;
        }
    }

    @Override
    public void resetAuthentication() {
        authenticationLayout.reset();
    }

    @Override
    public void loadDraftIntoViews(Reply draft) {
        name.setText(draft.name);
        subject.setText(draft.subject);
        options.setText(draft.options);
        blockSelectionChange = true;
        comment.setText(draft.comment);
        comment.setSelection(draft.selectionStart, draft.selectionEnd);
        blockSelectionChange = false;
        fileName.setText(draft.fileName);
        spoiler.setChecked(draft.spoilerImage);
    }

    @Override
    public void loadViewsIntoDraft(Reply draft) {
        draft.name = name.getText().toString();
        draft.subject = subject.getText().toString();
        draft.options = options.getText().toString();
        draft.comment = comment.getText().toString();
        draft.selectionStart = comment.getSelectionStart();
        draft.selectionEnd = comment.getSelectionEnd();
        draft.fileName = fileName.getText().toString();
        draft.spoilerImage = spoiler.isChecked();
    }

    @Override
    public void openMessage(boolean open, boolean animate, String text, boolean autoHide) {
        removeCallbacks(closeMessageRunnable);
        message.setText(text);
        message.setVisibility(open ? View.VISIBLE : View.GONE);

        if (autoHide) {
            postDelayed(closeMessageRunnable, 5000);
        }
    }

    @Override
    public void onPosted() {
        Toast.makeText(getContext(), R.string.reply_success, Toast.LENGTH_SHORT).show();
        callback.openReply(false);
        callback.requestNewPostLoad();
    }

    @Override
    public void setCommentHint(String hint) {
        comment.setHint(hint);
    }

    @Override
    public void showCommentCounter(boolean show) {
        commentCounter.setVisibility(show ? View.VISIBLE : View.GONE);
    }

    @Override
    public void setExpanded(boolean expanded) {
        setWrap(!expanded);

        comment.setMaxLines(expanded ? 500 : 6);

        previewHolder.setLayoutParams(new LinearLayout.LayoutParams(
                LinearLayout.LayoutParams.MATCH_PARENT,
                expanded ? dp(150) : dp(100)
        ));

        ValueAnimator animator = ValueAnimator.ofFloat(expanded ? 0f : 1f, expanded ? 1f : 0f);
        animator.setInterpolator(new DecelerateInterpolator(2f));
        animator.setDuration(400);
        animator.addUpdateListener(animation ->
                moreDropdown.setRotation((float) animation.getAnimatedValue()));
        animator.start();
    }

    @Override
    public void openNameOptions(boolean open) {
        openingName = open;
        nameOptions.setVisibility(open ? View.VISIBLE : View.GONE);
    }

    @Override
    public void openSubject(boolean open) {
        subject.setVisibility(open ? View.VISIBLE : View.GONE);
    }

    @Override
    public void openCommentQuoteButton(boolean open) {
        commentQuoteButton.setVisibility(open ? View.VISIBLE : View.GONE);
    }

    @Override
    public void openCommentSpoilerButton(boolean open) {
        commentSpoilerButton.setVisibility(open ? View.VISIBLE : View.GONE);
    }

    @Override
    public void openFileName(boolean open) {
        fileName.setVisibility(open ? View.VISIBLE : View.GONE);
    }

    @Override
    public void setFileName(String name) {
        fileName.setText(name);
    }

    @SuppressLint("SetTextI18n")
    @Override
    public void updateCommentCount(int count, int maxCount, boolean over) {
        commentCounter.setText(count + "/" + maxCount);
        //noinspection ResourceAsColor
        commentCounter.setTextColor(over ? 0xffff0000 : getAttrColor(getContext(), R.attr.text_color_secondary));
    }

    public void focusComment() {
        comment.post(() -> AndroidUtils.requestViewAndKeyboardFocus(comment));
    }

    @Override
    public void openPreview(boolean show, File previewFile) {
        if (show) {
            theme().clearDrawable.apply(attach);
        } else {
            theme().imageDrawable.apply(attach);
        }

        if (show) {
            ImageDecoder.decodeFileOnBackgroundThread(previewFile, dp(400), dp(300), this);
        } else {
            spoiler.setVisibility(View.GONE);
            previewHolder.setVisibility(View.GONE);
            previewMessage.setVisibility(View.GONE);
        }
    }

    @Override
    public void openPreviewMessage(boolean show, String message) {
        previewMessage.setVisibility(show ? VISIBLE : GONE);
        previewMessage.setText(message);
    }

    @Override
    public void openSpoiler(boolean show, boolean checked) {
        spoiler.setVisibility(show ? View.VISIBLE : View.GONE);
        spoiler.setChecked(checked);
    }

    @Override
    public void onImageBitmap(File file, Bitmap bitmap) {
        if (bitmap != null) {
            preview.setImageBitmap(bitmap);
            previewHolder.setVisibility(View.VISIBLE);

            showReencodeImageHint();
        } else {
            openPreviewMessage(true, getString(R.string.reply_no_preview));
        }
    }

    @Override
    public void onFilePickLoading() {
        // TODO
    }

    @Override
    public void onFilePickError() {
        Toast.makeText(getContext(), R.string.reply_file_open_failed, Toast.LENGTH_LONG).show();
    }

    @Override
    public void highlightPostNo(int no) {
        callback.highlightPostNo(no);
    }

    @Override
    public void onSelectionChanged(int selStart, int selEnd) {
        if (!blockSelectionChange) {
            presenter.onSelectionChanged();
        }
    }

    @Override
    public void beforeTextChanged(CharSequence s, int start, int count, int after) {
    }

    @Override
    public void onTextChanged(CharSequence s, int start, int before, int count) {
    }

    @Override
    public void afterTextChanged(Editable s) {
        presenter.onCommentTextChanged(comment.getText());
    }

    @Override
    public void showThread(Loadable loadable) {
        callback.showThread(loadable);
    }

    @Override
    public ImagePickDelegate getImagePickDelegate() {
        return ((StartActivity) getContext()).getImagePickDelegate();
    }

    @Override
    public ChanThread getThread() {
        return callback.getThread();
    }

<<<<<<< HEAD
    public void onImageOptionsApplied(Reply reply) {
        // Update the filename EditText. Otherwise it will change back the image name upon changing
        // the message comment (because of the textwatcher)
        fileName.setText(reply.fileName);

        presenter.onImageOptionsApplied(reply);
    }

    private void showReencodeImageHint() {
        if (!ChanSettings.reencodeHintShown.get()) {
            String message = getContext().getString(R.string.click_image_for_extra_options);
            HintPopup hintPopup = HintPopup.show(getContext(), preview, message, dp(-32), dp(16));
            hintPopup.wiggle();

            ChanSettings.reencodeHintShown.set(true);
=======
    @Override
    public void onUploadingProgress(int percent) {
        if (currentProgress != null) {
            currentProgress.setText(String.format("%d", percent));
>>>>>>> cf77c4d5
        }
    }

    public interface ReplyLayoutCallback {
        void highlightPostNo(int no);

        void openReply(boolean open);

        void showThread(Loadable loadable);

        void requestNewPostLoad();

        ChanThread getThread();

        void showImageReencodingWindow();
    }
}<|MERGE_RESOLUTION|>--- conflicted
+++ resolved
@@ -42,10 +42,7 @@
 import org.floens.chan.core.model.ChanThread;
 import org.floens.chan.core.model.orm.Loadable;
 import org.floens.chan.core.presenter.ReplyPresenter;
-<<<<<<< HEAD
 import org.floens.chan.core.settings.ChanSettings;
-=======
->>>>>>> cf77c4d5
 import org.floens.chan.core.site.Site;
 import org.floens.chan.core.site.SiteAuthentication;
 import org.floens.chan.core.site.http.Reply;
@@ -557,7 +554,6 @@
         return callback.getThread();
     }
 
-<<<<<<< HEAD
     public void onImageOptionsApplied(Reply reply) {
         // Update the filename EditText. Otherwise it will change back the image name upon changing
         // the message comment (because of the textwatcher)
@@ -573,12 +569,13 @@
             hintPopup.wiggle();
 
             ChanSettings.reencodeHintShown.set(true);
-=======
+        }
+    }
+
     @Override
     public void onUploadingProgress(int percent) {
         if (currentProgress != null) {
             currentProgress.setText(String.format("%d", percent));
->>>>>>> cf77c4d5
         }
     }
 
