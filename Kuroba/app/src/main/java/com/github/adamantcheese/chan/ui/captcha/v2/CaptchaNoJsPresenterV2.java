--- conflicted
+++ resolved
@@ -20,11 +20,8 @@
 
 import androidx.annotation.Nullable;
 
-<<<<<<< HEAD
 import com.github.adamantcheese.chan.Chan;
 import com.github.adamantcheese.chan.core.di.NetModule;
-=======
->>>>>>> 8371cbf6
 import com.github.adamantcheese.chan.utils.BackgroundUtils;
 import com.github.adamantcheese.chan.utils.Logger;
 
@@ -42,8 +39,6 @@
 import okhttp3.RequestBody;
 import okhttp3.Response;
 import okhttp3.ResponseBody;
-
-import static com.github.adamantcheese.chan.Chan.instance;
 
 public class CaptchaNoJsPresenterV2 {
     private static final String TAG = "CaptchaNoJsPresenterV2";
@@ -83,8 +78,7 @@
     public CaptchaNoJsPresenterV2(@Nullable AuthenticationCallbacks callbacks, Context context) {
         this.callbacks = callbacks;
         this.parser = new CaptchaNoJsHtmlParser(context);
-        this.okHttpClient =  Chan.injector()
-                .instance(NetModule.ProxiedOkHttpClient.class);
+        this.okHttpClient =  Chan.instance(NetModule.ProxiedOkHttpClient.class);
     }
 
     public void init(String siteKey, String baseUrl) {
@@ -139,11 +133,7 @@
                             .header("Cookie", defaultGoogleCookies)
                             .build();
 
-<<<<<<< HEAD
                     try (Response response = okHttpClient.newCall(request).execute()) {
-=======
-                    try (Response response = instance(OkHttpClient.class).newCall(request).execute()) {
->>>>>>> 8371cbf6
                         prevCaptchaInfo = handleGetRecaptchaResponse(response);
                     } finally {
                         verificationInProgress.set(false);
@@ -241,11 +231,7 @@
                 .header("Cookie", defaultGoogleCookies)
                 .build();
 
-<<<<<<< HEAD
         try (Response response = okHttpClient.newCall(request).execute()) {
-=======
-        try (Response response = instance(OkHttpClient.class).newCall(request).execute()) {
->>>>>>> 8371cbf6
             return handleGetRecaptchaResponse(response);
         }
     }
