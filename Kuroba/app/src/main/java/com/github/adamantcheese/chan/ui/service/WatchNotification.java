/*
 * Kuroba - *chan browser https://github.com/Adamantcheese/Kuroba/
 *
 * This program is free software: you can redistribute it and/or modify
 * it under the terms of the GNU General Public License as published by
 * the Free Software Foundation, either version 3 of the License, or
 * (at your option) any later version.
 *
 * This program is distributed in the hope that it will be useful,
 * but WITHOUT ANY WARRANTY; without even the implied warranty of
 * MERCHANTABILITY or FITNESS FOR A PARTICULAR PURPOSE.  See the
 * GNU General Public License for more details.
 *
 * You should have received a copy of the GNU General Public License
 * along with this program.  If not, see <http://www.gnu.org/licenses/>.
 */
package com.github.adamantcheese.chan.ui.service;

import android.app.Notification;
import android.app.NotificationChannel;
import android.app.NotificationManager;
import android.app.PendingIntent;
import android.app.Service;
import android.content.Context;
import android.content.Intent;
import android.media.AudioAttributes;
import android.media.AudioManager;
import android.os.Build;
import android.os.IBinder;
import android.text.Editable;
import android.text.SpannableStringBuilder;
import android.text.TextUtils;
import android.util.Pair;

import androidx.core.app.NotificationCompat;

import com.github.adamantcheese.chan.Chan;
import com.github.adamantcheese.chan.R;
import com.github.adamantcheese.chan.StartActivity;
import com.github.adamantcheese.chan.core.database.DatabaseManager;
import com.github.adamantcheese.chan.core.manager.ThreadSaveManager;
import com.github.adamantcheese.chan.core.manager.WatchManager;
import com.github.adamantcheese.chan.core.model.Post;
import com.github.adamantcheese.chan.core.model.PostLinkable;
import com.github.adamantcheese.chan.core.model.orm.Loadable;
import com.github.adamantcheese.chan.core.model.orm.Pin;
import com.github.adamantcheese.chan.core.model.orm.PinType;
import com.github.adamantcheese.chan.core.model.orm.SavedThread;
import com.github.adamantcheese.chan.core.settings.ChanSettings;

import java.util.ArrayList;
import java.util.Arrays;
import java.util.Collections;
<<<<<<< HEAD
import java.util.HashMap;
import java.util.List;
import java.util.Map;
=======
import java.util.HashSet;
import java.util.List;
import java.util.Set;
>>>>>>> f946d569
import java.util.regex.Pattern;

import javax.inject.Inject;

import static android.provider.Settings.System.DEFAULT_NOTIFICATION_URI;
import static com.github.adamantcheese.chan.Chan.inject;

public class WatchNotification extends Service {
    private static final String TAG = "WatchNotification";
    private String NOTIFICATION_ID_STR = "1";
    private String NOTIFICATION_ID_ALERT_STR = "2";
    private int NOTIFICATION_ID = 1;
    private static final String NOTIFICATION_NAME = "Watch notification";
    private static final String NOTIFICATION_NAME_ALERT = "Watch notification alert";

    private static final Pattern SHORTEN_NO_PATTERN = Pattern.compile(">>\\d+(?=\\d{3})(\\d{3})");

    private int NOTIFICATION_LIGHT = 0x1;
    private int NOTIFICATION_SOUND = 0x2;
    private int NOTIFICATION_PEEK = 0x4;

    @Inject
    NotificationManager notificationManager;

    @Inject
    WatchManager watchManager;

    @Inject
    ThreadSaveManager threadSaveManager;

    @Inject
    DatabaseManager databaseManager;

    @Override
    public IBinder onBind(final Intent intent) {
        return null;
    }

    @Override
    public void onCreate() {
        super.onCreate();
        inject(this);

        ChanSettings.watchLastCount.set(0);

        if (Build.VERSION.SDK_INT >= Build.VERSION_CODES.O) {
            //notification channel for non-alerts
            notificationManager.createNotificationChannel(new NotificationChannel(NOTIFICATION_ID_STR, NOTIFICATION_NAME, NotificationManager.IMPORTANCE_MIN));
            //notification channel for alerts
            NotificationChannel alert = new NotificationChannel(NOTIFICATION_ID_ALERT_STR, NOTIFICATION_NAME_ALERT, NotificationManager.IMPORTANCE_HIGH);
            alert.setSound(DEFAULT_NOTIFICATION_URI, new AudioAttributes.Builder()
                    .setUsage(AudioAttributes.USAGE_NOTIFICATION)
                    .setContentType(AudioAttributes.CONTENT_TYPE_SONIFICATION)
                    .setLegacyStreamType(AudioManager.STREAM_NOTIFICATION)
                    .build());
            alert.enableLights(true);
            alert.setLightColor(0xff91e466);
            notificationManager.createNotificationChannel(alert);
        }

        startForeground(NOTIFICATION_ID, createNotification());
    }

    @Override
    public void onDestroy() {
        super.onDestroy();
        notificationManager.cancel(NOTIFICATION_ID);
    }

    @Override
    public int onStartCommand(Intent intent, int flags, int startId) {
        if (intent != null && intent.getExtras() != null && intent.getExtras().getBoolean("pause_pins", false)) {
            watchManager.pauseAll();
        } else {
            notificationManager.notify(NOTIFICATION_ID, createNotification());
        }
        return START_STICKY;
    }

    private Notification createNotification() {
        boolean notifyQuotesOnly = ChanSettings.watchNotifyMode.get().equals("quotes");
        boolean soundQuotesOnly = ChanSettings.watchSound.get().equals("quotes");

        //A set of unviewed posts
        Set<Post> unviewedPosts = new HashSet<>();
        //A set of posts that quote the user
        Set<Post> listQuoting = new HashSet<>();
        //A list of pins that aren't errored or unwatched
        List<Pin> pins = new ArrayList<>();
        //A list of pins that had new posts in them, or had new quotes in them, depending on settings
        List<Pin> subjectPins = new ArrayList<>();
        // A list of pins that download threads
        List<Pin> threadDownloaderPins = new ArrayList<>();
        // Used for ThreadSaveManager
        HashMap<SavedThread, Pair<Loadable, List<Post>>> unviewedPostsByThread = new HashMap<>();

        int flags = 0;

        for (Pin pin : watchManager.getWatchingPins()) {
            WatchManager.PinWatcher watcher = watchManager.getPinWatcher(pin);
            if (watcher == null) {
                continue;
            }

            SavedThread savedThread = watchManager.findSavedThreadByLoadableId(pin.loadable.id);
            if (savedThread != null && savedThread.isRunning()) {
                // Just pass all the posts to the threadSaveManager. It will figure out new posts by itself
                List<Post> allPosts = watcher.getPosts();
                if (!allPosts.isEmpty()) {
                    // Add all posts to the map
                    unviewedPostsByThread.put(savedThread, new Pair<>(pin.loadable, allPosts));
                }
            }

            if (pin.isError) {
                continue;
            }

            if (PinType.hasDownloadFlag(pin.pinType)) {
                threadDownloaderPins.add(pin);
            }

            if (PinType.hasWatchNewPostsFlag(pin.pinType) && pin.watching) {
                pins.add(pin);

                if (notifyQuotesOnly) {
                    unviewedPosts.addAll(watcher.getUnviewedQuotes());
                    listQuoting.addAll(watcher.getUnviewedQuotes());
                    if (watcher.getWereNewQuotes()) {
                        flags |= NOTIFICATION_LIGHT | NOTIFICATION_PEEK | NOTIFICATION_SOUND;
                    }
                    if (pin.getNewQuoteCount() > 0) {
                        subjectPins.add(pin);
                    }
                } else {
                    unviewedPosts.addAll(watcher.getUnviewedPosts());
                    listQuoting.addAll(watcher.getUnviewedQuotes());
                    if (watcher.getWereNewPosts()) {
                        flags |= NOTIFICATION_LIGHT;
                        if (!soundQuotesOnly) {
                            flags |= NOTIFICATION_PEEK | NOTIFICATION_SOUND;
                        }
                    }
                    if (watcher.getWereNewQuotes()) {
                        flags |= NOTIFICATION_PEEK | NOTIFICATION_SOUND;
                    }
                    if (pin.getNewPostCount() > 0) {
                        subjectPins.add(pin);
                    }
                }
            }
        }

        if (((Chan) Chan.injector().instance(Context.class)).getApplicationInForeground()) {
            flags &= ~(NOTIFICATION_LIGHT);
            flags &= ~(NOTIFICATION_SOUND);
        }

        if (!ChanSettings.watchPeek.get()) {
            flags &= ~(NOTIFICATION_PEEK);
        }

        if (unviewedPostsByThread.size() > 0) {
            updateSavedThreads(unviewedPostsByThread);
        }

        return setupNotificationTextFields(
                pins,
                subjectPins,
                threadDownloaderPins,
                unviewedPosts,
                listQuoting,
                notifyQuotesOnly,
                flags);
    }

    private void updateSavedThreads(HashMap<SavedThread, Pair<Loadable, List<Post>>> allPostsByThread) {
        for (Map.Entry<SavedThread, Pair<Loadable, List<Post>>> entry : allPostsByThread.entrySet()) {
            Loadable loadable = entry.getValue().first;
            List<Post> posts = entry.getValue().second;

            threadSaveManager.enqueueThreadToSave(loadable, posts);
        }
    }

<<<<<<< HEAD
    private Notification setupNotificationTextFields(
            List<Pin> pins,
            List<Pin> subjectPins,
            List<Pin> threadDownloaderPins,
            List<Post> unviewedPosts,
            List<Post> listQuoting,
            boolean notifyQuotesOnly,
            int flags) {
=======
    private Notification setupNotificationTextFields(List<Pin> pins, List<Pin> subjectPins, Set<Post> unviewedPosts, Set<Post> listQuoting,
                                                     boolean notifyQuotesOnly, int flags) {
>>>>>>> f946d569
        if (unviewedPosts.isEmpty()) {
            // Idle notification
            ChanSettings.watchLastCount.set(0);
            return buildNotification(
                    formatNotificationTitle(pins.size(), threadDownloaderPins.size()),
                    Collections.singletonList(getString(R.string.watch_idle)),
                    0,
                    false,
                    false,
                    pins.size() > 0 ? pins.get(0) : null);
        } else {
            // New posts notification
            String message;
            Set<Post> postsForExpandedLines;
            if (notifyQuotesOnly) {
                message = formatNotificationTitleNewQuotes(listQuoting.size(), threadDownloaderPins.size());
                postsForExpandedLines = listQuoting;
            } else {
                postsForExpandedLines = unviewedPosts;
                if (listQuoting.size() > 0) {
                    message = formatNotificationTitleNewQuoting(unviewedPosts.size(), listQuoting.size(), threadDownloaderPins.size());
                } else {
                    message = formatNotificationTitleNewPosts(unviewedPosts.size(), threadDownloaderPins.size());
                }
            }

            List<Post> finalPosts = new ArrayList<>(postsForExpandedLines);
            Collections.sort(finalPosts);
            List<CharSequence> expandedLines = new ArrayList<>();
            for (Post postForExpandedLine : finalPosts) {
                CharSequence prefix;
                if (postForExpandedLine.getTitle().length() <= 6) {
                    prefix = postForExpandedLine.getTitle();
                } else {
                    prefix = postForExpandedLine.getTitle().subSequence(0, 6);
                }

                CharSequence comment = postForExpandedLine.image() != null ? "(img) " : "";
                if (postForExpandedLine.comment.length() > 0) {
                    comment = TextUtils.concat(comment, postForExpandedLine.comment);
                }

                // Replace >>123456789 with >789 to shorten the notification
                // Also replace spoilered shit with █
                // All spans are deleted by the replaceAll call and you can't modify their ranges easily so this will have to do
                Editable toFix = new SpannableStringBuilder(comment);
                PostLinkable[] spans = toFix.getSpans(0, comment.length(), PostLinkable.class);
                for (PostLinkable span : spans) {
                    if (span.type == PostLinkable.Type.SPOILER) {
                        int start = toFix.getSpanStart(span);
                        int end = toFix.getSpanEnd(span);

                        char[] chars = new char[end - start];
                        Arrays.fill(chars, '█');
                        String s = new String(chars);

                        toFix.replace(start, end, s);
                    }
                }
                comment = SHORTEN_NO_PATTERN.matcher(toFix).replaceAll(">$1");

                expandedLines.add(prefix + ": " + comment);
            }

            boolean alert = ChanSettings.watchLastCount.get() < listQuoting.size();
            ChanSettings.watchLastCount.set(listQuoting.size());

            return buildNotification(message, expandedLines, flags, alert,
                    ChanSettings.watchLastCount.get() > 0,
                    subjectPins.size() == 1 ? subjectPins.get(0) : null);
        }
    }

    private String formatNotificationTitleNewPosts(int unviewedPostsCount, int threadDownloaderPinsCount) {
        String watchNewQuotesTitle = getResources().getQuantityString(
                R.plurals.thread_new_posts,
                unviewedPostsCount,
                unviewedPostsCount,
                unviewedPostsCount);
        String downloadTitle = getResources().getQuantityString(
                R.plurals.download_title,
                threadDownloaderPinsCount,
                threadDownloaderPinsCount);

        if (unviewedPostsCount != 0 && threadDownloaderPinsCount == 0) {
            return watchNewQuotesTitle;
        } else if (unviewedPostsCount == 0 && threadDownloaderPinsCount != 0) {
            return downloadTitle;
        }

        return String.format("%s, %s", watchNewQuotesTitle, downloadTitle);
    }

    private String formatNotificationTitleNewQuotes(int listQuotingCount, int threadDownloaderPinsCount) {
        String watchNewQuotesTitle = getResources().getQuantityString(
                R.plurals.watch_new_quotes,
                listQuotingCount,
                listQuotingCount,
                listQuotingCount);
        String downloadTitle = getResources().getQuantityString(
                R.plurals.download_title,
                threadDownloaderPinsCount,
                threadDownloaderPinsCount);

        if (listQuotingCount != 0 && threadDownloaderPinsCount == 0) {
            return watchNewQuotesTitle;
        } else if (listQuotingCount == 0 && threadDownloaderPinsCount != 0) {
            return downloadTitle;
        }

        return String.format("%s, %s", watchNewQuotesTitle, downloadTitle);
    }

    private String formatNotificationTitleNewQuoting(
            int unviewedPostsCount,
            int listQuotingCount,
            int threadDownloaderPinsCount) {
        String watchNewTitle = getResources().getQuantityString(
                R.plurals.watch_new_quoting,
                unviewedPostsCount,
                unviewedPostsCount,
                listQuotingCount);
        String downloadTitle = getResources().getQuantityString(
                R.plurals.download_title,
                threadDownloaderPinsCount,
                threadDownloaderPinsCount);

        if (unviewedPostsCount != 0 && threadDownloaderPinsCount == 0) {
            return watchNewTitle;
        } else if (unviewedPostsCount == 0 && threadDownloaderPinsCount != 0) {
            return downloadTitle;
        }

        return String.format("%s, %s", watchNewTitle, downloadTitle);
    }

    private String formatNotificationTitle(int pinsCount, int threadDownloaderPinsCount) {
        String watchTitle = getResources().getQuantityString(
                R.plurals.watch_title,
                pinsCount,
                pinsCount);
        String downloadTitle = getResources().getQuantityString(
                R.plurals.download_title,
                threadDownloaderPinsCount,
                threadDownloaderPinsCount);

        if (pinsCount != 0 && threadDownloaderPinsCount == 0) {
            return watchTitle;
        } else if (pinsCount == 0 && threadDownloaderPinsCount != 0) {
            return downloadTitle;
        }

        return String.format("%s, %s", watchTitle, downloadTitle);
    }

    /**
     * Create a notification with the supplied parameters.
     * The style of the big notification is InboxStyle, a list of text.
     *
     * @param title         The title of the notification
     * @param expandedLines A list of lines for the notification
     * @param flags         Flags for this notification (light, sound, peek)
     * @param alertIcon     Show the alert version of the icon
     * @param target        The target pin, or null to open the pinned pane on tap
     */
    private Notification buildNotification(
            String title,
            List<CharSequence> expandedLines,
            int flags,
            boolean alertIcon,
            boolean alertIconOverride,
            Pin target) {
        NotificationCompat.Builder builder = new NotificationCompat.Builder(this, alertIcon ? NOTIFICATION_ID_ALERT_STR : NOTIFICATION_ID_STR);
        builder.setContentTitle(title);
        builder.setContentText(TextUtils.join(", ", expandedLines));
        builder.setOngoing(true);

        //setup launch action, add pin if there's only one thread watching
        Intent intent = new Intent(this, StartActivity.class);
        intent.setAction(Intent.ACTION_MAIN);
        intent.addCategory(Intent.CATEGORY_LAUNCHER);
        intent.setFlags(Intent.FLAG_ACTIVITY_CLEAR_TOP | Intent.FLAG_ACTIVITY_SINGLE_TOP | Intent.FLAG_ACTIVITY_NEW_TASK |
                Intent.FLAG_ACTIVITY_RESET_TASK_IF_NEEDED);
        intent.putExtra("pin_id", target != null ? target.id : -1);
        PendingIntent pendingIntent = PendingIntent.getActivity(this, 0, intent, PendingIntent.FLAG_UPDATE_CURRENT);
        builder.setContentIntent(pendingIntent);

        //setup lights, sound, and peek
        if ((flags & NOTIFICATION_SOUND) != 0 || (flags & NOTIFICATION_PEEK) != 0) {
            builder.setDefaults(Notification.DEFAULT_SOUND | Notification.DEFAULT_VIBRATE);
        }

        if ((flags & NOTIFICATION_LIGHT) != 0) {
            builder.setLights(0xff91e466, 1000, 1000);
        }

        //set the alert icon if necessary
        //if the last notification was an alert, continue it having that icon until it goes to zero
        //also keep the priority so it shows up in the status bar
        if (alertIcon || alertIconOverride) {
            builder.setSmallIcon(R.drawable.ic_stat_notify_alert);
            builder.setPriority(NotificationCompat.PRIORITY_HIGH);
        } else {
            builder.setSmallIcon(R.drawable.ic_stat_notify);
            builder.setPriority(NotificationCompat.PRIORITY_MIN);
        }

        // TODO: add pause downloading button
        //setup the pause watch button
        Intent pauseWatching = new Intent(this, WatchNotification.class);
        pauseWatching.putExtra("pause_pins", true);
        PendingIntent pauseWatchingPending = PendingIntent.getService(this, 0, pauseWatching,
                PendingIntent.FLAG_UPDATE_CURRENT);
        builder.addAction(R.drawable.ic_action_pause, getString(R.string.watch_pause_pins), pauseWatchingPending);

        //setup the display in the notification
        NotificationCompat.InboxStyle style = new NotificationCompat.InboxStyle();
        for (CharSequence line : expandedLines.subList(Math.max(0, expandedLines.size() - 10), expandedLines.size())) {
            style.addLine(line);
        }
        style.setBigContentTitle(title);
        builder.setStyle(style);

        return builder.build();
    }
}<|MERGE_RESOLUTION|>--- conflicted
+++ resolved
@@ -51,15 +51,11 @@
 import java.util.ArrayList;
 import java.util.Arrays;
 import java.util.Collections;
-<<<<<<< HEAD
 import java.util.HashMap;
+import java.util.HashSet;
 import java.util.List;
 import java.util.Map;
-=======
-import java.util.HashSet;
-import java.util.List;
 import java.util.Set;
->>>>>>> f946d569
 import java.util.regex.Pattern;
 
 import javax.inject.Inject;
@@ -245,19 +241,14 @@
         }
     }
 
-<<<<<<< HEAD
     private Notification setupNotificationTextFields(
             List<Pin> pins,
             List<Pin> subjectPins,
             List<Pin> threadDownloaderPins,
-            List<Post> unviewedPosts,
-            List<Post> listQuoting,
+            Set<Post> unviewedPosts,
+            Set<Post> listQuoting,
             boolean notifyQuotesOnly,
             int flags) {
-=======
-    private Notification setupNotificationTextFields(List<Pin> pins, List<Pin> subjectPins, Set<Post> unviewedPosts, Set<Post> listQuoting,
-                                                     boolean notifyQuotesOnly, int flags) {
->>>>>>> f946d569
         if (unviewedPosts.isEmpty()) {
             // Idle notification
             ChanSettings.watchLastCount.set(0);
