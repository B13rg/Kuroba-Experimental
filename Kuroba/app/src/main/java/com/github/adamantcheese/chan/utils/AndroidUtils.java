/*
 * Kuroba - *chan browser https://github.com/Adamantcheese/Kuroba/
 *
 * This program is free software: you can redistribute it and/or modify
 * it under the terms of the GNU General Public License as published by
 * the Free Software Foundation, either version 3 of the License, or
 * (at your option) any later version.
 *
 * This program is distributed in the hope that it will be useful,
 * but WITHOUT ANY WARRANTY; without even the implied warranty of
 * MERCHANTABILITY or FITNESS FOR A PARTICULAR PURPOSE.  See the
 * GNU General Public License for more details.
 *
 * You should have received a copy of the GNU General Public License
 * along with this program.  If not, see <http://www.gnu.org/licenses/>.
 */
package com.github.adamantcheese.chan.utils;

import android.annotation.SuppressLint;
import android.app.Activity;
import android.app.Application;
import android.app.Dialog;
import android.content.ActivityNotFoundException;
import android.content.ClipboardManager;
import android.content.ComponentName;
import android.content.Context;
import android.content.Intent;
import android.content.SharedPreferences;
import android.content.pm.PackageManager;
import android.content.pm.ResolveInfo;
import android.content.pm.Signature;
import android.content.res.Configuration;
import android.content.res.Resources;
import android.content.res.TypedArray;
import android.graphics.Color;
import android.graphics.Point;
import android.graphics.drawable.Drawable;
import android.net.ConnectivityManager;
import android.net.NetworkInfo;
import android.net.Uri;
import android.os.Build;
import android.preference.PreferenceManager;
import android.telephony.TelephonyManager;
import android.view.LayoutInflater;
import android.view.View;
import android.view.ViewGroup;
import android.view.ViewTreeObserver;
import android.view.Window;
import android.view.WindowManager;
import android.view.inputmethod.InputMethodManager;
import android.widget.TextView;
import android.widget.Toast;

import androidx.annotation.NonNull;
import androidx.browser.customtabs.CustomTabsIntent;

import com.github.adamantcheese.chan.BuildConfig;
import com.github.adamantcheese.chan.R;
import com.github.adamantcheese.chan.ui.theme.ThemeHelper;
import com.google.android.material.snackbar.Snackbar;

import org.greenrobot.eventbus.EventBus;

import java.io.File;
import java.util.ArrayList;
import java.util.List;

import static android.content.Context.CLIPBOARD_SERVICE;
import static android.content.Context.INPUT_METHOD_SERVICE;
import static android.view.inputmethod.InputMethodManager.SHOW_IMPLICIT;

public class AndroidUtils {
    private static final String TAG = "AndroidUtils";

    @SuppressLint("StaticFieldLeak")
    private static Application application;

    public static void init(Application application) {
        if (AndroidUtils.application == null) {
            AndroidUtils.application = application;
        }
    }

    public static Resources getRes() {
        return application.getResources();
    }

    public static Context getAppContext() {
        return application;
    }

    public static String getString(int res) {
        try {
            return getRes().getString(res);
        } catch (Exception e) {
            return null;
        }
    }

    public static String getString(int res, Object... formatArgs) {
        return getRes().getString(res, formatArgs);
    }

    public static String getQuantityString(int res, int quantity) {
        return getRes().getQuantityString(res, quantity);
    }

    public static String getQuantityString(int res, int quantity, Object... formatArgs) {
        return getRes().getQuantityString(res, quantity, formatArgs);
    }

    public static CharSequence getApplicationLabel() {
        return application.getPackageManager().getApplicationLabel(application.getApplicationInfo());
    }

    public static String getAppFileProvider() {
        return application.getPackageName() + ".fileprovider";
    }

    public static SharedPreferences getPreferences() {
        return PreferenceManager.getDefaultSharedPreferences(application);
    }

    public static boolean getIsOfficial() {
        try {
            @SuppressLint("PackageManagerGetSignatures")
            Signature sig = application.getPackageManager()
                    .getPackageInfo(application.getPackageName(), PackageManager.GET_SIGNATURES).signatures[0];
            return BuildConfig.SIGNATURE.equals(Integer.toHexString(sig.toCharsString().hashCode()));
        } catch (Exception ignored) {
            return false;
        }
    }

    /**
     * Tries to open an app that can open the specified URL.<br>
     * If this app will open the link then show a chooser to the user without this app.<br>
     * Else allow the default logic to run with startActivity.
     *
     * @param link url to open
     */
    public static void openLink(String link) {
        PackageManager pm = application.getPackageManager();

        Intent intent = new Intent(Intent.ACTION_VIEW, Uri.parse(link));

        ComponentName resolvedActivity = intent.resolveActivity(pm);
        if (resolvedActivity == null) {
            showToast(application, R.string.open_link_failed, Toast.LENGTH_LONG);
        } else {
            boolean thisAppIsDefault = resolvedActivity.getPackageName().equals(application.getPackageName());
            if (!thisAppIsDefault) {
                openIntent(intent);
            } else {
                // Get all intents that match, and filter out this app
                List<ResolveInfo> resolveInfos = pm.queryIntentActivities(intent, 0);
                List<Intent> filteredIntents = new ArrayList<>(resolveInfos.size());
                for (ResolveInfo info : resolveInfos) {
                    if (!info.activityInfo.packageName.equals(application.getPackageName())) {
                        Intent i = new Intent(Intent.ACTION_VIEW, Uri.parse(link));
                        i.setPackage(info.activityInfo.packageName);
                        filteredIntents.add(i);
                    }
                }

                if (filteredIntents.size() > 0) {
                    // Create a chooser for the last app in the list, and add the rest with EXTRA_INITIAL_INTENTS that get placed above
                    Intent chooser = Intent.createChooser(filteredIntents.remove(filteredIntents.size() - 1), null);
                    chooser.putExtra(Intent.EXTRA_INITIAL_INTENTS, filteredIntents.toArray(new Intent[0]));
                    openIntent(chooser);
                } else {
                    showToast(application, R.string.open_link_failed, Toast.LENGTH_LONG);
                }
            }
        }
    }

    public static void openLinkInBrowser(Context context, String link) {
        // Hack that's sort of the same as openLink
        // The link won't be opened in a custom tab if this app is the default handler for that link.
        // Manually check if this app opens it instead of a custom tab, and use the logic of
        // openLink to avoid that and show a chooser instead.
        boolean openWithCustomTabs = true;
        Intent urlIntent = new Intent(Intent.ACTION_VIEW, Uri.parse(link));
        PackageManager pm = application.getPackageManager();
        ComponentName resolvedActivity = urlIntent.resolveActivity(pm);
        if (resolvedActivity != null) {
            openWithCustomTabs = !resolvedActivity.getPackageName().equals(application.getPackageName());
        }

        if (openWithCustomTabs) {
            CustomTabsIntent tabsIntent =
                    new CustomTabsIntent.Builder().setToolbarColor(ThemeHelper.getTheme().primaryColor.color).build();
            try {
                tabsIntent.launchUrl(context, Uri.parse(link));
            } catch (ActivityNotFoundException e) {
                // Can't check it beforehand so catch the exception
                showToast(context, R.string.open_link_failed, Toast.LENGTH_LONG);
            }
        } else {
            openLink(link);
        }
    }

    public static void shareLink(String link) {
        Intent intent = new Intent(Intent.ACTION_SEND);
        intent.setType("text/plain");
        intent.putExtra(Intent.EXTRA_TEXT, link);
        Intent chooser = Intent.createChooser(intent, getString(R.string.action_share));
        openIntent(chooser);
    }

    public static void openIntent(Intent intent) {
        intent.addFlags(Intent.FLAG_ACTIVITY_NEW_TASK);
        if (intent.resolveActivity(application.getPackageManager()) != null) {
            application.startActivity(intent);
        } else {
            showToast(application, R.string.open_link_failed, Toast.LENGTH_LONG);
        }
    }

    public static int getAttrColor(Context context, int attr) {
        TypedArray typedArray = context.getTheme().obtainStyledAttributes(new int[]{attr});
        int color = typedArray.getColor(0, 0);
        typedArray.recycle();
        return color;
    }

    public static Drawable getAttrDrawable(Context context, int attr) {
        TypedArray typedArray = context.obtainStyledAttributes(new int[]{attr});
        Drawable drawable = typedArray.getDrawable(0);
        typedArray.recycle();
        return drawable;
    }

    public static boolean isTablet() {
        return getRes().getBoolean(R.bool.is_tablet);
    }

    public static int getDimen(int dimen) {
        return getRes().getDimensionPixelSize(dimen);
    }

    public static File getAppDir() {
        return application.getFilesDir().getParentFile();
    }

    public static int dp(float dp) {
        return (int) (dp * getRes().getDisplayMetrics().density);
    }

    public static int sp(float sp) {
        return (int) (sp * getRes().getDisplayMetrics().scaledDensity);
    }

    public static void requestKeyboardFocus(Dialog dialog, final View view) {
        view.requestFocus();
        dialog.setOnShowListener(dialog1 -> requestKeyboardFocus(view));
    }

    public static void requestKeyboardFocus(final View view) {
        getInputManager().showSoftInput(view, SHOW_IMPLICIT);
    }

    public static void hideKeyboard(View view) {
        if (view != null) {
            getInputManager().hideSoftInputFromWindow(view.getWindowToken(), 0);
        }
    }

    public static void requestViewAndKeyboardFocus(View view) {
        view.setFocusable(false);
        view.setFocusableInTouchMode(true);
        if (view.requestFocus()) {
            getInputManager().showSoftInput(view, SHOW_IMPLICIT);
        }
    }

    public interface OnMeasuredCallback {
        /**
         * Called when the layout is done.
         *
         * @param view same view as the argument.
         * @return true to continue with rendering, false to cancel and redo the layout.
         */
        boolean onMeasured(View view);
    }

    /**
     * Waits for a measure. Calls callback immediately if the view width and height are more than 0.
     * Otherwise it registers an onpredrawlistener.
     * <b>Warning: the view you give must be attached to the view root!</b>
     */
    public static void waitForMeasure(final View view, final OnMeasuredCallback callback) {
        if (view.getWindowToken() == null) {
            // If you call getViewTreeObserver on a view when it's not attached to a window will result in the creation of a temporarily viewtreeobserver.
            // This is almost always not what you want.
            throw new IllegalArgumentException(
                    "The view given to waitForMeasure is not attached to the window and does not have a ViewTreeObserver.");
        }

        waitForLayoutInternal(true, view.getViewTreeObserver(), view, callback);
    }

    /**
     * Always registers an onpredrawlistener.
     * <b>Warning: the view you give must be attached to the view root!</b>
     */
    public static void waitForLayout(final View view, final OnMeasuredCallback callback) {
        if (view.getWindowToken() == null) {
            // See comment above
            throw new IllegalArgumentException(
                    "The view given to waitForLayout is not attached to the window and does not have a ViewTreeObserver.");
        }

        waitForLayoutInternal(false, view.getViewTreeObserver(), view, callback);
    }

    /**
     * Always registers an onpredrawlistener. The given ViewTreeObserver will be used.
     */
    public static void waitForLayout(
            final ViewTreeObserver viewTreeObserver, final View view, final OnMeasuredCallback callback
    ) {
        waitForLayoutInternal(false, viewTreeObserver, view, callback);
    }

    private static void waitForLayoutInternal(
            boolean returnIfNotZero,
            final ViewTreeObserver viewTreeObserver,
            final View view,
            final OnMeasuredCallback callback
    ) {
        int width = view.getWidth();
        int height = view.getHeight();

        if (returnIfNotZero && width > 0 && height > 0) {
            callback.onMeasured(view);
        } else {
            viewTreeObserver.addOnPreDrawListener(new ViewTreeObserver.OnPreDrawListener() {
                @Override
                public boolean onPreDraw() {
                    ViewTreeObserver usingViewTreeObserver = viewTreeObserver;
                    if (viewTreeObserver != view.getViewTreeObserver()) {
                        Logger.e(
                                TAG,
                                "view.getViewTreeObserver() is another viewtreeobserver! replacing with the new one"
                        );
                        usingViewTreeObserver = view.getViewTreeObserver();
                    }

                    if (usingViewTreeObserver.isAlive()) {
                        usingViewTreeObserver.removeOnPreDrawListener(this);
                    } else {
                        Logger.e(
                                TAG,
                                "ViewTreeObserver not alive, could not remove onPreDrawListener! This will probably not end well"
                        );
                    }

                    boolean ret;
                    try {
                        ret = callback.onMeasured(view);
                    } catch (Exception e) {
                        Logger.i(TAG, "Exception in onMeasured", e);
                        throw e;
                    }

                    if (!ret) {
                        Logger.d(TAG, "waitForLayout requested a re-layout by returning false");
                    }

                    return ret;
                }
            });
        }
    }

    public static void setRoundItemBackground(View view) {
        view.setBackgroundResource(R.drawable.item_background);
    }

    public static List<View> findViewsById(ViewGroup root, int id) {
        List<View> views = new ArrayList<>();
        int childCount = root.getChildCount();
        for (int i = 0; i < childCount; i++) {
            View child = root.getChildAt(i);
            if (child instanceof ViewGroup) {
                views.addAll(findViewsById((ViewGroup) child, id));
            }

            if (child.getId() == id) {
                views.add(child);
            }
        }

        return views;
    }

    public static boolean removeFromParentView(View view) {
        if (view.getParent() instanceof ViewGroup && ((ViewGroup) view.getParent()).indexOfChild(view) >= 0) {
            ((ViewGroup) view.getParent()).removeView(view);
            return true;
        } else {
            return false;
        }
    }

    public static void fixSnackbarText(Context context, Snackbar snackbar) {
        ((TextView) snackbar.getView().findViewById(R.id.snackbar_text)).setTextColor(Color.WHITE);
        snackbar.setActionTextColor(getAttrColor(context, R.attr.colorAccent));
    }

    public static boolean isConnected(int type) {
        ConnectivityManager connectivityManager =
                (ConnectivityManager) application.getSystemService(Context.CONNECTIVITY_SERVICE);
        NetworkInfo networkInfo = connectivityManager.getNetworkInfo(type);
        return networkInfo != null && networkInfo.isConnected();
    }

    public static Point getDisplaySize() {
        Point displaySize = new Point();
        WindowManager windowManager = (WindowManager) application.getSystemService(Activity.WINDOW_SERVICE);
        windowManager.getDefaultDisplay().getSize(displaySize);
        return displaySize;
    }

    public static Window getWindow(Context context) {
        if (context instanceof Activity) {
            return ((Activity) context).getWindow();
        } else {
            return null;
        }
    }

    public static void showToast(Context context, String message, int duration) {
        BackgroundUtils.runOnMainThread(() -> Toast.makeText(application, message, duration).show());
    }

    public static void showToast(Context context, String message) {
        showToast(context, message, Toast.LENGTH_SHORT);
    }

    public static void showToast(Context context, int resId, int duration) {
        showToast(context, getString(resId), duration);
    }

    public static void showToast(Context context, int resId) {
        showToast(context, getString(resId));
    }

    private static InputMethodManager getInputManager() {
        return (InputMethodManager) application.getSystemService(INPUT_METHOD_SERVICE);
    }

    public static ClipboardManager getClipboardManager() {
        return (ClipboardManager) application.getSystemService(CLIPBOARD_SERVICE);
    }

    public static View inflate(Context context, int resId, ViewGroup root) {
        return LayoutInflater.from(context).inflate(resId, root);
    }

    public static View inflate(Context context, int resId, ViewGroup root, boolean attachToRoot) {
        return LayoutInflater.from(context).inflate(resId, root, attachToRoot);
    }

    public static ViewGroup inflate(Context context, int resId) {
        return (ViewGroup) LayoutInflater.from(context).inflate(resId, null);
    }

    public static void postToEventBus(Object message) {
        EventBus.getDefault().post(message);
    }

<<<<<<< HEAD
    public static boolean isAndroid10() {
        return Build.VERSION.SDK_INT >= Build.VERSION_CODES.Q;
    }

    public static int getScreenOrientation() {
        int screenOrientation = getAppContext().getResources().getConfiguration().orientation;
        if (
                screenOrientation != Configuration.ORIENTATION_LANDSCAPE
                        && screenOrientation != Configuration.ORIENTATION_PORTRAIT
        ) {
            throw new IllegalStateException("Illegal screen orientation value! value = "
                    + screenOrientation);
        }

        return screenOrientation;
    }

    /**
     * These two method get the screen size ignoring the current screen orientation.
     * */
    public static int getMinScreenSize() {
        WindowManager windowManager = (WindowManager) getAppContext().getSystemService(Context.WINDOW_SERVICE);

        Point point = new Point();
        windowManager.getDefaultDisplay().getRealSize(point);

        return Math.min(point.x, point.y);
    }

    public static int getMaxScreenSize() {
        WindowManager windowManager = (WindowManager) getAppContext().getSystemService(Context.WINDOW_SERVICE);

        Point point = new Point();
        windowManager.getDefaultDisplay().getRealSize(point);

        return Math.max(point.x, point.y);
=======
    /**
     * Change to ConnectivityManager#registerDefaultNetworkCallback when minSdk == 24, basically never
     */
    public static String getNetworkClass(@NonNull ConnectivityManager connectivityManager) {
        NetworkInfo info = connectivityManager.getActiveNetworkInfo();
        if (info == null || !info.isConnected()) {
            return "No connected"; // not connected
        }

        if (info.getType() == ConnectivityManager.TYPE_WIFI) {
            return "WIFI";
        }

        if (info.getType() == ConnectivityManager.TYPE_MOBILE) {
            int networkType = info.getSubtype();
            switch (networkType) {
                case TelephonyManager.NETWORK_TYPE_GPRS:
                case TelephonyManager.NETWORK_TYPE_EDGE:
                case TelephonyManager.NETWORK_TYPE_CDMA:
                case TelephonyManager.NETWORK_TYPE_1xRTT:
                case TelephonyManager.NETWORK_TYPE_IDEN:     // api< 8: replace by 11
                case TelephonyManager.NETWORK_TYPE_GSM:      // api<25: replace by 16
                    return "2G";
                case TelephonyManager.NETWORK_TYPE_UMTS:
                case TelephonyManager.NETWORK_TYPE_EVDO_0:
                case TelephonyManager.NETWORK_TYPE_EVDO_A:
                case TelephonyManager.NETWORK_TYPE_HSDPA:
                case TelephonyManager.NETWORK_TYPE_HSUPA:
                case TelephonyManager.NETWORK_TYPE_HSPA:
                case TelephonyManager.NETWORK_TYPE_EVDO_B:   // api< 9: replace by 12
                case TelephonyManager.NETWORK_TYPE_EHRPD:    // api<11: replace by 14
                case TelephonyManager.NETWORK_TYPE_HSPAP:    // api<13: replace by 15
                case TelephonyManager.NETWORK_TYPE_TD_SCDMA: // api<25: replace by 17
                    return "3G";
                case TelephonyManager.NETWORK_TYPE_LTE:      // api<11: replace by 13
                case TelephonyManager.NETWORK_TYPE_IWLAN:    // api<25: replace by 18
                case 19: // LTE_CA
                    return "4G";
                case TelephonyManager.NETWORK_TYPE_NR:       // api<29: replace by 20
                    return "5G";
            }
        }

        return "Unknown";
>>>>>>> 6c52470b
    }
}<|MERGE_RESOLUTION|>--- conflicted
+++ resolved
@@ -473,7 +473,6 @@
         EventBus.getDefault().post(message);
     }
 
-<<<<<<< HEAD
     public static boolean isAndroid10() {
         return Build.VERSION.SDK_INT >= Build.VERSION_CODES.Q;
     }
@@ -510,7 +509,8 @@
         windowManager.getDefaultDisplay().getRealSize(point);
 
         return Math.max(point.x, point.y);
-=======
+    }
+
     /**
      * Change to ConnectivityManager#registerDefaultNetworkCallback when minSdk == 24, basically never
      */
@@ -555,6 +555,5 @@
         }
 
         return "Unknown";
->>>>>>> 6c52470b
     }
 }