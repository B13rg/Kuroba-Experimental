/*
 * Kuroba - *chan browser https://github.com/Adamantcheese/Kuroba/
 *
 * This program is free software: you can redistribute it and/or modify
 * it under the terms of the GNU General Public License as published by
 * the Free Software Foundation, either version 3 of the License, or
 * (at your option) any later version.
 *
 * This program is distributed in the hope that it will be useful,
 * but WITHOUT ANY WARRANTY; without even the implied warranty of
 * MERCHANTABILITY or FITNESS FOR A PARTICULAR PURPOSE.  See the
 * GNU General Public License for more details.
 *
 * You should have received a copy of the GNU General Public License
 * along with this program.  If not, see <http://www.gnu.org/licenses/>.
 */
package com.github.adamantcheese.chan.ui.cell;

import android.content.Context;
import android.text.TextUtils;
import android.util.AttributeSet;
import android.view.View;
import android.widget.ImageView;
import android.widget.TextView;

import androidx.cardview.widget.CardView;

import com.github.adamantcheese.chan.R;
import com.github.adamantcheese.chan.core.model.Post;
import com.github.adamantcheese.chan.core.model.PostImage;
import com.github.adamantcheese.chan.core.model.orm.Loadable;
import com.github.adamantcheese.chan.core.settings.ChanSettings;
import com.github.adamantcheese.chan.core.site.sites.chan4.Chan4PagesRequest;
import com.github.adamantcheese.chan.ui.layout.FixedRatioLinearLayout;
import com.github.adamantcheese.chan.ui.text.FastTextView;
import com.github.adamantcheese.chan.ui.theme.Theme;
import com.github.adamantcheese.chan.ui.theme.ThemeHelper;
import com.github.adamantcheese.chan.ui.view.FloatingMenu;
import com.github.adamantcheese.chan.ui.view.FloatingMenuItem;
import com.github.adamantcheese.chan.ui.view.PostImageThumbnailView;
import com.github.adamantcheese.chan.ui.view.ThumbnailView;

import java.util.ArrayList;
import java.util.List;

import static com.github.adamantcheese.chan.ui.adapter.PostsFilter.Order.isNotBumpOrder;
import static com.github.adamantcheese.chan.utils.AndroidUtils.dp;
import static com.github.adamantcheese.chan.utils.AndroidUtils.getString;
import static com.github.adamantcheese.chan.utils.AndroidUtils.setRoundItemBackground;

public class CardPostCell
        extends CardView
        implements PostCellInterface, View.OnClickListener {
    private static final int COMMENT_MAX_LENGTH = 200;

    private Post post;
    private Loadable loadable;
    private PostCellInterface.PostCellCallback callback;
    private boolean compact = false;

    private PostImageThumbnailView thumbView;
    private TextView title;
    private FastTextView comment;
    private TextView replies;
    private ImageView options;
    private View filterMatchColor;

    public CardPostCell(Context context) {
        super(context);
    }

    public CardPostCell(Context context, AttributeSet attrs) {
        super(context, attrs);
    }

    public CardPostCell(Context context, AttributeSet attrs, int defStyleAttr) {
        super(context, attrs, defStyleAttr);
    }

    @Override
    protected void onFinishInflate() {
        super.onFinishInflate();

        FixedRatioLinearLayout content = findViewById(R.id.card_content);
        content.setRatio(9f / 18f);
        thumbView = findViewById(R.id.thumbnail);
        thumbView.setRatio(16f / 13f);
        thumbView.setOnClickListener(this);
        title = findViewById(R.id.title);
        comment = findViewById(R.id.comment);
        replies = findViewById(R.id.replies);
        options = findViewById(R.id.options);
        setRoundItemBackground(options);
        filterMatchColor = findViewById(R.id.filter_match_color);

        setOnClickListener(this);

        setCompact(compact);

        options.setOnClickListener(v -> {
            List<FloatingMenuItem> items = new ArrayList<>();
            List<FloatingMenuItem> extraItems = new ArrayList<>();
            Object extraOption = callback.onPopulatePostOptions(post, items, extraItems);
            showOptions(v, items, extraItems, extraOption);
        });
    }

    private void showOptions(
            View anchor, List<FloatingMenuItem> items, List<FloatingMenuItem> extraItems, Object extraOption
    ) {
        FloatingMenu menu = new FloatingMenu(getContext(), anchor, items);
        menu.setCallback(new FloatingMenu.FloatingMenuCallback() {
            @Override
            public void onFloatingMenuItemClicked(FloatingMenu menu, FloatingMenuItem item) {
                if (item.getId() == extraOption) {
                    showOptions(anchor, extraItems, null, null);
                }

                callback.onPostOptionClicked(post, item.getId(), false);
            }

            @Override
            public void onFloatingMenuDismissed(FloatingMenu menu) {
            }
        });
        menu.show();
    }

    @Override
    public void onClick(View v) {
        if (v == thumbView) {
            callback.onThumbnailClicked(post.image(), thumbView);
        } else if (v == this) {
            callback.onPostClicked(post);
        }
    }

    public void setPost(
            Loadable loadable,
            final Post post,
            PostCellInterface.PostCellCallback callback,
            boolean inPopup,
            boolean highlighted,
            boolean selected,
            int markedNo,
            boolean showDivider,
            ChanSettings.PostViewMode postViewMode,
            boolean compact,
            Theme theme
    ) {
        if (this.post == post) {
            return;
        }

        this.loadable = loadable;
        this.post = post;
        this.callback = callback;

        bindPost(post);

        if (this.compact != compact) {
            this.compact = compact;
            setCompact(compact);
        }
    }

    public Post getPost() {
        return post;
    }

    public ThumbnailView getThumbnailView(PostImage postImage) {
        return thumbView;
    }

    @Override
    public boolean hasOverlappingRendering() {
        return false;
    }

    @Override
    public void onPostRecycled() {
        unbindPost();
    }

    private void unbindPost() {
        if (post == null) {
            return;
        }

        if (callback != null) {
            callback.onPostUnbind(post);
        }

        thumbView.setPostImage(loadable, null, false, 0, 0);
        this.post = null;
        this.callback = null;
    }

    private void bindPost(Post post) {
        if (callback == null) {
            throw new NullPointerException("Callback is null during bindPost()");
        }

        if (post.image() != null && !ChanSettings.textOnly.get()) {
            thumbView.setVisibility(VISIBLE);
            thumbView.setPostImage(
                    loadable,
                    post.image(),
                    true,
                    ChanSettings.autoLoadThreadImages.get()
                            ? Math.max(500, thumbView.getWidth())
                            : thumbView.getWidth(),
                    ChanSettings.autoLoadThreadImages.get()
                            ? Math.max(500, thumbView.getHeight())
                            : thumbView.getHeight()
            );
        } else {
            thumbView.setVisibility(GONE);
            thumbView.setPostImage(loadable, null, false, 0, 0);
        }

        if (post.filterHighlightedColor != 0) {
            filterMatchColor.setVisibility(VISIBLE);
            filterMatchColor.setBackgroundColor(post.filterHighlightedColor);
        } else {
            filterMatchColor.setVisibility(GONE);
        }

        if (!TextUtils.isEmpty(post.subjectSpan)) {
            title.setVisibility(VISIBLE);
            title.setText(post.subjectSpan);
        } else {
            title.setVisibility(GONE);
            title.setText(null);
        }

        CharSequence commentText;
        if (post.getComment().length() > COMMENT_MAX_LENGTH) {
            commentText = post.getComment().subSequence(0, COMMENT_MAX_LENGTH);
        } else {
            commentText = post.getComment();
        }

        comment.setText(commentText);
        comment.setTextColor(ThemeHelper.getTheme().textPrimary);

<<<<<<< HEAD
        replies.setText(getString(R.string.card_stats, post.getReplies(), post.getImagesCount()));

        if (callback != null) {
            callback.onPostBind(post);
        }
=======
        String status = getString(R.string.card_stats, post.getReplies(), post.getImagesCount());
        if (!ChanSettings.neverShowPages.get()) {
            Chan4PagesRequest.Page p = callback.getPage(post);
            if (p != null && isNotBumpOrder(ChanSettings.boardOrder.get())) {
                status += " Pg " + p.page;
            }
        }

        replies.setText(status);
>>>>>>> 5f75d56f
    }

    private void setCompact(boolean compact) {
        int textReduction = compact ? -2 : 0;
        int textSizeSp = Integer.parseInt(ChanSettings.fontSize.get()) + textReduction;
        title.setTextSize(textSizeSp);
        comment.setTextSize(textSizeSp);
        replies.setTextSize(textSizeSp);

        int p = compact ? dp(3) : dp(8);

        // Same as the layout.
        title.setPadding(p, p, p, 0);
        comment.setPadding(p, p, p, 0);
        replies.setPadding(p, p / 2, p, p);

        int optionsPadding = compact ? 0 : dp(5);
        options.setPadding(0, optionsPadding, optionsPadding, 0);
    }
}<|MERGE_RESOLUTION|>--- conflicted
+++ resolved
@@ -244,13 +244,6 @@
         comment.setText(commentText);
         comment.setTextColor(ThemeHelper.getTheme().textPrimary);
 
-<<<<<<< HEAD
-        replies.setText(getString(R.string.card_stats, post.getReplies(), post.getImagesCount()));
-
-        if (callback != null) {
-            callback.onPostBind(post);
-        }
-=======
         String status = getString(R.string.card_stats, post.getReplies(), post.getImagesCount());
         if (!ChanSettings.neverShowPages.get()) {
             Chan4PagesRequest.Page p = callback.getPage(post);
@@ -260,7 +253,10 @@
         }
 
         replies.setText(status);
->>>>>>> 5f75d56f
+
+        if (callback != null) {
+            callback.onPostBind(post);
+        }
     }
 
     private void setCompact(boolean compact) {
