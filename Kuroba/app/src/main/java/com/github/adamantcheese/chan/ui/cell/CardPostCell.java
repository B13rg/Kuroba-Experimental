/*
 * Kuroba - *chan browser https://github.com/Adamantcheese/Kuroba/
 *
 * This program is free software: you can redistribute it and/or modify
 * it under the terms of the GNU General Public License as published by
 * the Free Software Foundation, either version 3 of the License, or
 * (at your option) any later version.
 *
 * This program is distributed in the hope that it will be useful,
 * but WITHOUT ANY WARRANTY; without even the implied warranty of
 * MERCHANTABILITY or FITNESS FOR A PARTICULAR PURPOSE.  See the
 * GNU General Public License for more details.
 *
 * You should have received a copy of the GNU General Public License
 * along with this program.  If not, see <http://www.gnu.org/licenses/>.
 */
package com.github.adamantcheese.chan.ui.cell;

import android.content.Context;
import android.text.TextUtils;
import android.util.AttributeSet;
import android.view.View;
import android.widget.ImageView;
import android.widget.TextView;

import androidx.cardview.widget.CardView;

import com.github.adamantcheese.chan.R;
import com.github.adamantcheese.chan.core.model.Post;
import com.github.adamantcheese.chan.core.model.PostImage;
import com.github.adamantcheese.chan.core.model.orm.Loadable;
import com.github.adamantcheese.chan.core.settings.ChanSettings;
import com.github.adamantcheese.chan.ui.layout.FixedRatioLinearLayout;
import com.github.adamantcheese.chan.ui.text.FastTextView;
import com.github.adamantcheese.chan.ui.theme.Theme;
import com.github.adamantcheese.chan.ui.theme.ThemeHelper;
import com.github.adamantcheese.chan.ui.view.FloatingMenu;
import com.github.adamantcheese.chan.ui.view.FloatingMenuItem;
import com.github.adamantcheese.chan.ui.view.PostImageThumbnailView;
import com.github.adamantcheese.chan.ui.view.ThumbnailView;

import java.util.ArrayList;
import java.util.List;

import static com.github.adamantcheese.chan.utils.AndroidUtils.dp;
import static com.github.adamantcheese.chan.utils.AndroidUtils.setRoundItemBackground;

public class CardPostCell extends CardView implements PostCellInterface, View.OnClickListener {
    private static final int COMMENT_MAX_LENGTH = 200;

    private boolean bound;
    private Post post;
    private Loadable loadable;
    private PostCellInterface.PostCellCallback callback;
    private boolean compact = false;

    private PostImageThumbnailView thumbnailView;
    private TextView title;
    private FastTextView comment;
    private TextView replies;
    private ImageView options;
    private View filterMatchColor;

    public CardPostCell(Context context) {
        super(context);
    }

    public CardPostCell(Context context, AttributeSet attrs) {
        super(context, attrs);
    }

    public CardPostCell(Context context, AttributeSet attrs, int defStyleAttr) {
        super(context, attrs, defStyleAttr);
    }

    @Override
    protected void onFinishInflate() {
        super.onFinishInflate();

        FixedRatioLinearLayout content = findViewById(R.id.card_content);
        content.setRatio(9f / 18f);
        thumbnailView = findViewById(R.id.thumbnail);
        thumbnailView.setRatio(16f / 13f);
        thumbnailView.setOnClickListener(this);
        title = findViewById(R.id.title);
        comment = findViewById(R.id.comment);
        replies = findViewById(R.id.replies);
        options = findViewById(R.id.options);
        setRoundItemBackground(options);
        filterMatchColor = findViewById(R.id.filter_match_color);

        setOnClickListener(this);

        setCompact(compact);

        options.setOnClickListener(v -> {
            List<FloatingMenuItem> items = new ArrayList<>();
            List<FloatingMenuItem> extraItems = new ArrayList<>();
            Object extraOption = callback.onPopulatePostOptions(post, items, extraItems);
            showOptions(v, items, extraItems, extraOption);
        });
    }

    private void showOptions(View anchor, List<FloatingMenuItem> items,
                             List<FloatingMenuItem> extraItems,
                             Object extraOption) {
        FloatingMenu menu = new FloatingMenu(getContext(), anchor, items);
        menu.setCallback(new FloatingMenu.FloatingMenuCallback() {
            @Override
            public void onFloatingMenuItemClicked(FloatingMenu menu, FloatingMenuItem item) {
                if (item.getId() == extraOption) {
                    showOptions(anchor, extraItems, null, null);
                }

                callback.onPostOptionClicked(post, item.getId());
            }

            @Override
            public void onFloatingMenuDismissed(FloatingMenu menu) {
            }
        });
        menu.show();
    }

    @Override
    public void onClick(View v) {
        if (v == thumbnailView) {
            callback.onThumbnailClicked(post.image(), thumbnailView);
        } else if (v == this) {
            callback.onPostClicked(post);
        }
    }

    @Override
    protected void onDetachedFromWindow() {
        super.onDetachedFromWindow();

        if (post != null && bound) {
            bound = false;
        }
    }

    @Override
    protected void onAttachedToWindow() {
        super.onAttachedToWindow();

        if (post != null && !bound) {
            bindPost(post);
        }
    }

    public void setPost(Loadable loadable, final Post post, PostCellInterface.PostCellCallback callback,
                        boolean selectable, boolean highlighted, boolean selected, int markedNo,
                        boolean showDivider, ChanSettings.PostViewMode postViewMode,
                        boolean compact, Theme theme) {
        if (this.post == post) {
            return;
        }

        if (this.post != null && bound) {
            bound = false;
            this.post = null;
        }

        this.loadable = loadable;
        this.post = post;
        this.callback = callback;

        bindPost(post);

        if (this.compact != compact) {
            this.compact = compact;
            setCompact(compact);
        }
    }

    public Post getPost() {
        return post;
    }

    public ThumbnailView getThumbnailView(PostImage postImage) {
        return thumbnailView;
    }

    @Override
    public boolean hasOverlappingRendering() {
        return false;
    }

    private void bindPost(Post post) {
        bound = true;

        if (post.image() != null && !ChanSettings.textOnly.get()) {
            thumbnailView.setVisibility(View.VISIBLE);
<<<<<<< HEAD
            thumbnailView.setPostImage(post.image(), true);
=======
            thumbnailView.setPostImage(
                    loadable,
                    post.image(),
                    false,
                    thumbnailView.getWidth(),
                    thumbnailView.getHeight());
>>>>>>> 1d5849d7
        } else {
            thumbnailView.setVisibility(View.GONE);
            thumbnailView.setPostImage(loadable, null, false, 0, 0);
        }

        if (post.filterHighlightedColor != 0) {
            filterMatchColor.setVisibility(View.VISIBLE);
            filterMatchColor.setBackgroundColor(post.filterHighlightedColor);
        } else {
            filterMatchColor.setVisibility(View.GONE);
        }

        if (!TextUtils.isEmpty(post.subjectSpan)) {
            title.setVisibility(View.VISIBLE);
            title.setText(post.subjectSpan);
        } else {
            title.setVisibility(View.GONE);
            title.setText(null);
        }

        CharSequence commentText;
        if (post.comment.length() > COMMENT_MAX_LENGTH) {
            commentText = post.comment.subSequence(0, COMMENT_MAX_LENGTH);
        } else {
            commentText = post.comment;
        }

        comment.setText(commentText);
        comment.setTextColor(ThemeHelper.getTheme().textPrimary);

        replies.setText(getResources().getString(R.string.card_stats, post.getReplies(), post.getImagesCount()));
    }

    private void setCompact(boolean compact) {
        int textReduction = compact ? -2 : 0;
        int textSizeSp = Integer.parseInt(ChanSettings.fontSize.get()) + textReduction;
        title.setTextSize(textSizeSp);
        comment.setTextSize(textSizeSp);
        replies.setTextSize(textSizeSp);

        int p = compact ? dp(3) : dp(8);

        // Same as the layout.
        title.setPadding(p, p, p, 0);
        comment.setPadding(p, p, p, 0);
        replies.setPadding(p, p / 2, p, p);

        int optionsPadding = compact ? 0 : dp(5);
        options.setPadding(0, optionsPadding, optionsPadding, 0);
    }
}<|MERGE_RESOLUTION|>--- conflicted
+++ resolved
@@ -192,16 +192,12 @@
 
         if (post.image() != null && !ChanSettings.textOnly.get()) {
             thumbnailView.setVisibility(View.VISIBLE);
-<<<<<<< HEAD
-            thumbnailView.setPostImage(post.image(), true);
-=======
             thumbnailView.setPostImage(
                     loadable,
                     post.image(),
-                    false,
-                    thumbnailView.getWidth(),
-                    thumbnailView.getHeight());
->>>>>>> 1d5849d7
+                    true,
+                    ChanSettings.autoLoadThreadImages.get() ? Math.max(500, thumbnailView.getWidth()) : thumbnailView.getWidth(),
+                    ChanSettings.autoLoadThreadImages.get() ? Math.max(500, thumbnailView.getHeight()) : thumbnailView.getHeight());
         } else {
             thumbnailView.setVisibility(View.GONE);
             thumbnailView.setPostImage(loadable, null, false, 0, 0);
