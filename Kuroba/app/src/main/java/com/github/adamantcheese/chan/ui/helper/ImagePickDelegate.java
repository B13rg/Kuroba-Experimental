--- conflicted
+++ resolved
@@ -44,7 +44,6 @@
 import okhttp3.HttpUrl;
 
 import static com.github.adamantcheese.chan.Chan.inject;
-import static com.github.adamantcheese.chan.Chan.instance;
 import static com.github.adamantcheese.chan.utils.AndroidUtils.getClipboardManager;
 import static com.github.adamantcheese.chan.utils.AndroidUtils.showToast;
 import static com.github.adamantcheese.chan.utils.BackgroundUtils.runOnUiThread;
@@ -96,32 +95,10 @@
                 }
                 if (clipboardURL != null) {
                     HttpUrl finalClipboardURL = clipboardURL;
-<<<<<<< HEAD
                     fileCacheV2.enqueueDownloadFileRequest(clipboardURL.toString(), new FileCacheListener() {
                             @Override
                             public void onSuccess(RawFile file) {
                                 BackgroundUtils.ensureMainThread();
-
-                                showToast(R.string.image_url_get_success);
-                                Uri imageURL = Uri.parse(finalClipboardURL.toString());
-                                callback.onFilePicked(imageURL.getLastPathSegment(), new File(file.getFullPath()));
-                                reset();
-                            }
-
-                            @Override
-                            public void onFail(Exception exception) {
-                                BackgroundUtils.ensureMainThread();
-
-                                showToast(R.string.image_url_get_failed);
-                                callback.onFilePickError(true);
-                                reset();
-                            }
-                        });
-=======
-                    instance(FileCache.class).downloadFile(clipboardURL.toString(), new FileCacheListener() {
-                        @Override
-                        public void onSuccess(RawFile file) {
-                            BackgroundUtils.ensureMainThread();
 
                             showToast(R.string.image_url_get_success);
                             Uri imageURL = Uri.parse(finalClipboardURL.toString());
@@ -130,7 +107,7 @@
                         }
 
                         @Override
-                        public void onFail(boolean notFound) {
+                        public void onFail(Exception exception) {
                             BackgroundUtils.ensureMainThread();
 
                             showToast(R.string.image_url_get_failed);
@@ -138,7 +115,6 @@
                             reset();
                         }
                     });
->>>>>>> 8371cbf6
                 }
             } else {
                 Intent intent = new Intent(Intent.ACTION_GET_CONTENT);
