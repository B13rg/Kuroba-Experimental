--- conflicted
+++ resolved
@@ -23,11 +23,8 @@
 import androidx.annotation.NonNull;
 import androidx.core.util.Pair;
 
-<<<<<<< HEAD
 import com.github.adamantcheese.chan.Chan;
 import com.github.adamantcheese.chan.core.di.NetModule;
-=======
->>>>>>> 8371cbf6
 import com.github.adamantcheese.chan.utils.BackgroundUtils;
 import com.github.adamantcheese.chan.utils.IOUtils;
 import com.github.adamantcheese.chan.utils.Logger;
@@ -47,7 +44,6 @@
 import okhttp3.Request;
 import okhttp3.Response;
 
-import static com.github.adamantcheese.chan.Chan.instance;
 import static com.github.adamantcheese.chan.ui.captcha.v2.CaptchaInfo.CaptchaType.UNKNOWN;
 
 public class CaptchaNoJsHtmlParser {
@@ -75,8 +71,7 @@
 
     public CaptchaNoJsHtmlParser(Context context) {
         this.context = context;
-        this.okHttpClient = Chan.injector()
-                .instance(NetModule.ProxiedOkHttpClient.class);
+        this.okHttpClient = Chan.instance(NetModule.ProxiedOkHttpClient.class);
     }
 
     @NonNull
@@ -303,11 +298,7 @@
             throws IOException, CaptchaNoJsV2ParsingError {
         Request request = new Request.Builder().url(fullUrl).build();
 
-<<<<<<< HEAD
         try (Response response = okHttpClient.newCall(request).execute()) {
-=======
-        try (Response response = instance(OkHttpClient.class).newCall(request).execute()) {
->>>>>>> 8371cbf6
             if (response.code() != SUCCESS_STATUS_CODE) {
                 throw new CaptchaNoJsV2ParsingError(
                         "Could not download challenge image, status code = " + response.code());
