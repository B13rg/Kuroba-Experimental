--- conflicted
+++ resolved
@@ -121,13 +121,8 @@
 
     private fun handleResult(result: ModularResult<Boolean>) {
         when (result) {
-<<<<<<< HEAD
-            is MResult.Value -> {
+            is ModularResult.Value -> {
                 showToast(context, R.string.report_controller_report_sent_message)
-=======
-            is ModularResult.Value -> {
-                showToast(context, R.string.report_activity_report_sent_message)
->>>>>>> 1038c883
                 callbacks?.onFinished()
             }
             is ModularResult.Error -> {
