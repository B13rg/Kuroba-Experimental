--- conflicted
+++ resolved
@@ -39,15 +39,10 @@
 
     void putBoolean(String key, boolean value);
 
-<<<<<<< HEAD
-    void putBooleanSync(String key, boolean value);
-
-=======
     void putBooleanSync(String key, Boolean value);
 
     //endregion
     //region String
->>>>>>> 5f75d56f
     String getString(String key, String def);
 
     void putString(String key, String value);
