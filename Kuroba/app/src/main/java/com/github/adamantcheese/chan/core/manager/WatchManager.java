/*
 * Kuroba - *chan browser https://github.com/Adamantcheese/Kuroba/
 *
 * This program is free software: you can redistribute it and/or modify
 * it under the terms of the GNU General Public License as published by
 * the Free Software Foundation, either version 3 of the License, or
 * (at your option) any later version.
 *
 * This program is distributed in the hope that it will be useful,
 * but WITHOUT ANY WARRANTY; without even the implied warranty of
 * MERCHANTABILITY or FITNESS FOR A PARTICULAR PURPOSE.  See the
 * GNU General Public License for more details.
 *
 * You should have received a copy of the GNU General Public License
 * along with this program.  If not, see <http://www.gnu.org/licenses/>.
 */
package com.github.adamantcheese.chan.core.manager;

import android.content.Intent;
import android.os.Handler;
import android.os.Looper;

import androidx.annotation.Nullable;

import com.android.volley.NetworkResponse;
import com.android.volley.ServerError;
import com.github.adamantcheese.chan.BuildConfig;
import com.github.adamantcheese.chan.Chan;
import com.github.adamantcheese.chan.core.database.DatabaseManager;
import com.github.adamantcheese.chan.core.database.DatabasePinManager;
import com.github.adamantcheese.chan.core.database.DatabaseSavedThreadManager;
import com.github.adamantcheese.chan.core.model.ChanThread;
import com.github.adamantcheese.chan.core.model.Post;
import com.github.adamantcheese.chan.core.model.PostImage;
import com.github.adamantcheese.chan.core.model.orm.Loadable;
import com.github.adamantcheese.chan.core.model.orm.Pin;
import com.github.adamantcheese.chan.core.model.orm.PinType;
import com.github.adamantcheese.chan.core.model.orm.SavedThread;
import com.github.adamantcheese.chan.core.pool.ChanLoaderFactory;
import com.github.adamantcheese.chan.core.settings.ChanSettings;
import com.github.adamantcheese.chan.core.site.loader.ChanThreadLoader;
import com.github.adamantcheese.chan.core.site.sites.chan4.Chan4PagesRequest;
import com.github.adamantcheese.chan.ui.helper.PostHelper;
import com.github.adamantcheese.chan.ui.service.LastPageNotification;
import com.github.adamantcheese.chan.ui.service.WatchNotification;
import com.github.adamantcheese.chan.utils.Logger;

import org.greenrobot.eventbus.EventBus;
import org.greenrobot.eventbus.Subscribe;

import java.util.ArrayList;
import java.util.Collections;
import java.util.HashMap;
import java.util.HashSet;
import java.util.List;
import java.util.Locale;
import java.util.Map;
import java.util.Set;

import javax.inject.Inject;

import static com.github.adamantcheese.chan.utils.AndroidUtils.getAppContext;
import static com.github.adamantcheese.chan.utils.BackgroundUtils.isInForeground;

/**
 * Manages all Pin related management.
 * <p/>
 * <p>Pins are threads that are pinned to a pane on the left.
 * <p/>
 * <p>The pin watcher is an optional feature that watches threads for new posts and displays a new
 * post counter next to the pin view. Watching happens with the same backoff timer as used for
 * the auto updater for open threads.
 * <p/>
 * <p>Background watching is a feature that can be enabled. With background watching enabled then
 * the PinManager will register an AlarmManager to check for updates in intervals. It will acquire
 * a wakelock shortly while checking for updates.
 * <p/>
 * <p>All pin adding and removing must go through this class to properly update the watchers.
 */
public class WatchManager implements WakeManager.Wakeable {
    private static final String TAG = "WatchManager";
    private static final Intent WATCH_NOTIFICATION_INTENT = new Intent(getAppContext(), WatchNotification.class);
    private static final byte[] EMPTY_BYTE_ARRAY = new byte[]{};

    enum IntervalType {
        /**
         * A timer that uses a {@link Handler} that calls {@link #update(boolean)} every
         * {@value #FOREGROUND_INTERVAL_ONLY_WATCHES} or
         * {@value #FOREGROUND_INTERVAL_MIXED} or
         * {@value FOREGROUND_INTERVAL_ONLY_DOWNLOADS} ms depending on the current pins.
         */
        FOREGROUND,

        /**
         * A timer that schedules a broadcast to be send that calls {@link #update(boolean)}.
         */
        BACKGROUND,

        /**
         * No scheduling.
         */
        NONE
    }

    private Handler handler;
    /**
     * When all pins have flag WatchNewPosts use short interval
     */
    private static final long FOREGROUND_INTERVAL_ONLY_WATCHES = 15 * 1000;
    /**
     * When we have pins of both types use mixed interval
     */
    private static final long FOREGROUND_INTERVAL_MIXED = 60 * 1000;
    /**
     * When all pins have flag DownloadNewPosts use long interval
     */
    private static final long FOREGROUND_INTERVAL_ONLY_DOWNLOADS = 180 * 1000;
    private static final int MESSAGE_UPDATE = 1;

    private final DatabaseManager databaseManager;
    private final DatabasePinManager databasePinManager;
    private final DatabaseSavedThreadManager databaseSavedThreadManager;
    private final ChanLoaderFactory chanLoaderFactory;
    private final WakeManager wakeManager;
    private final PageRequestManager pageRequestManager;
    private final ThreadSaveManager threadSaveManager;

    private IntervalType currentInterval = IntervalType.NONE;

    private final List<Pin> pins;
    private final List<SavedThread> savedThreads;
    private boolean prevIncrementalThreadSavingEnabled;

    private Map<Pin, PinWatcher> pinWatchers = new HashMap<>();
    private Set<PinWatcher> waitingForPinWatchersForBackgroundUpdate;

    @Inject
    public WatchManager(
            DatabaseManager databaseManager,
            ChanLoaderFactory chanLoaderFactory,
            WakeManager wakeManager,
            PageRequestManager pageRequestManager,
            ThreadSaveManager threadSaveManager) {
        //retain local references to needed managers/factories/pins
        this.databaseManager = databaseManager;
        this.chanLoaderFactory = chanLoaderFactory;
        this.wakeManager = wakeManager;
        this.pageRequestManager = pageRequestManager;
        this.threadSaveManager = threadSaveManager;
        this.prevIncrementalThreadSavingEnabled = false;

        // Hack
        chanLoaderFactory.init(this);

        databasePinManager = databaseManager.getDatabasePinManager();
        databaseSavedThreadManager = databaseManager.getDatabaseSavedThreadManager();

        pins = databaseManager.runTask(databasePinManager.getPins());
        Collections.sort(pins);

        savedThreads = databaseManager.runTask(databaseSavedThreadManager.getSavedThreads());

        //register this manager to watch for setting changes and post pin changes
        EventBus.getDefault().register(this);

        //setup handler to deal with foreground updates
        handler = new Handler(Looper.getMainLooper(), msg -> {
            if (msg.what == MESSAGE_UPDATE) {
                update(false);
                return true;
            } else {
                return false;
            }
        });

        updateState();
    }

    public boolean createPin(Loadable loadable) {
        return createPin(loadable, null, PinType.WATCH_NEW_POSTS);
    }

    public boolean createPin(Loadable loadable, @Nullable Post opPost, int pinType) {
        return createPin(loadable, opPost, pinType, true);
    }

    public boolean createPin(Loadable loadable, @Nullable Post opPost, int pinType, boolean sendBroadcast) {
        Pin pin = new Pin();
        pin.loadable = loadable;
        pin.loadable.title = PostHelper.getTitle(opPost, loadable);
        pin.pinType = pinType;

        if (opPost != null) {
            PostImage image = opPost.image();
            pin.thumbnailUrl = image == null ? "" : image.getThumbnailUrl().toString();
        }
        return createPin(pin, sendBroadcast);
    }

    public boolean createPin(Pin pin) {
        return createPin(pin, true);
    }

    public boolean createPin(Pin pin, boolean sendBroadcast) {
        // No duplicates
        for (Pin e : pins) {
            if (e.loadable.equals(pin.loadable)) {
                // TODO: update the pin type here
                return false;
            }
        }

        // Default order is 0.
        pin.order = pin.order < 0 ? 0 : pin.order;

        // Move all down one.
        for (Pin p : pins) {
            p.order++;
        }
        pins.add(pin);
        databaseManager.runTask(databasePinManager.createPin(pin));

        // apply orders.
        Collections.sort(pins);
        reorder(pins);
        updateState();

        if (sendBroadcast) {
            EventBus.getDefault().post(new PinMessages.PinAddedMessage(pin));
        }

        return true;
    }

    public void startSavingThread(
            Loadable loadable,
            List<Post> postsToSave) {
        if (!startSavingThread(loadable)) {
            return;
        }

        threadSaveManager.enqueueThreadToSave(loadable, postsToSave);
    }

    public boolean startSavingThread(Loadable loadable) {
        SavedThread savedThread = findSavedThreadByLoadableId(loadable.id);
        if (savedThread != null && (savedThread.isFullyDownloaded)) {
            // If a thread is already fully downloaded or already being downloaded do not attempt to
            // start downloading it again just skip it.
            // If isStopped equals to isThreadSavingEnabled do nothing as well.
            return false;
        }

        if (savedThread == null) {
            savedThread = new SavedThread(false, false, loadable.id);
        } else {
            savedThread.isStopped = false;
        }

        loadable.loadableDownloadingState = Loadable.LoadableDownloadingState.DownloadingAndNotViewable;
        createOrUpdateSavedThread(savedThread);
        databaseManager.runTask(databaseSavedThreadManager.startSavingThread(savedThread));
        return true;
    }

    public void stopSavingThread(Loadable loadable) {
        SavedThread savedThread = findSavedThreadByLoadableId(loadable.id);
        if (savedThread == null || (savedThread.isFullyDownloaded)) {
            // If a thread is already fully downloaded or already stopped do nothing, if it is being
            // downloaded then stop it. If we could not find it then do nothing as well.
            return;
        }

        savedThread.isStopped = true;
        // Cache stopped savedThread so it's just faster to find it
        createOrUpdateSavedThread(savedThread);
        databaseManager.runTask(
                databaseSavedThreadManager.updateThreadStoppedFlagByLoadableId(loadable.id, true));

        loadable.loadableDownloadingState = Loadable.LoadableDownloadingState.NotDownloading;
        threadSaveManager.stopDownloading(loadable);
    }

    public void createOrUpdateSavedThread(SavedThread savedThread) {
        for (int i = 0; i < savedThreads.size(); i++) {
            SavedThread st = savedThreads.get(i);

            if (st.equals(savedThread)) {
                savedThreads.get(i).update(savedThread);
                return;
            }
        }

        savedThreads.add(savedThread);
    }

    @Nullable
    public SavedThread findSavedThreadByLoadableId(int loadableId) {
        Pin pin = findPinByLoadableId(loadableId);
        if (pin == null) {
            // We have no pin for this loadable
            return null;
        }

        if (!PinType.hasDownloadFlag(pin.pinType)) {
            // This pin does not download new posts
            return null;
        }

        for (SavedThread savedThread : savedThreads) {
            if (savedThread.loadableId == loadableId) {
                return savedThread;
            }
        }

        SavedThread savedThread = databaseManager.runTask(
                databaseSavedThreadManager.getSavedThreadByLoadableId(loadableId));

        if (savedThread != null) {
            savedThreads.add(savedThread);
        }

        return savedThread;
    }

    @Nullable
    public Pin getPinByLoadable(Loadable loadable) {
        for (Pin pin : pins) {
            if (pin.loadable.equals(loadable)) {
                return pin;
            }
        }

        return null;
    }

    public void deletePin(Pin pin) {
        pins.remove(pin);

        destroyPinWatcher(pin);
        deleteSavedThread(pin.loadable.id);

        threadSaveManager.cancelDownloading(pin.loadable);

        databaseManager.runTask(() -> {
            databasePinManager.deletePin(pin).call();
            databaseSavedThreadManager.deleteSavedThread(pin.loadable).call();

            return null;
        });

        // Update the new orders
        Collections.sort(pins);
        reorder(pins);
        updateState();

        EventBus.getDefault().post(new PinMessages.PinRemovedMessage(pin));
    }

    private void deleteSavedThread(int loadableId) {
        SavedThread savedThread = null;

        for (int i = 0; i < savedThreads.size(); i++) {
            if (savedThreads.get(i).loadableId == loadableId) {
                savedThread = savedThreads.get(i);
                break;
            }
        }

        if (savedThread != null) {
            savedThreads.remove(savedThread);
        }
    }

    public void deletePins(List<Pin> pinList) {
        for (Pin pin : pinList) {
            pins.remove(pin);
            destroyPinWatcher(pin);
            deleteSavedThread(pin.loadable.id);

            threadSaveManager.cancelDownloading(pin.loadable);
        }

        databaseManager.runTask(() -> {
            databasePinManager.deletePins(pinList).call();

            List<Loadable> loadableList = new ArrayList<>(pinList.size());
            for (Pin pin : pinList) {
                loadableList.add(pin.loadable);
            }

            databaseSavedThreadManager.deleteSavedThreads(loadableList).call();
            return null;
        });

        // Update the new orders
        Collections.sort(pins);
        reorder(pins);
        updatePinsInDatabase();

        updateState();
        EventBus.getDefault().post(new PinMessages.PinsChangedMessage(pins));
    }

    public void updatePin(Pin pin) {
        updatePin(pin, true);
    }

    public void updatePin(Pin pin, boolean updateState) {
        databaseManager.runTask(() -> {
            updatePinsInternal(Collections.singletonList(pin));
            databasePinManager.updatePin(pin).call();
            return null;
        });

        if (updateState) {
            updateState();
        }

        EventBus.getDefault().post(new PinMessages.PinChangedMessage(pin));
    }

    public void updatePins(List<Pin> updatedPins, boolean updateState) {
        databaseManager.runTask(() -> {
            updatePinsInternal(updatedPins);
            databasePinManager.updatePins(pins).call();
            return null;
        });

        if (updateState) {
            updateState();
        }

        for (Pin updatedPin : updatedPins) {
            EventBus.getDefault().post(new PinMessages.PinChangedMessage(updatedPin));
        }
    }

    private void updatePinsInternal(List<Pin> updatedPins) {
        Set<Pin> foundPins = new HashSet<>();

        for (Pin updatedPin : updatedPins) {
            for (int i = 0; i < pins.size(); i++) {
                if (pins.get(i).loadable.id == updatedPin.loadable.id) {
                    pins.set(i, updatedPin);
                    foundPins.add(updatedPin);
                    break;
                }
            }
        }

        for (Pin updatedPin : updatedPins) {
            if (!foundPins.contains(updatedPin)) {
                pins.add(updatedPin);
            }
        }
    }

    public Pin findPinByLoadableId(int loadableId) {
        for (Pin pin : pins) {
            if (pin.loadable.id == loadableId) {
                return pin;
            }
        }

        return null;
    }

    public Pin findPinById(int id) {
        for (int i = 0; i < pins.size(); i++) {
            Pin pin = pins.get(i);
            if (pin.id == id) {
                return pin;
            }
        }

        return null;
    }

    public void reorder(List<Pin> pins) {
        for (int i = 0; i < pins.size(); i++) {
            Pin pin = pins.get(i);
            pin.order = i;
        }
        updatePinsInDatabase();
    }

    public List<Pin> getWatchingPins() {
        if (ChanSettings.watchEnabled.get()) {
            List<Pin> l = new ArrayList<>();

            for (Pin p : pins) {
                // User may have unpressed the watch thread button but there may still be flags
                if (p.watching || PinType.hasFlags(p.pinType)) {
                    l.add(p);
                }
            }

            return l;
        } else {
            return Collections.emptyList();
        }
    }

    public void toggleWatch(Pin pin) {
        if (pin.archived || pin.isError) {
            return;
        }

        pin.watching = !pin.watching;

        updateState();
        EventBus.getDefault().post(new PinMessages.PinChangedMessage(pin));
    }

    public void onBottomPostViewed(Pin pin) {
        if (pin.watchNewCount >= 0) {
            pin.watchLastCount = pin.watchNewCount;
        }

        if (pin.quoteNewCount >= 0) {
            pin.quoteLastCount = pin.quoteNewCount;
        }

        PinWatcher pinWatcher = getPinWatcher(pin);
        if (pinWatcher != null) {
            //onViewed
            pinWatcher.wereNewPosts = false;
            pinWatcher.wereNewQuotes = false;
        }

        updatePin(pin);
    }

    // Called when the app changes foreground state
    @Subscribe
    public void onEvent(Chan.ForegroundChangedMessage message) {
        updateState();
        if (!message.inForeground) {
            updatePinsInDatabase();
        }
    }

    // Called when either the background watch or watch enable settings are changed
    @Subscribe
    public void onEvent(ChanSettings.SettingChanged<Boolean> settingChanged) {
        if (settingChanged.setting == ChanSettings.watchBackground) {
            onBackgroundWatchingChanged(ChanSettings.watchBackground.get());
        } else if (settingChanged.setting == ChanSettings.watchEnabled) {
            onWatchEnabledChanged(ChanSettings.watchEnabled.get());
        }
    }

    // Called when the user changes the watch enabled preference
    private void onWatchEnabledChanged(boolean watchEnabled) {
        updateState(watchEnabled, ChanSettings.watchBackground.get());
        EventBus.getDefault().post(new PinMessages.PinsChangedMessage(pins));
    }

    // Called when the user changes the watch background enabled preference
    private void onBackgroundWatchingChanged(boolean backgroundEnabled) {
        updateState(isTimerEnabled(), backgroundEnabled);
        EventBus.getDefault().post(new PinMessages.PinsChangedMessage(pins));
    }

    // Called when the broadcast scheduled by the alarm manager was received
    public void onWake() {
        update(true);
    }

    // Called from the button on the notification
    public void pauseAll() {
        for (Pin pin : getWatchingPins()) {
            pin.watching = false;
        }

        updateState();
        updatePinsInDatabase();

        EventBus.getDefault().post(new PinMessages.PinsChangedMessage(pins));
    }

    public boolean hasAtLeastOnePinWithDownloadFlag() {
        for (Pin pin : pins) {
            if (PinType.hasDownloadFlag(pin.pinType)) {
                return true;
            }
        }

        return false;
    }

    // Clear all non watching pins or all pins
    // Returns a list of pins that can later be given to addAll to undo the clearing
    public List<Pin> clearPins(boolean all) {
        List<Pin> toRemove = new ArrayList<>();
        if (all) {
            toRemove.addAll(pins);
        } else {
            for (Pin pin : pins) {
                //if we're watching and a pin isn't being watched and has no flags, it's a candidate for clearing
                //if the pin is archived or errored out, it's a candidate for clearing
                if ((ChanSettings.watchEnabled.get()
                        && !pin.watching
                        && PinType.hasNoFlags(pin.pinType))
                        || (pin.archived || pin.isError)) {
                    toRemove.add(pin);
                }
            }
        }

        List<Pin> undo = new ArrayList<>(toRemove.size());
        for (Pin pin : toRemove) {
            undo.add(pin.clone());
        }
        deletePins(toRemove);
        return undo;
    }

    public List<Pin> getAllPins() {
        return pins;
    }

    public void addAll(List<Pin> pins) {
        Collections.sort(pins);
        for (Pin pin : pins) {
            createPin(pin);
        }
    }

    public PinWatcher getPinWatcher(Pin pin) {
        return pinWatchers.get(pin);
    }

    private boolean createPinWatcher(Pin pin) {
        if (!pinWatchers.containsKey(pin)) {
            pinWatchers.put(pin, new PinWatcher(pin));
            return true;
        } else {
            return false;
        }
    }

    private boolean destroyPinWatcher(Pin pin) {
        PinWatcher pinWatcher = pinWatchers.remove(pin);
        if (pinWatcher != null) {
            pinWatcher.destroy();
        }
        return pinWatcher != null;
    }

    private void updatePinsInDatabase() {
        databaseManager.runTaskAsync(databasePinManager.updatePins(pins));
    }

    private boolean isTimerEnabled() {
        return !getWatchingPins().isEmpty();
    }

    private void updateState() {
        updateState(isTimerEnabled(), ChanSettings.watchBackground.get());
    }

    // Update the interval type according to the current settings,
    // create and destroy PinWatchers where needed and update the notification
    private void updateState(boolean watchEnabled, boolean backgroundEnabled) {
        Logger.d(TAG, "updateState watchEnabled=" + watchEnabled + " backgroundEnabled=" + backgroundEnabled + " foreground=" + isInForeground());

        updateDeletedOrArchivedPins();
        switchIncrementalThreadDownloadingState(watchEnabled && backgroundEnabled);
        updateIntervals(watchEnabled, backgroundEnabled);

        // Update pin watchers
        boolean allPinsHaveCompletedDownloading = updatePinWatchers();

        // Update notification state
        // Do not start the service when all pins are either stopped ot fully downloaded
        if (watchEnabled && backgroundEnabled && !allPinsHaveCompletedDownloading) {
            getAppContext().startService(WATCH_NOTIFICATION_INTENT);
        } else {
            getAppContext().stopService(WATCH_NOTIFICATION_INTENT);
        }
    }

    private boolean updatePinWatchers() {
        boolean allPinsHaveCompletedDownloading = true;
        List<Pin> pinsToUpdateInDatabase = new ArrayList<>();

        for (Pin pin : pins) {
            SavedThread savedThread = findSavedThreadByLoadableId(pin.loadable.id);
            if (pin.isError || pin.archived) {
                pin.watching = false;
            }

            if (pin.isError && savedThread == null) {
                // When a thread gets deleted (and are not downloading) just mark all posts as read
                // since there is no way for us to read them anyway
                pin.watchLastCount = pin.watchNewCount;
                pinsToUpdateInDatabase.add(pin);
            }

            boolean isStoppedOrCompleted = savedThread != null &&
                    (savedThread.isStopped || savedThread.isFullyDownloaded);

            if (!isStoppedOrCompleted) {
                allPinsHaveCompletedDownloading = false;
            }

            if (ChanSettings.watchEnabled.get()) {
                createPinWatcher(pin);
            } else {
                destroyPinWatcher(pin);
            }
        }

        if (pinsToUpdateInDatabase.size() > 0) {
            updatePins(pinsToUpdateInDatabase, false);
        }

        return allPinsHaveCompletedDownloading;
    }

    private void updateIntervals(boolean watchEnabled, boolean backgroundEnabled) {
        //determine expected interval type for current settings
        IntervalType intervalType;
        if (!watchEnabled) {
            intervalType = IntervalType.NONE;
        } else {
            if (isInForeground()) {
                intervalType = IntervalType.FOREGROUND;
            } else {
                if (backgroundEnabled) {
                    intervalType = IntervalType.BACKGROUND;
                } else {
                    intervalType = IntervalType.NONE;
                }
            }
        }

        if (!hasActivePins()) {
            Logger.d(TAG, "No active pins found, removing all wakeables");

            switch (currentInterval) {
                case FOREGROUND:
                    // Stop receiving handler messages
                    handler.removeMessages(MESSAGE_UPDATE);
                    break;
                case BACKGROUND:
                    // Stop receiving scheduled broadcasts
                    wakeManager.unregisterWakeable(this);
                    break;
            }
        } else {
            // Changing interval type, like when watching is disabled or the app goes to the background
            if (currentInterval != intervalType) {
                // Handle the preview state
                switch (currentInterval) {
                    case FOREGROUND:
                        // Stop receiving handler messages
                        handler.removeMessages(MESSAGE_UPDATE);
                        break;
                    case BACKGROUND:
                        // Stop receiving scheduled broadcasts
                        wakeManager.unregisterWakeable(this);
                        break;
                }

                Logger.d(TAG, "Setting interval type from " + currentInterval.name() + " to " + intervalType.name());
                currentInterval = intervalType;

                switch (currentInterval) {
                    case FOREGROUND:
                        // Schedule a delayed handler that will call update(false)
                        handler.sendMessageDelayed(handler.obtainMessage(MESSAGE_UPDATE), getInterval());
                        break;
                    case BACKGROUND:
                        // Start receiving scheduled broadcasts
                        wakeManager.registerWakeable(this);
                        break;
                }
            }
        }
    }

    private boolean hasActivePins() {
        for (Pin pin : pins) {
            if (!pin.isError && !pin.archived) {
                return true;
            }
        }

        return false;
    }

    private void updateDeletedOrArchivedPins() {
        for (Pin pin : pins) {
            if (pin.loadable.loadableDownloadingState == Loadable.LoadableDownloadingState.DownloadingAndViewable) {
                continue;
            }

            if (pin.isError || pin.archived) {
                SavedThread savedThread = findSavedThreadByLoadableId(pin.loadable.id);
                if (savedThread == null || savedThread.isStopped || savedThread.isFullyDownloaded) {
                    continue;
                }

                if (pin.isError || pin.archived) {
                    savedThread.isFullyDownloaded = true;
                }

                if (!savedThread.isFullyDownloaded) {
                    continue;
                }

                // TODO: should the pinType be updated here?
                createOrUpdateSavedThread(savedThread);

                databaseManager.runTask(() -> {
                    // Update thread in the DB
                    if (savedThread.isStopped) {
                        databaseManager.getDatabaseSavedThreadManager()
                                .updateThreadStoppedFlagByLoadableId(pin.loadable.id, true).call();
                    }

                    // Update thread in the DB
                    if (savedThread.isFullyDownloaded) {
                        databaseManager.getDatabaseSavedThreadManager()
                                .updateThreadFullyDownloadedByLoadableId(pin.loadable.id).call();
                    }

                    return null;
                });

                updatePin(pin, false);
            }
        }
    }

    /**
     * This method is getting called every time a user changes their watcher settings (watcher enabled and
     * background watcher enabled). isEnabled is true when both watchEnabled and backgroundEnabled are
     * true
     */
    private void switchIncrementalThreadDownloadingState(boolean isEnabled) {
        if (prevIncrementalThreadSavingEnabled == isEnabled) {
            return;
        }

        prevIncrementalThreadSavingEnabled = isEnabled;
        List<Pin> pinsWithDownloadFlag = new ArrayList<>();

        for (Pin pin : pins) {
            if (pin.isError || pin.archived) {
                continue;
            }

            if ((PinType.hasDownloadFlag(pin.pinType))) {
                pinsWithDownloadFlag.add(pin);
            }
        }

        if (pinsWithDownloadFlag.isEmpty()) {
            Logger.d(TAG, "No pins found with download flag");
            return;
        }

        Logger.d(TAG, "Found " + pinsWithDownloadFlag.size() + " pins with download flag");

        for (Pin pin : pinsWithDownloadFlag) {
            if (isEnabled) {
                startSavingThread(pin.loadable);
            } else {
                stopSavingThread(pin.loadable);
            }
        }
    }

    // Update the watching pins
    private void update(boolean fromBackground) {
        Logger.d(TAG, "update() from " + (fromBackground ? "background" : "foreground"));

        if (currentInterval == IntervalType.FOREGROUND) {
            // reschedule handler message
            handler.sendMessageDelayed(handler.obtainMessage(MESSAGE_UPDATE), getInterval());
        }

        // A set of watchers that all have to complete being updated
        // before the wakelock is released again
        waitingForPinWatchersForBackgroundUpdate = null;
        if (fromBackground) {
            waitingForPinWatchersForBackgroundUpdate = new HashSet<>();
        }

        List<Pin> watchingPins = getWatchingPins();
        for (Pin pin : watchingPins) {
            PinWatcher pinWatcher = getPinWatcher(pin);
            if (pinWatcher != null && pinWatcher.update(fromBackground)) {
                EventBus.getDefault().post(new PinMessages.PinChangedMessage(pin));

                if (fromBackground) {
                    waitingForPinWatchersForBackgroundUpdate.add(pinWatcher);
                }
            }
        }

        if (fromBackground && !waitingForPinWatchersForBackgroundUpdate.isEmpty()) {
            Logger.i(TAG, "Acquiring wakelock for pin watcher updates");
            wakeManager.manageLock(true);
        }
    }

    /**
     * This method figures out what kind of foreground interval we should use.
     */
    private long getInterval() {
        boolean hasAtLeastOneWatchNewPostsPin = false;
        boolean hasAtLeastOneDownloadNewPostsPin = false;

        for (Pin pin : pins) {
            if (PinType.hasWatchNewPostsFlag(pin.pinType) && pin.watching) {
                hasAtLeastOneWatchNewPostsPin = true;
            }
            if (PinType.hasDownloadFlag(pin.pinType)) {
                hasAtLeastOneDownloadNewPostsPin = true;
            }

            if (hasAtLeastOneDownloadNewPostsPin && hasAtLeastOneWatchNewPostsPin) {
                break;
            }
        }

        if (hasAtLeastOneDownloadNewPostsPin && hasAtLeastOneWatchNewPostsPin) {
            Logger.d(TAG, "Current interval is FOREGROUND_INTERVAL_MIXED");
            return FOREGROUND_INTERVAL_MIXED;
        }

        if (hasAtLeastOneWatchNewPostsPin) {
            Logger.d(TAG, "Current interval is FOREGROUND_INTERVAL_ONLY_WATCHES");
            return FOREGROUND_INTERVAL_ONLY_WATCHES;
        }

        Logger.d(TAG, "Current interval is FOREGROUND_INTERVAL_ONLY_DOWNLOADS");
        return FOREGROUND_INTERVAL_ONLY_DOWNLOADS;
    }

    private void pinWatcherUpdated(PinWatcher pinWatcher) {
        updateState();
        EventBus.getDefault().post(new PinMessages.PinChangedMessage(pinWatcher.pin));

        if (waitingForPinWatchersForBackgroundUpdate != null) {
            waitingForPinWatchersForBackgroundUpdate.remove(pinWatcher);

            if (waitingForPinWatchersForBackgroundUpdate.isEmpty()) {
                Logger.i(TAG, "All watchers updated, removing wakelock");
                waitingForPinWatchersForBackgroundUpdate = null;
                wakeManager.manageLock(false);
            }
        }
    }

    public static class PinMessages {
        public static class PinAddedMessage {
            public Pin pin;

            public PinAddedMessage(Pin pin) {
                this.pin = pin;
            }
        }

        public static class PinRemovedMessage {
            public Pin pin;

            public PinRemovedMessage(Pin pin) {
                this.pin = pin;
            }
        }

        public static class PinChangedMessage {
            public Pin pin;

            public PinChangedMessage(Pin pin) {
                this.pin = pin;
            }
        }

        public static class PinsChangedMessage {
            public List<Pin> pins;

            public PinsChangedMessage(List<Pin> pins) {
                this.pins = pins;
            }
        }
    }

    public class PinWatcher implements ChanThreadLoader.ChanLoaderCallback, PageRequestManager.PageCallback {
        private static final String TAG = "PinWatcher";

        private final Pin pin;
        private ChanThreadLoader chanLoader;

        private final List<Post> posts = new ArrayList<>();
        private final List<Post> quotes = new ArrayList<>();
        private boolean wereNewQuotes = false;
        private boolean wereNewPosts = false;
        private boolean notified = true;

        public int lastReplyCount = -1;
        public int latestKnownPage = -1;

        public PinWatcher(Pin pin) {
            this.pin = pin;

            Logger.d(TAG, "created for " + pin.loadable.toString());
            chanLoader = chanLoaderFactory.obtain(pin.loadable, this);
            pageRequestManager.addListener(this);
        }

        public int getReplyCount() {
            if (chanLoader != null && chanLoader.getThread() != null) {
                return chanLoader.getThread().getPostsCount() - 1;
            }
            return 0;
        }

        public int getImageCount() {
            if (chanLoader != null && chanLoader.getThread() != null) {
                int total = 0;
                for (Post p : chanLoader.getThread().getPostsUnsafe()) {
                    if (!p.isOP) total += p.images.size();
                }
                return total;
            }

            return 0;
        }

        public List<Post> getPosts() {
            return posts;
        }

        public List<Post> getUnviewedPosts() {
            if (posts.isEmpty()) {
                return posts;
            } else {
                return posts.subList(Math.max(0, posts.size() - pin.getNewPostCount()), posts.size());
            }
        }

        public List<Post> getUnviewedQuotes() {
            return quotes.subList(Math.max(0, quotes.size() - pin.getNewQuoteCount()), quotes.size());
        }

        public boolean getWereNewQuotes() {
            if (wereNewQuotes) {
                wereNewQuotes = false;
                return true;
            } else {
                return false;
            }
        }

        public boolean getWereNewPosts() {
            if (wereNewPosts) {
                wereNewPosts = false;
                return true;
            } else {
                return false;
            }
        }

        private void destroy() {
            if (chanLoader != null) {
                Logger.d(TAG, "PinWatcher: destroyed for pin with id " + pin.id
                        + " and loadable" + pin.loadable.toString());
                chanLoaderFactory.release(chanLoader, this);
                chanLoader = null;
            }
            pageRequestManager.removeListener(this);
        }

        private boolean update(boolean fromBackground) {
            if (!pin.isError && pin.watching) {
                //check last page stuff, get the page for the OP and notify in the onPages method
                Chan4PagesRequest.Page page = pageRequestManager.getPage(chanLoader.getLoadable());
                if (page != null) {
                    latestKnownPage = page.page;
                    doPageNotification(page);
                }
                if (fromBackground) {
                    // Always load regardless of timer, since the time left is not accurate for 15min+ intervals
                    chanLoader.clearTimer();
                    chanLoader.requestMoreData();
                    return true;
                } else {
                    // true if a load was started
                    return chanLoader.loadMoreIfTime();
                }
            } else {
                return false;
            }
        }

        @Override
        public void onChanLoaderError(ChanThreadLoader.ChanLoaderException error) {
            // Ignore normal network errors, we only pause pins when there is absolutely no way
            // we'll ever need watching again: a 404.
            if (error.isNotFound()) {
                pin.isError = true;
                pin.watching = false;
            }

            pinWatcherUpdated(this);
        }

        @Override
        public void onChanLoaderData(ChanThread thread) {
<<<<<<< HEAD
            // This route is only for downloading threads, to mark them as completely downloaded
            if (PinType.hasDownloadFlag(pin.pinType)
                    && !pin.loadable.isLocal()
                    && (thread.isArchived() || thread.isClosed())) {
                pin.archived = thread.isArchived();
                pin.watching = false;

=======
            if (thread.op != null) {
                lastReplyCount = thread.op.getReplies();
            } else {
                lastReplyCount = -1;
            }
            if (thread.archived || thread.closed) {
>>>>>>> c59387db
                NetworkResponse networkResponse = new NetworkResponse(
                        NetworkResponse.STATUS_SERVICE_UNAVAILABLE,
                        EMPTY_BYTE_ARRAY,
                        Collections.emptyMap(),
                        true);
                ServerError serverError = new ServerError(networkResponse);

                onChanLoaderError(new ChanThreadLoader.ChanLoaderException(serverError));
                return;
            }

            pin.isError = false;
            /*
             * Forcibly update watched thread titles
             * This solves the issue of when you post a thread and the site doesn't have the thread listed yet,
             * resulting in the thread title being something like /test/918324919 instead of a proper title
             *
             * The thread title will be updated as soon as the site has the thread listed in the thread directory
             *
             */
            pin.loadable.setTitle(PostHelper.getTitle(thread.getOp(), pin.loadable));

            if (pin.thumbnailUrl == null && thread.getOp() != null && thread.getOp().image() != null) {
                pin.thumbnailUrl = thread.getOp().image().getThumbnailUrl().toString();
            }

            // Populate posts list
            posts.clear();
            posts.addAll(thread.getPostsUnsafe());

            // Populate quotes list
            quotes.clear();

            // Get list of saved replies from this thread
            List<Post> savedReplies = new ArrayList<>();
            for (Post item : thread.getPostsUnsafe()) {
                // saved.title = pin.loadable.title;

                if (item.isSavedReply) {
                    savedReplies.add(item);
                }
            }

            // Now get a list of posts that have a quote to a saved reply, but not self-replies
            for (Post post : thread.getPostsUnsafe()) {
                for (Post saved : savedReplies) {
                    if (post.repliesTo.contains(saved.no) && !post.isSavedReply) {
                        quotes.add(post);
                    }
                }
            }

            boolean isFirstLoad = pin.watchNewCount < 0 || pin.quoteNewCount < 0;

            // If it was more than before processing
            int lastWatchNewCount = pin.watchNewCount;
            int lastQuoteNewCount = pin.quoteNewCount;

            if (isFirstLoad) {
                pin.watchLastCount = posts.size();
                pin.quoteLastCount = quotes.size();
            }

            pin.watchNewCount = posts.size();
            pin.quoteNewCount = quotes.size();

            if (!isFirstLoad) {
                // There were new posts after processing
                if (pin.watchNewCount > lastWatchNewCount) {
                    wereNewPosts = true;
                }

                // There were new quotes after processing
                if (pin.quoteNewCount > lastQuoteNewCount) {
                    wereNewQuotes = true;
                }
            }

            if (BuildConfig.DEBUG) {
                Logger.d(TAG, String.format(Locale.ENGLISH,
                        "postlast=%d postnew=%d werenewposts=%b quotelast=%d quotenew=%d werenewquotes=%b nextload=%ds",
                        pin.watchLastCount, pin.watchNewCount, wereNewPosts, pin.quoteLastCount,
                        pin.quoteNewCount, wereNewQuotes, chanLoader.getTimeUntilLoadMore() / 1000));
            }

            if (!pin.loadable.isLocal() && (thread.isArchived() || thread.isClosed())) {
                pin.archived = true;
                pin.watching = false;
            }

            pinWatcherUpdated(this);
        }

        @Override
        public void onPagesReceived() {
            //this call will return the proper value now, but if it returns null just skip everything
            Chan4PagesRequest.Page p = pageRequestManager.getPage(chanLoader.getLoadable());
            if (p != null) {
                latestKnownPage = p.page;
            }
            doPageNotification(p);
        }

        private void doPageNotification(Chan4PagesRequest.Page page) {
            if (ChanSettings.watchEnabled.get()
                    && ChanSettings.watchLastPageNotify.get()
                    && ChanSettings.watchBackground.get()) {
                if (page != null && page.page >= pin.loadable.board.pages && !notified) {
                    Intent pageNotifyIntent = new Intent(getAppContext(), LastPageNotification.class);
                    pageNotifyIntent.putExtra("pin_id", pin.id);
                    getAppContext().startService(pageNotifyIntent);
                    notified = true;
                } else if (page != null && page.page < pin.loadable.board.pages) {
                    getAppContext().stopService(new Intent(getAppContext(), LastPageNotification.class));
                    notified = false;
                }
            }
        }
    }
}<|MERGE_RESOLUTION|>--- conflicted
+++ resolved
@@ -1114,22 +1114,16 @@
 
         @Override
         public void onChanLoaderData(ChanThread thread) {
-<<<<<<< HEAD
+            if (thread.getOp() != null) {
+                lastReplyCount = thread.getOp().getReplies();
+            } else {
+                lastReplyCount = -1;
+            }
+
             // This route is only for downloading threads, to mark them as completely downloaded
             if (PinType.hasDownloadFlag(pin.pinType)
                     && !pin.loadable.isLocal()
                     && (thread.isArchived() || thread.isClosed())) {
-                pin.archived = thread.isArchived();
-                pin.watching = false;
-
-=======
-            if (thread.op != null) {
-                lastReplyCount = thread.op.getReplies();
-            } else {
-                lastReplyCount = -1;
-            }
-            if (thread.archived || thread.closed) {
->>>>>>> c59387db
                 NetworkResponse networkResponse = new NetworkResponse(
                         NetworkResponse.STATUS_SERVICE_UNAVAILABLE,
                         EMPTY_BYTE_ARRAY,
