--- conflicted
+++ resolved
@@ -137,13 +137,9 @@
     @Singleton
     public ThreadSaveManager provideSaveThreadManager(
             DatabaseManager databaseManager,
-<<<<<<< HEAD
             SavedThreadLoaderRepository savedThreadLoaderRepository,
             FileManager fileManager) {
-=======
-            SavedThreadLoaderRepository savedThreadLoaderRepository) {
         Logger.d(AppModule.DI_TAG, "Thread save manager");
->>>>>>> 7c559e9e
         return new ThreadSaveManager(
                 databaseManager,
                 savedThreadLoaderRepository,
@@ -153,16 +149,11 @@
     @Provides
     @Singleton
     public SavedThreadLoaderManager provideSavedThreadLoaderManager(
-<<<<<<< HEAD
             SavedThreadLoaderRepository savedThreadLoaderRepository,
             FileManager fileManager) {
+        Logger.d(AppModule.DI_TAG, "Saved thread loader manager");
         return new SavedThreadLoaderManager(
                 savedThreadLoaderRepository,
                 fileManager);
-=======
-            SavedThreadLoaderRepository savedThreadLoaderRepository) {
-        Logger.d(AppModule.DI_TAG, "Saved thread loader manager");
-        return new SavedThreadLoaderManager(savedThreadLoaderRepository);
->>>>>>> 7c559e9e
     }
 }