/*
 * Kuroba - *chan browser https://github.com/Adamantcheese/Kuroba/
 *
 * This program is free software: you can redistribute it and/or modify
 * it under the terms of the GNU General Public License as published by
 * the Free Software Foundation, either version 3 of the License, or
 * (at your option) any later version.
 *
 * This program is distributed in the hope that it will be useful,
 * but WITHOUT ANY WARRANTY; without even the implied warranty of
 * MERCHANTABILITY or FITNESS FOR A PARTICULAR PURPOSE.  See the
 * GNU General Public License for more details.
 *
 * You should have received a copy of the GNU General Public License
 * along with this program.  If not, see <http://www.gnu.org/licenses/>.
 */
package com.github.adamantcheese.chan.core.di;

import android.content.Context;

import com.github.adamantcheese.chan.core.database.DatabaseManager;
import com.github.adamantcheese.chan.core.loader.OnDemandContentLoader;
import com.github.adamantcheese.chan.core.loader.impl.PostExtraContentLoader;
import com.github.adamantcheese.chan.core.loader.impl.PrefetchLoader;
import com.github.adamantcheese.chan.core.manager.ArchivesManager;
import com.github.adamantcheese.chan.core.manager.BoardManager;
import com.github.adamantcheese.chan.core.manager.ChanLoaderManager;
import com.github.adamantcheese.chan.core.manager.FilterEngine;
import com.github.adamantcheese.chan.core.manager.FilterWatchManager;
import com.github.adamantcheese.chan.core.manager.OnDemandContentLoaderManager;
import com.github.adamantcheese.chan.core.manager.PageRequestManager;
import com.github.adamantcheese.chan.core.manager.ReplyManager;
import com.github.adamantcheese.chan.core.manager.ReportManager;
import com.github.adamantcheese.chan.core.manager.SavedThreadLoaderManager;
<<<<<<< HEAD
import com.github.adamantcheese.chan.core.manager.SeenPostsManager;
=======
import com.github.adamantcheese.chan.core.manager.SettingsNotificationManager;
>>>>>>> d789d755
import com.github.adamantcheese.chan.core.manager.ThreadSaveManager;
import com.github.adamantcheese.chan.core.manager.WakeManager;
import com.github.adamantcheese.chan.core.manager.WatchManager;
import com.github.adamantcheese.chan.core.repository.BoardRepository;
import com.github.adamantcheese.chan.core.repository.SavedThreadLoaderRepository;
import com.github.adamantcheese.chan.core.site.parser.MockReplyManager;
import com.github.adamantcheese.chan.utils.Logger;
import com.github.adamantcheese.database.repository.SeenPostRepository;
import com.github.k1rakishou.fsaf.FileManager;
import com.google.gson.Gson;

import org.codejargon.feather.Provides;

import java.io.File;
import java.util.HashSet;
import java.util.concurrent.Executor;

import javax.inject.Named;
import javax.inject.Singleton;

import io.reactivex.schedulers.Schedulers;
import okhttp3.OkHttpClient;

import static com.github.adamantcheese.chan.core.di.AppModule.getCacheDir;
import static com.github.adamantcheese.chan.core.di.NetModule.THREAD_SAVE_MANAGER_OKHTTP_CLIENT_NAME;

public class ManagerModule {
    private static final String CRASH_LOGS_DIR_NAME = "crashlogs";

    @Provides
    @Singleton
    public BoardManager provideBoardManager(BoardRepository boardRepository) {
        Logger.d(AppModule.DI_TAG, "Board manager");
        return new BoardManager(boardRepository);
    }

    @Provides
    @Singleton
    public FilterEngine provideFilterEngine(DatabaseManager databaseManager) {
        Logger.d(AppModule.DI_TAG, "Filter engine");
        return new FilterEngine(databaseManager);
    }

    @Provides
    @Singleton
    public ReplyManager provideReplyManager(Context applicationContext) {
        Logger.d(AppModule.DI_TAG, "Reply manager");
        return new ReplyManager(applicationContext);
    }

    @Provides
    @Singleton
    public ChanLoaderManager provideChanLoaderFactory() {
        Logger.d(AppModule.DI_TAG, "Chan loader factory");
        return new ChanLoaderManager();
    }

    @Provides
    @Singleton
    public WatchManager provideWatchManager(
            DatabaseManager databaseManager,
            ChanLoaderManager chanLoaderManager,
            WakeManager wakeManager,
            PageRequestManager pageRequestManager,
            ThreadSaveManager threadSaveManager,
            FileManager fileManager
    ) {
        Logger.d(AppModule.DI_TAG, "Watch manager");
        return new WatchManager(databaseManager,
                chanLoaderManager,
                wakeManager,
                pageRequestManager,
                threadSaveManager,
                fileManager
        );
    }

    @Provides
    @Singleton
    public WakeManager provideWakeManager() {
        Logger.d(AppModule.DI_TAG, "Wake manager");
        return new WakeManager();
    }

    @Provides
    @Singleton
    public FilterWatchManager provideFilterWatchManager(
            WakeManager wakeManager,
            FilterEngine filterEngine,
            WatchManager watchManager,
            ChanLoaderManager chanLoaderManager,
            BoardRepository boardRepository,
            DatabaseManager databaseManager
    ) {
        Logger.d(AppModule.DI_TAG, "Filter watch manager");
        return new FilterWatchManager(wakeManager,
                filterEngine,
                watchManager,
                chanLoaderManager,
                boardRepository,
                databaseManager
        );
    }

    @Provides
    @Singleton
    public PageRequestManager providePageRequestManager() {
        Logger.d(AppModule.DI_TAG, "Page request manager");
        return new PageRequestManager();
    }

    @Provides
    @Singleton
    public ArchivesManager provideArchivesManager() {
        Logger.d(AppModule.DI_TAG, "Archives manager (4chan only)");
        return new ArchivesManager();
    }

    @Provides
    @Singleton
    public ThreadSaveManager provideSaveThreadManager(
            DatabaseManager databaseManager,
            @Named(THREAD_SAVE_MANAGER_OKHTTP_CLIENT_NAME) OkHttpClient okHttpClient,
            SavedThreadLoaderRepository savedThreadLoaderRepository,
            FileManager fileManager
    ) {
        Logger.d(AppModule.DI_TAG, "Thread save manager");
        return new ThreadSaveManager(databaseManager, okHttpClient, savedThreadLoaderRepository, fileManager);
    }

    @Provides
    @Singleton
    public SavedThreadLoaderManager provideSavedThreadLoaderManager(
            SavedThreadLoaderRepository savedThreadLoaderRepository, FileManager fileManager
    ) {
        Logger.d(AppModule.DI_TAG, "Saved thread loader manager");
        return new SavedThreadLoaderManager(savedThreadLoaderRepository, fileManager);
    }

    @Provides
    @Singleton
    public MockReplyManager provideMockReplyManager() {
        Logger.d(AppModule.DI_TAG, "Mock reply manager");
        return new MockReplyManager();
    }

    @Provides
    @Singleton
    public ReportManager provideReportManager(
            NetModule.ProxiedOkHttpClient okHttpClient,
            Gson gson,
            ThreadSaveManager threadSaveManager,
            SettingsNotificationManager settingsNotificationManager
    ) {
        Logger.d(AppModule.DI_TAG, "Report manager");
        File cacheDir = getCacheDir();

        return new ReportManager(okHttpClient.getProxiedClient(),
                threadSaveManager,
                settingsNotificationManager,
                gson,
                new File(cacheDir, CRASH_LOGS_DIR_NAME)
        );
    }

    @Provides
    @Singleton
<<<<<<< HEAD
    public OnDemandContentLoaderManager provideOnDemandContentLoader(
            PrefetchLoader prefetchLoader,
            PostExtraContentLoader postExtraContentLoader,
            @Named(ExecutorsManager.onDemandContentLoaderExecutorName) Executor onDemandContentLoaderExecutor
    ) {
        Logger.d(AppModule.DI_TAG, "OnDemandContentLoaderManager");

        HashSet<OnDemandContentLoader> loaders = new HashSet<>();
        loaders.add(prefetchLoader);
        loaders.add(postExtraContentLoader);

        return new OnDemandContentLoaderManager(
                Schedulers.from(onDemandContentLoaderExecutor),
                loaders
        );
    }

    @Provides
    @Singleton
    public SeenPostsManager provideSeenPostsManager(SeenPostRepository seenPostRepository) {
        Logger.d(AppModule.DI_TAG, "SeenPostsManager");

        return new SeenPostsManager(seenPostRepository);
=======
    public SettingsNotificationManager provideSettingsNotificationManager() {
        return new SettingsNotificationManager();
>>>>>>> d789d755
    }
}<|MERGE_RESOLUTION|>--- conflicted
+++ resolved
@@ -32,11 +32,8 @@
 import com.github.adamantcheese.chan.core.manager.ReplyManager;
 import com.github.adamantcheese.chan.core.manager.ReportManager;
 import com.github.adamantcheese.chan.core.manager.SavedThreadLoaderManager;
-<<<<<<< HEAD
 import com.github.adamantcheese.chan.core.manager.SeenPostsManager;
-=======
 import com.github.adamantcheese.chan.core.manager.SettingsNotificationManager;
->>>>>>> d789d755
 import com.github.adamantcheese.chan.core.manager.ThreadSaveManager;
 import com.github.adamantcheese.chan.core.manager.WakeManager;
 import com.github.adamantcheese.chan.core.manager.WatchManager;
@@ -204,7 +201,12 @@
 
     @Provides
     @Singleton
-<<<<<<< HEAD
+    public SettingsNotificationManager provideSettingsNotificationManager() {
+        return new SettingsNotificationManager();
+    }
+
+    @Provides
+    @Singleton
     public OnDemandContentLoaderManager provideOnDemandContentLoader(
             PrefetchLoader prefetchLoader,
             PostExtraContentLoader postExtraContentLoader,
@@ -228,9 +230,5 @@
         Logger.d(AppModule.DI_TAG, "SeenPostsManager");
 
         return new SeenPostsManager(seenPostRepository);
-=======
-    public SettingsNotificationManager provideSettingsNotificationManager() {
-        return new SettingsNotificationManager();
->>>>>>> d789d755
     }
 }