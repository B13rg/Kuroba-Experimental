--- conflicted
+++ resolved
@@ -141,10 +141,7 @@
     @Singleton
     public ThreadSaveManager provideSaveThreadManager(
             DatabaseManager databaseManager,
-<<<<<<< HEAD
             @Named(THREAD_SAVE_MANAGER_OKHTTP_CLIENT_NAME) OkHttpClient okHttpClient,
-=======
->>>>>>> 8371cbf6
             SavedThreadLoaderRepository savedThreadLoaderRepository,
             FileManager fileManager
     ) {
