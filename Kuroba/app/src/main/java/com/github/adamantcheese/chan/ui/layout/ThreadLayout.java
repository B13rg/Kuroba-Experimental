--- conflicted
+++ resolved
@@ -258,13 +258,8 @@
 
     @Override
     public void showPosts(ChanThread thread, PostsFilter filter) {
-<<<<<<< HEAD
         if (thread.getLoadable().isLocal()) {
-            if(replyButton.getVisibility() == View.VISIBLE) {
-=======
-        if (thread.loadable.isSavedCopy) {
             if (replyButton.getVisibility() == View.VISIBLE) {
->>>>>>> c59387db
                 replyButton.hide();
             }
         } else {
