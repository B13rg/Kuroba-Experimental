/*
 * Kuroba - *chan browser https://github.com/Adamantcheese/Kuroba/
 *
 * This program is free software: you can redistribute it and/or modify
 * it under the terms of the GNU General Public License as published by
 * the Free Software Foundation, either version 3 of the License, or
 * (at your option) any later version.
 *
 * This program is distributed in the hope that it will be useful,
 * but WITHOUT ANY WARRANTY; without even the implied warranty of
 * MERCHANTABILITY or FITNESS FOR A PARTICULAR PURPOSE.  See the
 * GNU General Public License for more details.
 *
 * You should have received a copy of the GNU General Public License
 * along with this program.  If not, see <http://www.gnu.org/licenses/>.
 */
package com.github.adamantcheese.chan.ui.layout;

import android.animation.Animator;
import android.animation.AnimatorListenerAdapter;
import android.annotation.SuppressLint;
import android.app.ProgressDialog;
import android.content.Context;
import android.content.res.ColorStateList;
import android.os.Build;
import android.util.AttributeSet;
import android.view.KeyEvent;
import android.view.View;
import android.view.animation.DecelerateInterpolator;
import android.widget.ArrayAdapter;
import android.widget.Button;
import android.widget.CheckBox;
import android.widget.LinearLayout;
import android.widget.ListView;
import android.widget.TextView;

import androidx.appcompat.app.AlertDialog;
import androidx.coordinatorlayout.widget.CoordinatorLayout;

import com.github.adamantcheese.chan.R;
import com.github.adamantcheese.chan.controller.Controller;
import com.github.adamantcheese.chan.core.database.DatabaseManager;
import com.github.adamantcheese.chan.core.manager.FilterType;
import com.github.adamantcheese.chan.core.model.ChanThread;
import com.github.adamantcheese.chan.core.model.Post;
import com.github.adamantcheese.chan.core.model.PostImage;
import com.github.adamantcheese.chan.core.model.orm.Loadable;
import com.github.adamantcheese.chan.core.model.orm.PostHide;
import com.github.adamantcheese.chan.core.presenter.ThreadPresenter;
import com.github.adamantcheese.chan.core.settings.ChanSettings;
import com.github.adamantcheese.chan.core.site.http.Reply;
import com.github.adamantcheese.chan.core.site.loader.ChanThreadLoader;
import com.github.adamantcheese.chan.ui.adapter.PostsFilter;
import com.github.adamantcheese.chan.ui.helper.ImageOptionsHelper;
import com.github.adamantcheese.chan.ui.helper.PostPopupHelper;
import com.github.adamantcheese.chan.ui.helper.RemovedPostsHelper;
import com.github.adamantcheese.chan.ui.text.span.PostLinkable;
import com.github.adamantcheese.chan.ui.theme.ThemeHelper;
import com.github.adamantcheese.chan.ui.toolbar.Toolbar;
import com.github.adamantcheese.chan.ui.view.HidingFloatingActionButton;
import com.github.adamantcheese.chan.ui.view.LoadView;
import com.github.adamantcheese.chan.ui.view.ThumbnailView;
import com.github.adamantcheese.chan.utils.AndroidUtils;
import com.github.adamantcheese.chan.utils.BackgroundUtils;
import com.google.android.material.snackbar.Snackbar;

import java.util.ArrayList;
import java.util.List;
import java.util.Set;

import javax.inject.Inject;

import static com.github.adamantcheese.chan.Chan.inject;
import static com.github.adamantcheese.chan.utils.AndroidUtils.fixSnackbarText;
import static com.github.adamantcheese.chan.utils.AndroidUtils.getQuantityString;
import static com.github.adamantcheese.chan.utils.AndroidUtils.getString;
import static com.github.adamantcheese.chan.utils.AndroidUtils.hideKeyboard;
import static com.github.adamantcheese.chan.utils.AndroidUtils.openLinkInBrowser;
import static com.github.adamantcheese.chan.utils.AndroidUtils.removeFromParentView;
import static com.github.adamantcheese.chan.utils.AndroidUtils.setClipboardContent;
import static com.github.adamantcheese.chan.utils.AndroidUtils.showToast;

/**
 * Wrapper around ThreadListLayout, so that it cleanly manages between a loading state
 * and the recycler view.
 */
public class ThreadLayout
        extends CoordinatorLayout
        implements ThreadPresenter.ThreadPresenterCallback, PostPopupHelper.PostPopupHelperCallback,
                   ImageOptionsHelper.ImageReencodingHelperCallback, RemovedPostsHelper.RemovedPostsCallbacks,
                   View.OnClickListener, ThreadListLayout.ThreadListLayoutCallback {
    private enum Visible {
        EMPTY,
        LOADING,
        THREAD,
        ERROR
    }

    @Inject
    DatabaseManager databaseManager;

    @Inject
    ThreadPresenter presenter;

    private ThreadLayoutCallback callback;
    private View progressLayout;
    private LoadView loadView;
    private HidingFloatingActionButton replyButton;
    private ThreadListLayout threadListLayout;
    private LinearLayout errorLayout;
    private boolean archiveButton;

    private TextView errorText;
    private Button errorRetryButton;
    private PostPopupHelper postPopupHelper;
    private ImageOptionsHelper imageReencodingHelper;
    private RemovedPostsHelper removedPostsHelper;
    private Visible visible;
    private ProgressDialog deletingDialog;
    private boolean refreshedFromSwipe;
    private boolean replyButtonEnabled;
    private boolean showingReplyButton = false;
    private Snackbar newPostsNotification;

    public ThreadLayout(Context context) {
        this(context, null);
    }

    public ThreadLayout(Context context, AttributeSet attrs) {
        this(context, attrs, 0);
    }

    public ThreadLayout(Context context, AttributeSet attrs, int defStyle) {
        super(context, attrs, defStyle);
        inject(this);
    }

    public void create(ThreadLayoutCallback callback) {
        this.callback = callback;

        // View binding
        loadView = findViewById(R.id.loadview);
        replyButton = findViewById(R.id.reply_button);

        // Inflate ThreadListLayout
        threadListLayout =
                (ThreadListLayout) AndroidUtils.inflate(getContext(), R.layout.layout_thread_list, this, false);

        // Inflate error layout
        errorLayout = (LinearLayout) AndroidUtils.inflate(getContext(), R.layout.layout_thread_error, this, false);
        errorText = errorLayout.findViewById(R.id.text);
        errorRetryButton = errorLayout.findViewById(R.id.button);

        // Inflate thread loading layout
        progressLayout = AndroidUtils.inflate(getContext(), R.layout.layout_thread_progress, this, false);

        // View setup
        presenter.setContext(getContext());
        threadListLayout.setCallbacks(presenter, presenter, presenter, presenter, this);
        postPopupHelper = new PostPopupHelper(getContext(), presenter, this);
        imageReencodingHelper = new ImageOptionsHelper(getContext(), this);
        removedPostsHelper = new RemovedPostsHelper(getContext(), presenter, this);
        errorText.setTypeface(ThemeHelper.getTheme().mainFont);
        errorRetryButton.setOnClickListener(this);

        // Setup
        replyButtonEnabled = ChanSettings.enableReplyFab.get();
        if (!replyButtonEnabled) {
            removeFromParentView(replyButton);
        } else {
            replyButton.setOnClickListener(this);
            replyButton.setToolbar(callback.getToolbar());
            ThemeHelper.getTheme().applyFabColor(replyButton);
        }

        presenter.create(this);
    }

    public void destroy() {
        presenter.unbindLoadable();
        threadListLayout.onDestroy();
    }

    @Override
    public void onClick(View v) {
        if (v == errorRetryButton) {
            if (!archiveButton) {
                presenter.requestData();
            } else {
                callback.showArchives();
            }
        } else if (v == replyButton) {
            threadListLayout.openReply(true);
        }
    }

    public boolean canChildScrollUp() {
        if (visible == Visible.THREAD) {
            return threadListLayout.canChildScrollUp();
        } else {
            return true;
        }
    }

    public boolean onBack() {
        return threadListLayout.onBack();
    }

    public boolean sendKeyEvent(KeyEvent event) {
        return threadListLayout.sendKeyEvent(event);
    }

    public ThreadPresenter getPresenter() {
        return presenter;
    }

    public void refreshFromSwipe() {
        refreshedFromSwipe = true;
        presenter.requestData();
    }

    public void gainedFocus() {
        if (visible == Visible.THREAD) {
            threadListLayout.gainedFocus();
        }
    }

    public void setPostViewMode(ChanSettings.PostViewMode postViewMode) {
        threadListLayout.setPostViewMode(postViewMode);
    }

    @Override
    public void replyLayoutOpen(boolean open) {
        showReplyButton(!open);
    }

    @Override
    public Toolbar getToolbar() {
        return callback.getToolbar();
    }

    @Override
    public void showImageReencodingWindow(boolean supportsReencode) {
        presenter.showImageReencodingWindow(supportsReencode);
    }

    @Override
    public boolean threadBackPressed() {
        return callback.threadBackPressed();
    }

    @Override
    public void showPosts(
            ChanThread thread, PostsFilter filter, boolean refreshAfterHideOrRemovePosts
    ) {
        if (thread.getLoadable().isLocal()) {
            if (replyButton.getVisibility() == VISIBLE) {
                replyButton.hide();
            }
        } else {
            if (replyButton.getVisibility() != VISIBLE) {
                replyButton.show();
            }
        }

        getPresenter().updateLoadable(thread.getLoadable().getLoadableDownloadingState());
        threadListLayout.showPosts(thread, filter, visible != Visible.THREAD, refreshAfterHideOrRemovePosts);

        switchVisible(Visible.THREAD);
        callback.onShowPosts();
    }

    @Override
    public void postClicked(Post post) {
        if (postPopupHelper.isOpen()) {
            postPopupHelper.postClicked(post);
        }
    }

    @Override
    public void showError(ChanThreadLoader.ChanLoaderException error) {
        String errorMessage = getString(error.getErrorMessage());

        if (visible == Visible.THREAD) {
            threadListLayout.showError(errorMessage);
        } else {
            switchVisible(Visible.ERROR);
            errorText.setText(errorMessage);
            if (error.getErrorMessage() == R.string.thread_load_failed_not_found) {
                errorRetryButton.setText(R.string.thread_show_archives);
                archiveButton = true;

                presenter.markAllPostsAsSeen();
            }
        }
    }

    @Override
    public void showLoading() {
        switchVisible(Visible.LOADING);
    }

    @Override
    public void showEmpty() {
        switchVisible(Visible.EMPTY);
    }

    public void showPostInfo(String info) {
        new AlertDialog.Builder(getContext()).setTitle(R.string.post_info_title)
                .setMessage(info)
                .setPositiveButton(R.string.ok, null)
                .show();
    }

    public void showPostLinkables(final Post post) {
        final List<PostLinkable> linkables = post.getLinkables();
        String[] keys = new String[linkables.size()];
        for (int i = 0; i < linkables.size(); i++) {
            keys[i] = linkables.get(i).key.toString();
        }

        new AlertDialog.Builder(getContext()).setItems(keys,
                (dialog, which) -> presenter.onPostLinkableClicked(post, linkables.get(which))
        ).show();
    }

    public void clipboardPost(Post post) {
        setClipboardContent("Post text", post.getComment().toString());
        showToast(getContext(), R.string.post_text_copied);
    }

    @Override
    public void openLink(final String link) {
        if (ChanSettings.openLinkConfirmation.get()) {
            new AlertDialog.Builder(getContext()).setNegativeButton(R.string.cancel, null)
                    .setPositiveButton(R.string.ok, (dialog, which) -> openLinkConfirmed(link))
                    .setTitle(R.string.open_link_confirmation)
                    .setMessage(link)
                    .show();
        } else {
            openLinkConfirmed(link);
        }
    }

    public void openLinkConfirmed(final String link) {
        if (ChanSettings.openLinkBrowser.get()) {
            AndroidUtils.openLink(link);
        } else {
            openLinkInBrowser(getContext(), link);
        }
    }

    @Override
    public void openReportView(Post post) {
        callback.openReportController(post);
    }

    @Override
    public void showThread(Loadable threadLoadable) {
        callback.showThread(threadLoadable);
    }

    @Override
    public void showBoard(Loadable catalogLoadable) {
        callback.showBoard(catalogLoadable);
    }

    @Override
    public void showBoardAndSearch(Loadable catalogLoadable, String searchQuery) {
        callback.showBoardAndSearch(catalogLoadable, searchQuery);
    }

    public void showPostsPopup(Post forPost, List<Post> posts) {
        if (this.getFocusedChild() != null) {
            View currentFocus = this.getFocusedChild();
            hideKeyboard(currentFocus);
            currentFocus.clearFocus();
        }
        postPopupHelper.showPosts(forPost, posts);
    }

    @Override
    public void hidePostsPopup() {
        postPopupHelper.popAll();
    }

    @Override
    public List<Post> getDisplayingPosts() {
        if (postPopupHelper.isOpen()) {
            return postPopupHelper.getDisplayingPosts();
        } else {
            return threadListLayout.getDisplayingPosts();
        }
    }

    @Override
    public int[] getCurrentPosition() {
        return threadListLayout.getIndexAndTop();
    }

    @Override
    public void showImages(List<PostImage> images, int index, Loadable loadable, ThumbnailView thumbnail) {
        if (this.getFocusedChild() != null) {
            View currentFocus = this.getFocusedChild();
            hideKeyboard(currentFocus);
            currentFocus.clearFocus();
        }
        callback.showImages(images, index, loadable, thumbnail);
    }

    @Override
    public void showAlbum(List<PostImage> images, int index) {
        callback.showAlbum(images, index);
    }

    @Override
    public void scrollTo(int displayPosition, boolean smooth) {
        if (postPopupHelper.isOpen()) {
            postPopupHelper.scrollTo(displayPosition, smooth);
        } else if (visible == Visible.THREAD) {
            threadListLayout.scrollTo(displayPosition, smooth);
        }
    }

    @Override
    public void smoothScrollNewPosts(int displayPosition) {
        threadListLayout.smoothScrollNewPosts(displayPosition);
    }

    @Override
    public void highlightPost(Post post) {
        threadListLayout.highlightPost(post);
    }

    @Override
    public void highlightPostId(String id) {
        threadListLayout.highlightPostId(id);
    }

    @Override
    public void highlightPostTripcode(String tripcode) {
        threadListLayout.highlightPostTripcode(tripcode);
    }

    @Override
    public void filterPostTripcode(String tripcode) {
        callback.openFilterForType(FilterType.TRIPCODE, tripcode);
    }

    @Override
    public void filterPostImageHash(Post post) {
        if (post.getPostImages().isEmpty()) return;
        if (post.getPostImages().size() == 1) {
            callback.openFilterForType(FilterType.IMAGE, post.firstImage().fileHash);
        } else {
            ListView hashList = new ListView(getContext());
            AlertDialog dialog = new AlertDialog.Builder(getContext()).setTitle("Select an image to filter.")
                    .setView(hashList)
                    .create();
            dialog.setCanceledOnTouchOutside(true);
            List<String> hashes = new ArrayList<>();
<<<<<<< HEAD
            for (PostImage image : post.getPostImages()) {
                hashes.add(image.fileHash);
=======
            for (PostImage image : post.images) {
                if (!image.isInlined && image.fileHash != null) hashes.add(image.fileHash);
>>>>>>> a8754b80
            }
            hashList.setAdapter(new ArrayAdapter<>(getContext(), android.R.layout.simple_list_item_1, hashes));
            hashList.setOnItemClickListener((parent, view, position, id) -> {
                callback.openFilterForType(FilterType.IMAGE, hashes.get(position));
                dialog.dismiss();
            });

            dialog.show();
        }
    }

    @Override
    public void selectPost(int post) {
        threadListLayout.selectPost(post);
    }

    @Override
    public void showSearch(boolean show) {
        threadListLayout.openSearch(show);
    }

    public void setSearchStatus(String query, boolean setEmptyText, boolean hideKeyboard) {
        threadListLayout.setSearchStatus(query, setEmptyText, hideKeyboard);
    }

    @Override
    public void quote(Post post, boolean withText) {
        threadListLayout.openReply(true);
        threadListLayout.getReplyPresenter().quote(post, withText);
    }

    @Override
    public void quote(Post post, CharSequence text) {
        threadListLayout.openReply(true);
        threadListLayout.getReplyPresenter().quote(post, text);
    }

    @Override
    public void confirmPostDelete(final Post post) {
        @SuppressLint("InflateParams")
        final View view = AndroidUtils.inflate(getContext(), R.layout.dialog_post_delete, null);
        CheckBox checkBox = view.findViewById(R.id.image_only);
        checkBox.setButtonTintList(ColorStateList.valueOf(ThemeHelper.getTheme().textPrimary));
        checkBox.setTextColor(ColorStateList.valueOf(ThemeHelper.getTheme().textPrimary));
        new AlertDialog.Builder(getContext()).setTitle(R.string.delete_confirm)
                .setView(view)
                .setNegativeButton(R.string.cancel, null)
                .setPositiveButton(R.string.delete,
                        (dialog, which) -> presenter.deletePostConfirmed(post, checkBox.isChecked())
                )
                .show();
    }

    @Override
    public void showDeleting() {
        if (deletingDialog == null) {
            deletingDialog = ProgressDialog.show(getContext(), null, getString(R.string.delete_wait));
        }
    }

    @Override
    public void hideDeleting(String message) {
        if (deletingDialog != null) {
            deletingDialog.dismiss();
            deletingDialog = null;

            new AlertDialog.Builder(getContext()).setMessage(message).setPositiveButton(R.string.ok, null).show();
        }
    }

    @Override
    public void hideThread(Post post, int threadNo, boolean hide) {
        // hideRepliesToThisPost is false here because we don't have posts in the catalog mode so there
        // is no point in hiding replies to a thread
        final PostHide postHide = PostHide.hidePost(post, true, hide, false);

        databaseManager.runTask(databaseManager.getDatabaseHideManager().addThreadHide(postHide));

        presenter.refreshUI();

        int snackbarStringId = hide ? R.string.thread_hidden : R.string.thread_removed;

        Snackbar snackbar = Snackbar.make(this, snackbarStringId, Snackbar.LENGTH_LONG);
        snackbar.setGestureInsetBottomIgnored(true);
        snackbar.setAction(R.string.undo, v -> {
            databaseManager.runTask(databaseManager.getDatabaseHideManager().removePostHide(postHide));
            presenter.refreshUI();
        }).show();
        fixSnackbarText(getContext(), snackbar);
    }

    @Override
    public void hideOrRemovePosts(boolean hide, boolean wholeChain, Set<Post> posts, int threadNo) {
        final List<PostHide> hideList = new ArrayList<>();

        for (Post post : posts) {
            // Do not add the OP post to the hideList since we don't want to hide an OP post
            // while being in a thread (it just doesn't make any sense)
            if (!post.isOP) {
                hideList.add(PostHide.hidePost(post, false, hide, wholeChain));
            }
        }

        databaseManager.runTask(databaseManager.getDatabaseHideManager().addPostsHide(hideList));

        presenter.refreshUI();

        String formattedString;
        if (hide) {
            formattedString = getQuantityString(R.plurals.post_hidden, posts.size(), posts.size());
        } else {
            formattedString = getQuantityString(R.plurals.post_removed, posts.size(), posts.size());
        }

        Snackbar snackbar = Snackbar.make(this, formattedString, Snackbar.LENGTH_LONG);
        snackbar.setGestureInsetBottomIgnored(true);
        snackbar.setAction(R.string.undo, v -> {
            databaseManager.runTask(databaseManager.getDatabaseHideManager().removePostsHide(hideList));
            presenter.refreshUI();
        }).show();
        fixSnackbarText(getContext(), snackbar);
    }

    @Override
    public void unhideOrUnremovePost(Post post) {
        databaseManager.runTask(databaseManager.getDatabaseHideManager().removePostHide(PostHide.unhidePost(post)));

        presenter.refreshUI();
    }

    @Override
    public void viewRemovedPostsForTheThread(List<Post> threadPosts, int threadNo) {
        removedPostsHelper.showPosts(threadPosts, threadNo);
    }

    @Override
    public void onRestoreRemovedPostsClicked(Loadable threadLoadable, List<Integer> selectedPosts) {

        List<PostHide> postsToRestore = new ArrayList<>();

        for (Integer postNo : selectedPosts) {
            postsToRestore.add(PostHide.unhidePost(threadLoadable.site.id(), threadLoadable.boardCode, postNo));
        }

        databaseManager.runTask(databaseManager.getDatabaseHideManager().removePostsHide(postsToRestore));

        presenter.refreshUI();

        Snackbar snackbar =
                Snackbar.make(this, getString(R.string.restored_n_posts, postsToRestore.size()), Snackbar.LENGTH_LONG);
        snackbar.setGestureInsetBottomIgnored(true);
        snackbar.show();
        fixSnackbarText(getContext(), snackbar);
    }

    @Override
    public void onPostUpdated(Post post) {
        threadListLayout.onPostUpdated(post);
    }

    @Override
    public void showNewPostsNotification(boolean show, int more) {
        if (show) {
            if (!threadListLayout.scrolledToBottom() && BackgroundUtils.isInForeground()) {
                String text = getQuantityString(R.plurals.thread_new_posts, more, more);
                dismissSnackbar();
                newPostsNotification = Snackbar.make(this, text, Snackbar.LENGTH_LONG);
                newPostsNotification.setGestureInsetBottomIgnored(true);
                newPostsNotification.setAction(R.string.thread_new_posts_goto, v -> {
                    presenter.onNewPostsViewClicked();
                    dismissSnackbar();
                }).show();
                fixSnackbarText(getContext(), newPostsNotification);
            } else {
                dismissSnackbar();
            }
        } else {
            dismissSnackbar();
        }
    }

    private void dismissSnackbar() {
        if (newPostsNotification != null) {
            newPostsNotification.dismiss();
            newPostsNotification = null;
        }
    }

    @Override
    public Loadable getLoadable() {
        return getPresenter().getLoadable();
    }

    @Override
    public void onDetachedFromWindow() {
        dismissSnackbar();
        super.onDetachedFromWindow();
    }

    @Override
    public void showImageReencodingWindow(Loadable loadable, boolean supportsReencode) {
        if (this.getFocusedChild() != null) {
            View currentFocus = this.getFocusedChild();
            hideKeyboard(currentFocus);
            currentFocus.clearFocus();
        }
        imageReencodingHelper.showController(loadable, supportsReencode);
    }

    public ThumbnailView getThumbnail(PostImage postImage) {
        if (postPopupHelper.isOpen()) {
            return postPopupHelper.getThumbnail(postImage);
        } else {
            return threadListLayout.getThumbnail(postImage);
        }
    }

    public void openReply(boolean open) {
        threadListLayout.openReply(open);
    }

    private void showReplyButton(final boolean show) {
        if (show != showingReplyButton && replyButtonEnabled) {
            showingReplyButton = show;

            replyButton.animate()
                    .setInterpolator(new DecelerateInterpolator(2f))
                    .setStartDelay(show ? 100 : 0)
                    .setDuration(200)
                    .alpha(show ? 1f : 0f)
                    .scaleX(show ? 1f : 0f)
                    .scaleY(show ? 1f : 0f)
                    .setListener(new AnimatorListenerAdapter() {
                        @Override
                        public void onAnimationCancel(Animator animation) {
                            replyButton.setAlpha(show ? 1f : 0f);
                            replyButton.setScaleX(show ? 1f : 0f);
                            replyButton.setScaleY(show ? 1f : 0f);
                            replyButton.setClickable(show);
                        }

                        @Override
                        public void onAnimationEnd(Animator animation) {
                            replyButton.setClickable(show);
                        }
                    })
                    .start();
        }
    }

    private void switchVisible(Visible visible) {
        if (this.visible != visible) {
            if (this.visible != null) {
                if (this.visible == Visible.THREAD) {
                    threadListLayout.cleanup();
                    postPopupHelper.popAll();
                    if (getLoadable() == null || getLoadable().isThreadMode()) {
                        showSearch(false);
                    }
                    showReplyButton(false);
                    dismissSnackbar();
                }
            }

            this.visible = visible;
            switch (visible) {
                case EMPTY:
                    loadView.setView(inflateEmptyView());
                    showReplyButton(false);
                    break;
                case LOADING:
                    View view = loadView.setView(progressLayout);

                    // TODO: cleanup
                    if (refreshedFromSwipe) {
                        refreshedFromSwipe = false;
                        view.setVisibility(GONE);
                    }

                    showReplyButton(false);
                    break;
                case THREAD:
                    callback.hideSwipeRefreshLayout();
                    loadView.setView(threadListLayout);
                    showReplyButton(true);
                    break;
                case ERROR:
                    callback.hideSwipeRefreshLayout();
                    loadView.setView(errorLayout);
                    showReplyButton(false);
                    break;
            }
        }
    }

    @SuppressLint("InflateParams")
    private View inflateEmptyView() {
        View view = AndroidUtils.inflate(getContext(), R.layout.layout_empty_setup, null);
        TextView tv = view.findViewById(R.id.feature);

        if (Build.VERSION.SDK_INT >= Build.VERSION_CODES.M) {
            // This unicode symbol crashes app on APIs below 23
            tv.setText(R.string.thread_empty_setup_feature);
        }

        return view;
    }

    @Override
    public void presentRepliesController(Controller controller) {
        callback.presentController(controller);
    }

    @Override
    public void presentReencodeOptionsController(Controller controller) {
        callback.presentController(controller);
    }

    @Override
    public void onImageOptionsApplied(Reply reply, boolean filenameRemoved) {
        threadListLayout.onImageOptionsApplied(reply, filenameRemoved);
    }

    @Override
    public void onImageOptionsComplete() {
        threadListLayout.onImageOptionsComplete();
    }

    public void presentRemovedPostsController(Controller controller) {
        callback.presentController(controller);
    }

    @Override
    public void showHideOrRemoveWholeChainDialog(boolean hide, Post post, int threadNo) {
        String positiveButtonText = hide
                ? getString(R.string.thread_layout_hide_whole_chain)
                : getString(R.string.thread_layout_remove_whole_chain);
        String negativeButtonText =
                hide ? getString(R.string.thread_layout_hide_post) : getString(R.string.thread_layout_remove_post);
        String message = hide
                ? getString(R.string.thread_layout_hide_whole_chain_as_well)
                : getString(R.string.thread_layout_remove_whole_chain_as_well);

        AlertDialog alertDialog = new AlertDialog.Builder(getContext()).setMessage(message)
                .setPositiveButton(positiveButtonText,
                        (dialog, which) -> presenter.hideOrRemovePosts(hide, true, post, threadNo)
                )
                .setNegativeButton(negativeButtonText,
                        (dialog, which) -> presenter.hideOrRemovePosts(hide, false, post, threadNo)
                )
                .create();

        alertDialog.show();
    }

    public interface ThreadLayoutCallback {
        void showThread(Loadable threadLoadable);

        void showBoard(Loadable catalogLoadable);

        void showBoardAndSearch(Loadable catalogLoadable, String searchQuery);

        void showArchives();

        void showImages(List<PostImage> images, int index, Loadable loadable, ThumbnailView thumbnail);

        void showAlbum(List<PostImage> images, int index);

        void onShowPosts();

        void presentController(Controller controller);

        void openReportController(Post post);

        void hideSwipeRefreshLayout();

        Toolbar getToolbar();

        void openFilterForType(FilterType type, String filterText);

        boolean threadBackPressed();
    }
}<|MERGE_RESOLUTION|>--- conflicted
+++ resolved
@@ -459,13 +459,8 @@
                     .create();
             dialog.setCanceledOnTouchOutside(true);
             List<String> hashes = new ArrayList<>();
-<<<<<<< HEAD
             for (PostImage image : post.getPostImages()) {
-                hashes.add(image.fileHash);
-=======
-            for (PostImage image : post.images) {
                 if (!image.isInlined && image.fileHash != null) hashes.add(image.fileHash);
->>>>>>> a8754b80
             }
             hashList.setAdapter(new ArrayAdapter<>(getContext(), android.R.layout.simple_list_item_1, hashes));
             hashList.setOnItemClickListener((parent, view, position, id) -> {
