/*
 * Kuroba - *chan browser https://github.com/Adamantcheese/Kuroba/
 *
 * This program is free software: you can redistribute it and/or modify
 * it under the terms of the GNU General Public License as published by
 * the Free Software Foundation, either version 3 of the License, or
 * (at your option) any later version.
 *
 * This program is distributed in the hope that it will be useful,
 * but WITHOUT ANY WARRANTY; without even the implied warranty of
 * MERCHANTABILITY or FITNESS FOR A PARTICULAR PURPOSE.  See the
 * GNU General Public License for more details.
 *
 * You should have received a copy of the GNU General Public License
 * along with this program.  If not, see <http://www.gnu.org/licenses/>.
 */
package com.github.adamantcheese.chan.ui.controller.settings;

import android.Manifest;
import android.app.AlertDialog;
import android.content.Context;
import android.net.Uri;
import android.widget.Toast;

import androidx.annotation.NonNull;
import androidx.annotation.Nullable;

import com.github.adamantcheese.chan.R;
import com.github.adamantcheese.chan.StartActivity;
import com.github.adamantcheese.chan.core.database.DatabaseManager;
import com.github.adamantcheese.chan.core.manager.ThreadSaveManager;
import com.github.adamantcheese.chan.core.manager.WatchManager;
import com.github.adamantcheese.chan.core.presenter.MediaSettingsControllerPresenter;
import com.github.adamantcheese.chan.core.settings.ChanSettings;
import com.github.adamantcheese.chan.ui.controller.LoadingViewController;
import com.github.adamantcheese.chan.ui.controller.SaveLocationController;
import com.github.adamantcheese.chan.ui.helper.RuntimePermissionsHelper;
import com.github.adamantcheese.chan.ui.settings.BooleanSettingView;
import com.github.adamantcheese.chan.ui.settings.LinkSettingView;
import com.github.adamantcheese.chan.ui.settings.ListSettingView;
import com.github.adamantcheese.chan.ui.settings.SettingView;
import com.github.adamantcheese.chan.ui.settings.SettingsGroup;
import com.github.adamantcheese.chan.utils.BackgroundUtils;
import com.github.adamantcheese.chan.utils.Logger;
import com.github.k1rakishou.fsaf.FileChooser;
import com.github.k1rakishou.fsaf.FileManager;
import com.github.k1rakishou.fsaf.document_file.CachingDocumentFile;
import com.github.k1rakishou.fsaf.file.AbstractFile;
import com.github.k1rakishou.fsaf.file.ExternalFile;

import org.greenrobot.eventbus.EventBus;
import org.greenrobot.eventbus.Subscribe;
import org.jetbrains.annotations.NotNull;

import java.util.ArrayList;
import java.util.List;

import javax.inject.Inject;

import static com.github.adamantcheese.chan.Chan.inject;
import static com.github.adamantcheese.chan.utils.AndroidUtils.getString;
import static com.github.adamantcheese.chan.utils.AndroidUtils.showToast;

public class MediaSettingsController
        extends SettingsController
        implements MediaSettingsControllerCallbacks {
    private static final String TAG = "MediaSettingsController";

    // Special setting views
    private BooleanSettingView boardFolderSetting;
    private BooleanSettingView threadFolderSetting;
    private BooleanSettingView videoDefaultMutedSetting;
    private BooleanSettingView headsetDefaultMutedSetting;
    private LinkSettingView saveLocation;
    private LinkSettingView localThreadsLocation;
    private ListSettingView<ChanSettings.MediaAutoLoadMode> imageAutoLoadView;
    private ListSettingView<ChanSettings.MediaAutoLoadMode> videoAutoLoadView;
    private BooleanSettingView incrementalThreadDownloadingSetting;

    private LoadingViewController loadingViewController;
    private MediaSettingsControllerPresenter presenter;
    private RuntimePermissionsHelper runtimePermissionsHelper;

    @Inject
    FileManager fileManager;
    @Inject
    FileChooser fileChooser;
    @Inject
    DatabaseManager databaseManager;
    @Inject
    ThreadSaveManager threadSaveManager;
    @Inject
    WatchManager watchManager;

    public MediaSettingsController(Context context) {
        super(context);
    }

    @Override
    public void onCreate() {
        super.onCreate();
        inject(this);

        runtimePermissionsHelper = ((StartActivity) context).getRuntimePermissionsHelper();
        EventBus.getDefault().register(this);
        navigation.setTitle(R.string.settings_screen_media);

        presenter = new MediaSettingsControllerPresenter(fileManager, fileChooser, this);

        setupLayout();
        populatePreferences();
        buildPreferences();

        onPreferenceChange(imageAutoLoadView);

        threadFolderSetting.setEnabled(ChanSettings.saveBoardFolder.get());
        headsetDefaultMutedSetting.setEnabled(ChanSettings.videoDefaultMuted.get());
    }

    @Override
    public void onDestroy() {
        super.onDestroy();

        presenter.onDestroy();
        EventBus.getDefault().unregister(this);
    }

    @Override
    public void onPreferenceChange(SettingView item) {
        super.onPreferenceChange(item);

        if (item == imageAutoLoadView) {
            updateVideoLoadModes();
        } else if (item == boardFolderSetting) {
            updateThreadFolderSetting();
        } else if (item == videoDefaultMutedSetting) {
            updateHeadsetDefaultMutedSetting();
        } else if (item == incrementalThreadDownloadingSetting
                && !ChanSettings.incrementalThreadDownloadingEnabled.get()) {
            watchManager.stopSavingAllThread();
        }
    }

    @Subscribe
    public void onEvent(ChanSettings.SettingChanged<?> setting) {
        if (setting.setting == ChanSettings.saveLocation.getSafBaseDir()) {
            // Image save location (SAF) was chosen
            ChanSettings.saveLocation.resetFileDir();
            saveLocation.setDescription(ChanSettings.saveLocation.getSafBaseDir().get());
        } else if (setting.setting == ChanSettings.localThreadLocation.getSafBaseDir()) {
            // Local threads location (SAF) was chosen
            ChanSettings.localThreadLocation.resetFileDir();
            localThreadsLocation.setDescription(ChanSettings.localThreadLocation.getSafBaseDir().get());
        } else if (setting.setting == ChanSettings.saveLocation.getFileApiBaseDir()) {
            // Image save location (Java File API) was chosen
            saveLocation.setDescription(ChanSettings.saveLocation.getFileApiBaseDir().get());
        } else if (setting.setting == ChanSettings.localThreadLocation.getFileApiBaseDir()) {
            // Local threads location (Java File API) was chosen
            localThreadsLocation.setDescription(ChanSettings.localThreadLocation.getFileApiBaseDir().get());
        }
    }

    private void populatePreferences() {
        // Media group
        {
            SettingsGroup media = new SettingsGroup(R.string.settings_group_saving);

            //Save locations
            setupSaveLocationSetting(media);
            setupLocalThreadLocationSetting(media);

            //Save modifications
            boardFolderSetting = (BooleanSettingView) media.add(new BooleanSettingView(this,
                    ChanSettings.saveBoardFolder,
                    R.string.setting_save_board_folder,
                    R.string.setting_save_board_folder_description
            ));

            threadFolderSetting = (BooleanSettingView) media.add(new BooleanSettingView(this,
                    ChanSettings.saveThreadFolder,
                    R.string.setting_save_thread_folder,
                    R.string.setting_save_thread_folder_description
            ));

            media.add(new BooleanSettingView(this,
                    ChanSettings.saveServerFilename,
                    R.string.setting_save_server_filename,
                    R.string.setting_save_server_filename_description
            ));

            incrementalThreadDownloadingSetting = new BooleanSettingView(this,
                    ChanSettings.incrementalThreadDownloadingEnabled,
                    R.string.incremental_thread_downloading_title,
                    R.string.incremental_thread_downloading_description
            );
            requiresRestart.add(media.add(incrementalThreadDownloadingSetting));

            groups.add(media);
        }

        {
            //Video options
            SettingsGroup video = new SettingsGroup("Video settings");
            video.add(new BooleanSettingView(this,
                    ChanSettings.videoAutoLoop,
                    R.string.setting_video_auto_loop,
                    R.string.setting_video_auto_loop_description
            ));

            videoDefaultMutedSetting = (BooleanSettingView) video.add(new BooleanSettingView(this,
                    ChanSettings.videoDefaultMuted,
                    R.string.setting_video_default_muted,
                    R.string.setting_video_default_muted_description
            ));

            headsetDefaultMutedSetting = (BooleanSettingView) video.add(new BooleanSettingView(this,
                    ChanSettings.headsetDefaultMuted,
                    R.string.setting_headset_default_muted,
                    R.string.setting_headset_default_muted_description
            ));

<<<<<<< HEAD
            media.add(new BooleanSettingView(this, ChanSettings.videoOpenExternal,
=======
            video.add(new BooleanSettingView(this,
                    ChanSettings.videoOpenExternal,
>>>>>>> 6dc4af15
                    R.string.setting_video_open_external,
                    R.string.setting_video_open_external_description
            ));

            groups.add(video);
        }

        // Loading group (media specific loading behavior)
        {
            SettingsGroup loading = new SettingsGroup(R.string.settings_group_media_loading);

            setupMediaLoadTypesSetting(loading);

            requiresRestart.add(loading.add(new BooleanSettingView(this,
                    ChanSettings.autoLoadThreadImages,
                    R.string.setting_auto_load_thread_images,
                    R.string.setting_auto_load_thread_images_description
            )));

            groups.add(loading);
        }
    }

    //region Setup Local Threads location
    private void setupLocalThreadLocationSetting(SettingsGroup media) {
        if (!ChanSettings.incrementalThreadDownloadingEnabled.get()) {
            Logger.d(TAG, "setupLocalThreadLocationSetting() incrementalThreadDownloadingEnabled is disabled");
            return;
        }

        LinkSettingView localThreadsLocationSetting = new LinkSettingView(this,
                R.string.media_settings_local_threads_location_title,
                0,
                v -> showUseSAFOrOldAPIForLocalThreadsLocationDialog()
        );

        localThreadsLocation = (LinkSettingView) media.add(localThreadsLocationSetting);
        localThreadsLocation.setDescription(getLocalThreadsLocation());
    }

    private void showStopAllDownloadingThreadsDialog(long downloadingThreadsCount) {
        String title = getString(R.string.media_settings_there_are_active_downloads, downloadingThreadsCount);
        String message = getString(R.string.media_settings_you_have_to_stop_all_downloads);

        new AlertDialog.Builder(context).setTitle(title)
                .setMessage(message)
                .setPositiveButton(R.string.ok, (dialog, which) -> dialog.dismiss())
                .create()
                .show();
    }

    private String getLocalThreadsLocation() {
        if (ChanSettings.localThreadLocation.isSafDirActive()) {
            return ChanSettings.localThreadLocation.getSafBaseDir().get();
        }

        return ChanSettings.localThreadLocation.getFileApiBaseDir().get();
    }

    private void showUseSAFOrOldAPIForLocalThreadsLocationDialog() {
        if (!runtimePermissionsHelper.hasPermission(Manifest.permission.WRITE_EXTERNAL_STORAGE)) {
            runtimePermissionsHelper.requestPermission(Manifest.permission.WRITE_EXTERNAL_STORAGE, granted -> {
                if (!granted) {
                    showToast(R.string.media_settings_cannot_continue_write_permission, Toast.LENGTH_LONG);
                } else {
                    showUseSAFOrOldAPIForLocalThreadsLocationDialog();
                }
            });

            return;
        }

        long downloadingThreadsCount = databaseManager.runTask(() -> databaseManager.getDatabaseSavedThreadManager()
                .countDownloadingThreads()
                .call());

        if (downloadingThreadsCount > 0) {
            showStopAllDownloadingThreadsDialog(downloadingThreadsCount);
            return;
        }

        boolean areThereActiveDownloads = threadSaveManager.isThereAtLeastOneActiveDownload();
        if (areThereActiveDownloads) {
            showSomeDownloadsAreStillBeingProcessed();
            return;
        }

        AlertDialog alertDialog =
                new AlertDialog.Builder(context).setTitle(R.string.media_settings_use_saf_for_local_threads_location_dialog_title)
                        .setMessage(R.string.media_settings_use_saf_for_local_threads_location_dialog_message)
                        .setPositiveButton(R.string.media_settings_use_saf_dialog_positive_button_text,
                                (dialog, which) -> presenter.onLocalThreadsLocationUseSAFClicked()
                        )
                        .setNegativeButton(R.string.media_settings_use_saf_dialog_negative_button_text,
                                (dialog, which) -> {
                                    onLocalThreadsLocationUseOldApiClicked();
                                    dialog.dismiss();
                                }
                        )
                        .create();

        alertDialog.show();
    }

    private void showSomeDownloadsAreStillBeingProcessed() {
        AlertDialog alertDialog =
                new AlertDialog.Builder(context).setTitle(R.string.media_settings_some_thread_downloads_are_still_processed)
                        .setMessage(R.string.media_settings_do_not_terminate_the_app_manually)
                        .setPositiveButton(R.string.media_settings_use_saf_dialog_positive_button_text,
                                (dialog, which) -> presenter.onLocalThreadsLocationUseSAFClicked()
                        )
                        .setNegativeButton(R.string.media_settings_use_saf_dialog_negative_button_text,
                                (dialog, which) -> {
                                    onLocalThreadsLocationUseOldApiClicked();
                                    dialog.dismiss();
                                }
                        )
                        .create();

        alertDialog.show();
    }

    /**
     * Select a directory where local threads will be stored via the old Java File API
     */
    private void onLocalThreadsLocationUseOldApiClicked() {
        SaveLocationController saveLocationController = new SaveLocationController(context,
                SaveLocationController.SaveLocationControllerMode.LocalThreadsSaveLocation,
                dirPath -> presenter.onLocalThreadsLocationChosen(dirPath)
        );

        navigationController.pushController(saveLocationController);
    }
    //endregion

    //region Setup Save Files location

    private void setupSaveLocationSetting(SettingsGroup media) {
        LinkSettingView chooseSaveLocationSetting = new LinkSettingView(this,
                R.string.save_location_screen,
                0,
                v -> showUseSAFOrOldAPIForSaveLocationDialog()
        );

        saveLocation = (LinkSettingView) media.add(chooseSaveLocationSetting);
        saveLocation.setDescription(getSaveLocation());
    }

    private String getSaveLocation() {
        if (ChanSettings.saveLocation.isSafDirActive()) {
            return ChanSettings.saveLocation.getSafBaseDir().get();
        }

        return ChanSettings.saveLocation.getFileApiBaseDir().get();
    }

    private void showUseSAFOrOldAPIForSaveLocationDialog() {
        if (!runtimePermissionsHelper.hasPermission(Manifest.permission.WRITE_EXTERNAL_STORAGE)) {
            runtimePermissionsHelper.requestPermission(Manifest.permission.WRITE_EXTERNAL_STORAGE, granted -> {
                if (!granted) {
                    showToast(R.string.media_settings_cannot_continue_write_permission, Toast.LENGTH_LONG);
                } else {
                    showUseSAFOrOldAPIForSaveLocationDialog();
                }
            });

            return;
        }

        AlertDialog alertDialog =
                new AlertDialog.Builder(context).setTitle(R.string.media_settings_use_saf_for_save_location_dialog_title)
                        .setMessage(R.string.media_settings_use_saf_for_save_location_dialog_message)
                        .setPositiveButton(R.string.media_settings_use_saf_dialog_positive_button_text,
                                (dialog, which) -> presenter.onSaveLocationUseSAFClicked()
                        )
                        .setNegativeButton(R.string.media_settings_use_saf_dialog_negative_button_text,
                                (dialog, which) -> {
                                    onSaveLocationUseOldApiClicked();
                                    dialog.dismiss();
                                }
                        )
                        .create();

        alertDialog.show();
    }

    /**
     * Select a directory where saved images will be stored via the old Java File API
     */
    private void onSaveLocationUseOldApiClicked() {
        SaveLocationController saveLocationController = new SaveLocationController(context,
                SaveLocationController.SaveLocationControllerMode.ImageSaveLocation,
                dirPath -> presenter.onSaveLocationChosen(dirPath)
        );

        navigationController.pushController(saveLocationController);
    }
    //endregion

    //region Presenter callbacks
    @Override
    public void askUserIfTheyWantToMoveOldThreadsToTheNewDirectory(
            @Nullable AbstractFile oldBaseDirectory, @NonNull AbstractFile newBaseDirectory
    ) {
        if (oldBaseDirectory == null) {
            showToast(R.string.done, Toast.LENGTH_LONG);
            return;
        }

        if (fileManager.areTheSame(oldBaseDirectory, newBaseDirectory)) {
            forgetOldSAFBaseDirectory(oldBaseDirectory);

            showToast(R.string.done, Toast.LENGTH_LONG);
            return;
        }

        AlertDialog alertDialog =
                new AlertDialog.Builder(context).setTitle(getString(R.string.media_settings_move_threads_to_new_dir))
                        .setMessage(getString(R.string.media_settings_operation_may_take_some_time))
                        .setPositiveButton(R.string.move,
                                (dialog, which) -> presenter.moveOldFilesToTheNewDirectory(oldBaseDirectory,
                                        newBaseDirectory
                                )
                        )
                        .setNegativeButton(R.string.do_not, (dialog, which) -> dialog.dismiss())
                        .create();

        alertDialog.show();
    }

    private void forgetOldSAFBaseDirectory(@NonNull AbstractFile oldBaseDirectory) {
        if (oldBaseDirectory instanceof ExternalFile) {
            forgetPreviousExternalBaseDirectory(oldBaseDirectory);
        }
    }

    private void forgetPreviousExternalBaseDirectory(
            @NonNull AbstractFile oldLocalThreadsDirectory
    ) {
        if (oldLocalThreadsDirectory instanceof ExternalFile) {
            Uri safTreeUri = oldLocalThreadsDirectory.<CachingDocumentFile>getFileRoot().getHolder().uri();

            if (!fileChooser.forgetSAFTree(safTreeUri)) {
                showToast(R.string.media_settings_could_not_release_uri_permissions, Toast.LENGTH_SHORT);
            }
        }
    }

    @Override
    public void askUserIfTheyWantToMoveOldSavedFilesToTheNewDirectory(
            @Nullable AbstractFile oldBaseDirectory, @NotNull AbstractFile newBaseDirectory
    ) {
        if (oldBaseDirectory == null) {
            showToast(R.string.done, Toast.LENGTH_LONG);
            return;
        }

        if (fileManager.areTheSame(oldBaseDirectory, newBaseDirectory)) {
            forgetOldSAFBaseDirectory(oldBaseDirectory);

            showToast(R.string.done, Toast.LENGTH_LONG);
            return;
        }

        AlertDialog alertDialog =
                new AlertDialog.Builder(context).setTitle(getString(R.string.media_settings_move_saved_file_to_new_dir))
                        .setMessage(getString(R.string.media_settings_operation_may_take_some_time))
                        .setPositiveButton(R.string.move,
                                (dialog, which) -> presenter.moveOldFilesToTheNewDirectory(oldBaseDirectory,
                                        newBaseDirectory
                                )
                        )
                        .setNegativeButton(R.string.do_not, (dialog, which) -> dialog.dismiss())
                        .create();

        alertDialog.show();
    }

    @Override
    public void onCopyDirectoryEnded(
            @NonNull AbstractFile oldBaseDirectory, @NonNull AbstractFile newBaseDirectory, boolean result
    ) {
        BackgroundUtils.ensureMainThread();

        if (loadingViewController == null) {
            throw new IllegalStateException("LoadingViewController was not shown beforehand!");
        }

        loadingViewController.stopPresenting();
        loadingViewController = null;

        if (!result) {
            showToast(R.string.media_settings_could_not_copy_files, Toast.LENGTH_LONG);
        } else {
            if (fileManager.isChildOfDirectory(oldBaseDirectory, newBaseDirectory)) {
                forgetOldSAFBaseDirectory(oldBaseDirectory);

                showToast(R.string.done, Toast.LENGTH_LONG);
                return;
            }

            showDeleteOldFilesDialog(oldBaseDirectory);
            showToast(R.string.media_settings_files_copied, Toast.LENGTH_LONG);
        }
    }

    private void showDeleteOldFilesDialog(
            @NonNull AbstractFile oldBaseDirectory
    ) {
        AlertDialog alertDialog =
                new AlertDialog.Builder(context).setTitle(getString(R.string.media_settings_would_you_like_to_delete_file_in_old_dir))
                        .setMessage(getString(R.string.media_settings_file_have_been_copied))
                        .setPositiveButton(R.string.delete,
                                (dialog, which) -> onDeleteOldFilesClicked(oldBaseDirectory)
                        )
                        .setNegativeButton(R.string.do_not, (dialog, which) -> {
                            forgetOldSAFBaseDirectory(oldBaseDirectory);
                            dialog.dismiss();
                        })
                        .create();

        alertDialog.show();
    }

    private void onDeleteOldFilesClicked(@NonNull AbstractFile oldBaseDirectory) {
        if (!fileManager.deleteContent(oldBaseDirectory)) {
            showToast(R.string.media_settings_could_not_delete_files_in_old_dir, Toast.LENGTH_LONG);
            return;
        }

        forgetOldSAFBaseDirectory(oldBaseDirectory);

        showToast(R.string.media_settings_old_files_deleted, Toast.LENGTH_LONG);
    }

    @Override
    public void updateLoadingViewText(@NotNull String text) {
        BackgroundUtils.ensureMainThread();

        if (loadingViewController != null) {
            loadingViewController.updateWithText(text);
        }
    }

    @Override
    public void updateSaveLocationViewText(@NotNull String newLocation) {
        BackgroundUtils.ensureMainThread();
        saveLocation.setDescription(newLocation);
    }

    @Override
    public void updateLocalThreadsLocation(@NotNull String newLocation) {
        BackgroundUtils.ensureMainThread();
        localThreadsLocation.setDescription(newLocation);
    }

    @Override
    public void showCopyFilesDialog(
            int filesCount, @NotNull AbstractFile oldBaseDirectory, @NotNull AbstractFile newBaseDirectory
    ) {
        BackgroundUtils.ensureMainThread();

        if (loadingViewController != null) {
            throw new IllegalStateException("Previous loadingViewController was not destroyed");
        }

        AlertDialog alertDialog =
                new AlertDialog.Builder(context).setTitle(getString(R.string.media_settings_copy_files))
                        .setMessage(getString(R.string.media_settings_do_you_want_to_copy_files, filesCount))
                        .setPositiveButton(R.string.media_settings_copy_files, (dialog, which) -> {
                            loadingViewController = new LoadingViewController(context, false);

                            navigationController.presentController(loadingViewController);

                            presenter.moveFilesInternal(oldBaseDirectory, newBaseDirectory);
                        })
                        .setNegativeButton(R.string.do_not, (dialog, which) -> dialog.dismiss())
                        .create();

        alertDialog.show();
    }
    //endregion

    private void setupMediaLoadTypesSetting(SettingsGroup loading) {
        List<ListSettingView.Item> imageAutoLoadTypes = new ArrayList<>();
        List<ListSettingView.Item> videoAutoLoadTypes = new ArrayList<>();
        for (ChanSettings.MediaAutoLoadMode mode : ChanSettings.MediaAutoLoadMode.values()) {
            int name = 0;
            switch (mode) {
                case ALL:
                    name = R.string.setting_image_auto_load_all;
                    break;
                case WIFI:
                    name = R.string.setting_image_auto_load_wifi;
                    break;
                case NONE:
                    name = R.string.setting_image_auto_load_none;
                    break;
            }

            imageAutoLoadTypes.add(new ListSettingView.Item<>(getString(name), mode));
            videoAutoLoadTypes.add(new ListSettingView.Item<>(getString(name), mode));
        }

        imageAutoLoadView = new ListSettingView<>(this,
                ChanSettings.imageAutoLoadNetwork,
                R.string.setting_image_auto_load,
                imageAutoLoadTypes
        );
        loading.add(imageAutoLoadView);

        videoAutoLoadView = new ListSettingView<>(this,
                ChanSettings.videoAutoLoadNetwork,
                R.string.setting_video_auto_load,
                videoAutoLoadTypes
        );
        loading.add(videoAutoLoadView);

        updateVideoLoadModes();
    }

    //region Setting update methods
    private void updateVideoLoadModes() {
        ChanSettings.MediaAutoLoadMode currentImageLoadMode = ChanSettings.imageAutoLoadNetwork.get();
        ChanSettings.MediaAutoLoadMode[] modes = ChanSettings.MediaAutoLoadMode.values();
        boolean enabled = false;
        boolean resetVideoMode = false;
        for (int i = 0; i < modes.length; i++) {
            if (modes[i].getKey().equals(currentImageLoadMode.getKey())) {
                enabled = true;
                if (resetVideoMode) {
                    ChanSettings.videoAutoLoadNetwork.set(modes[i]);
                    videoAutoLoadView.updateSelection();
                    onPreferenceChange(videoAutoLoadView);
                }
            }
            videoAutoLoadView.items.get(i).enabled = enabled;
            if (!enabled && ChanSettings.videoAutoLoadNetwork.get().getKey().equals(modes[i].getKey())) {
                resetVideoMode = true;
            }
        }
    }

    private void updateThreadFolderSetting() {
        if (ChanSettings.saveBoardFolder.get()) {
            threadFolderSetting.setEnabled(true);
        } else {
            if (ChanSettings.saveThreadFolder.get()) {
                threadFolderSetting.onClick(threadFolderSetting.view);
            }
            threadFolderSetting.setEnabled(false);
            ChanSettings.saveThreadFolder.set(false);
        }
    }

    private void updateHeadsetDefaultMutedSetting() {
        headsetDefaultMutedSetting.setEnabled(ChanSettings.videoDefaultMuted.get());
    }
    //endregion
}<|MERGE_RESOLUTION|>--- conflicted
+++ resolved
@@ -219,12 +219,7 @@
                     R.string.setting_headset_default_muted_description
             ));
 
-<<<<<<< HEAD
-            media.add(new BooleanSettingView(this, ChanSettings.videoOpenExternal,
-=======
-            video.add(new BooleanSettingView(this,
-                    ChanSettings.videoOpenExternal,
->>>>>>> 6dc4af15
+            video.add(new BooleanSettingView(this, ChanSettings.videoOpenExternal,
                     R.string.setting_video_open_external,
                     R.string.setting_video_open_external_description
             ));
