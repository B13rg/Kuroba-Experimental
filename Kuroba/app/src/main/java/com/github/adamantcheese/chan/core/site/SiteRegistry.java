/*
 * Kuroba - *chan browser https://github.com/Adamantcheese/Kuroba/
 *
 * This program is free software: you can redistribute it and/or modify
 * it under the terms of the GNU General Public License as published by
 * the Free Software Foundation, either version 3 of the License, or
 * (at your option) any later version.
 *
 * This program is distributed in the hope that it will be useful,
 * but WITHOUT ANY WARRANTY; without even the implied warranty of
 * MERCHANTABILITY or FITNESS FOR A PARTICULAR PURPOSE.  See the
 * GNU General Public License for more details.
 *
 * You should have received a copy of the GNU General Public License
 * along with this program.  If not, see <http://www.gnu.org/licenses/>.
 */
package com.github.adamantcheese.chan.core.site;

import android.util.SparseArray;

import com.github.adamantcheese.chan.core.site.sites.Arisuchan;
import com.github.adamantcheese.chan.core.site.sites.Kun8;
import com.github.adamantcheese.chan.core.site.sites.Lainchan;
import com.github.adamantcheese.chan.core.site.sites.Sushichan;
import com.github.adamantcheese.chan.core.site.sites.Wired7;
import com.github.adamantcheese.chan.core.site.sites.chan4.Chan4;
import com.github.adamantcheese.chan.core.site.sites.chan420.Chan420;
import com.github.adamantcheese.chan.core.site.sites.dvach.Dvach;

import java.util.ArrayList;
import java.util.List;

/**
 * Registry of all sites and url handler we have.
 */
public class SiteRegistry {
    public static final List<SiteUrlHandler> URL_HANDLERS = new ArrayList<>();
    public static final SparseArray<Class<? extends Site>> SITE_CLASSES = new SparseArray<>();

    static {
        URL_HANDLERS.add(Chan4.URL_HANDLER);
        //8chan was here but was removed
        URL_HANDLERS.add(Lainchan.URL_HANDLER);
        URL_HANDLERS.add(Arisuchan.URL_HANDLER);
        URL_HANDLERS.add(Sushichan.URL_HANDLER);
        URL_HANDLERS.add(Dvach.URL_HANDLER);
        URL_HANDLERS.add(Wired7.URL_HANDLER);
        //chan55 was here but was removed
<<<<<<< HEAD
        URL_HANDLERS.add(Kun8.URL_HANDLER);
=======
        URL_HANDLERS.add(Chan420.URL_HANDLER);
>>>>>>> b71a9b50
    }

    static {
        // This id-siteclass mapping is used to look up the correct site class at deserialization.
        // This differs from the Site.id() id, that id is used for site instance linking, this is just to
        // find the correct class to use.
        SITE_CLASSES.put(0, Chan4.class);

        //8chan was here but was removed; don't use ID 1
        SITE_CLASSES.put(2, Lainchan.class);
        SITE_CLASSES.put(3, Arisuchan.class);
        SITE_CLASSES.put(4, Sushichan.class);
        SITE_CLASSES.put(5, Dvach.class);
        SITE_CLASSES.put(6, Wired7.class);
        //chan55 was here but was removed; don't use ID 7
<<<<<<< HEAD
        SITE_CLASSES.put(8, Kun8.class);
=======
        SITE_CLASSES.put(9, Chan420.class);
>>>>>>> b71a9b50
    }
}<|MERGE_RESOLUTION|>--- conflicted
+++ resolved
@@ -46,11 +46,8 @@
         URL_HANDLERS.add(Dvach.URL_HANDLER);
         URL_HANDLERS.add(Wired7.URL_HANDLER);
         //chan55 was here but was removed
-<<<<<<< HEAD
         URL_HANDLERS.add(Kun8.URL_HANDLER);
-=======
         URL_HANDLERS.add(Chan420.URL_HANDLER);
->>>>>>> b71a9b50
     }
 
     static {
@@ -66,10 +63,7 @@
         SITE_CLASSES.put(5, Dvach.class);
         SITE_CLASSES.put(6, Wired7.class);
         //chan55 was here but was removed; don't use ID 7
-<<<<<<< HEAD
         SITE_CLASSES.put(8, Kun8.class);
-=======
         SITE_CLASSES.put(9, Chan420.class);
->>>>>>> b71a9b50
     }
 }