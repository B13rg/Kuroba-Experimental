--- conflicted
+++ resolved
@@ -95,11 +95,10 @@
     FileManager fileManager;
 
     @Inject
-<<<<<<< HEAD
     SettingsNotificationManager settingsNotificationManager;
-=======
+
+    @Inject
     FileChooser fileChooser;
->>>>>>> 13878b29
 
     private ProgressDialog updateDownloadDialog;
     private Context context;
