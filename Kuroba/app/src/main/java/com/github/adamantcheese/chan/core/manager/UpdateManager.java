/*
 * Kuroba - *chan browser https://github.com/Adamantcheese/Kuroba/
 *
 * This program is free software: you can redistribute it and/or modify
 * it under the terms of the GNU General Public License as published by
 * the Free Software Foundation, either version 3 of the License, or
 * (at your option) any later version.
 *
 * This program is distributed in the hope that it will be useful,
 * but WITHOUT ANY WARRANTY; without even the implied warranty of
 * MERCHANTABILITY or FITNESS FOR A PARTICULAR PURPOSE.  See the
 * GNU General Public License for more details.
 *
 * You should have received a copy of the GNU General Public License
 * along with this program.  If not, see <http://www.gnu.org/licenses/>.
 */
package com.github.adamantcheese.chan.core.manager;

import android.Manifest;
import android.app.ProgressDialog;
import android.content.Context;
import android.content.DialogInterface;
import android.content.Intent;
import android.net.Uri;
import android.os.Environment;
import android.os.StrictMode;
import android.text.Html;
import android.text.SpannableStringBuilder;
import android.text.Spanned;
import android.text.TextUtils;
import android.widget.Button;

import androidx.annotation.Nullable;
import androidx.appcompat.app.AlertDialog;
import androidx.core.content.FileProvider;

import com.android.volley.RequestQueue;
import com.android.volley.toolbox.JsonObjectRequest;
import com.github.adamantcheese.chan.BuildConfig;
import com.github.adamantcheese.chan.R;
import com.github.adamantcheese.chan.StartActivity;
import com.github.adamantcheese.chan.core.cache.FileCacheListener;
import com.github.adamantcheese.chan.core.cache.FileCacheV2;
import com.github.adamantcheese.chan.core.cache.downloader.CancelableDownload;
import com.github.adamantcheese.chan.core.net.UpdateApiRequest;
import com.github.adamantcheese.chan.core.net.UpdateApiRequest.UpdateApiResponse;
import com.github.adamantcheese.chan.core.settings.ChanSettings;
import com.github.adamantcheese.chan.ui.helper.RuntimePermissionsHelper;
import com.github.adamantcheese.chan.ui.settings.SettingNotificationType;
import com.github.adamantcheese.chan.utils.BackgroundUtils;
import com.github.adamantcheese.chan.utils.Logger;
import com.github.k1rakishou.fsaf.FileManager;
import com.github.k1rakishou.fsaf.file.AbstractFile;
import com.github.k1rakishou.fsaf.file.RawFile;

import java.io.File;
import java.io.IOException;
import java.util.regex.Matcher;
import java.util.regex.Pattern;

import javax.inject.Inject;

import okhttp3.HttpUrl;

import static com.github.adamantcheese.chan.Chan.inject;
import static com.github.adamantcheese.chan.utils.AndroidUtils.getAppFileProvider;
import static com.github.adamantcheese.chan.utils.AndroidUtils.getApplicationLabel;
import static com.github.adamantcheese.chan.utils.AndroidUtils.getString;
import static com.github.adamantcheese.chan.utils.AndroidUtils.openIntent;
import static com.github.adamantcheese.chan.utils.AndroidUtils.showToast;
import static com.github.adamantcheese.chan.utils.BackgroundUtils.runOnMainThread;
import static java.util.concurrent.TimeUnit.DAYS;

/**
 * Calls the update API and downloads and requests installs of APK files.
 * <p>The APK files are downloaded to the public Download directory, and the default APK install
 * screen is launched after downloading.
 */
public class UpdateManager {
    private static final String TAG = "UpdateManager";

    @Inject
    RequestQueue volleyRequestQueue;

    @Inject
    FileCacheV2 fileCacheV2;

    @Inject
    FileManager fileManager;

    @Inject
    SettingsNotificationManager settingsNotificationManager;

    private ProgressDialog updateDownloadDialog;
    private Context context;

    @Nullable
    private CancelableDownload cancelableDownload;

    public UpdateManager(Context context) {
        inject(this);
        this.context = context;
    }

    /**
     * Runs every time onCreate is called on the StartActivity.
     */
    public void autoUpdateCheck() {
        if (ChanSettings.previousVersion.get() < BuildConfig.VERSION_CODE && ChanSettings.previousVersion.get() != 0) {
            // Show dialog because release updates are infrequent so it's fine
            Spanned text = Html.fromHtml(
                    "<h3>" + getApplicationLabel() + " was updated to " + BuildConfig.VERSION_NAME + "</h3>");
            final AlertDialog dialog =
                    new AlertDialog.Builder(context).setMessage(text).setPositiveButton(R.string.ok, null).create();
            dialog.setCanceledOnTouchOutside(false);
            dialog.show();

            final Button button = dialog.getButton(DialogInterface.BUTTON_POSITIVE);
            button.setEnabled(false);
            runOnMainThread(() -> {
                dialog.setCanceledOnTouchOutside(true);
                button.setEnabled(true);
            }, 1500);

            // Also set the new app version to not show this message again
            ChanSettings.previousVersion.set(BuildConfig.VERSION_CODE);
            cancelApkUpdateNotification();

            // Don't process the updater because a dialog is now already showing.
            return;
        }

        if (BuildConfig.DEV_BUILD && !ChanSettings.previousDevHash.get().equals(BuildConfig.COMMIT_HASH)) {
            // Show toast because dev updates may happen every day (to avoid alert dialog spam)
            showToast(context, getApplicationLabel() + " was updated to the latest commit.");

            ChanSettings.previousDevHash.set(BuildConfig.COMMIT_HASH);
            cancelApkUpdateNotification();

            return;
        }

        runUpdateApi(false);
    }

    public void manualUpdateCheck() {
        runUpdateApi(true);
    }

    private void runUpdateApi(final boolean manual) {
        if (ChanSettings.hasNewApkUpdate.get()) {
            // If we noticed that there was an apk update on the previous check - show the
            // notification
            notifyNewApkUpdate();
        }

        if (!manual) {
            long lastUpdateTime = ChanSettings.updateCheckTime.get();
            long interval = DAYS.toMillis(BuildConfig.UPDATE_DELAY);
            long now = System.currentTimeMillis();
            long delta = (lastUpdateTime + interval) - now;
            if (delta > 0) {
                return;
            } else {
                ChanSettings.updateCheckTime.set(now);
            }
        }

        Logger.d(TAG, "Calling update API");
        if (!BuildConfig.DEV_BUILD) {
            //region Release build
            volleyRequestQueue.add(new UpdateApiRequest(response -> {
<<<<<<< HEAD
                if (!processUpdateApiResponse(response, manual) && manual) {
=======
                if (!processUpdateApiResponse(response) && manual && BackgroundUtils.isInForeground()) {
>>>>>>> d79c7159
                    new AlertDialog.Builder(context).setTitle(getString(R.string.update_none, getApplicationLabel()))
                            .setPositiveButton(R.string.ok, null)
                            .show();
                }
            }, error -> failedUpdate(manual)));
            //endregion
        } else {
            //region Dev build
            //@formatter:off
            JsonObjectRequest request = new JsonObjectRequest(
            BuildConfig.DEV_API_ENDPOINT + "/latest_apk_uuid",
                  null,
                  response -> {
                      try {
                          int versionCode = response.getInt("apk_version");
                          String commitHash = response.getString("commit_hash");
                          if (commitHash.equals(BuildConfig.COMMIT_HASH)) {
                              //same version and commit, no update needed
                              if (manual && BackgroundUtils.isInForeground()) {
                                  new AlertDialog.Builder(context)
                                          .setTitle(getString(R.string.update_none,
                                                                      getApplicationLabel()
                                          ))
                                          .setPositiveButton(R.string.ok, null)
                                          .show();
                              }

                              cancelApkUpdateNotification();
                          } else {
                              //new version or commit, update
                              Matcher versionCodeStringMatcher = Pattern.compile("(\\d+)(\\d{2})(\\d{2})")
                                      .matcher(String.valueOf(versionCode));
                              if (versionCodeStringMatcher.matches()) {
                                  UpdateApiResponse fauxResponse = new UpdateApiResponse();
                                  fauxResponse.versionCode = versionCode;
                                  fauxResponse.versionCodeString =
                                          "v" + Integer.valueOf(versionCodeStringMatcher.group(1))
                                          + "." + Integer.valueOf(versionCodeStringMatcher.group(2))
                                          + "." + Integer.valueOf(versionCodeStringMatcher.group(3))
                                          + "-" + commitHash.substring(0, 7);
                                  fauxResponse.apkURL = HttpUrl.parse(BuildConfig.DEV_API_ENDPOINT
                                          + "/apk/" + versionCode + "_" + commitHash + ".apk");
                                  fauxResponse.body = SpannableStringBuilder.valueOf("New dev build; see commits!");
                                  processUpdateApiResponse(fauxResponse, manual);
                              } else {
                                  throw new Exception(); // to reuse the failed code below
                              }
                          }
                      } catch (Exception e) { // any exceptions just fail out
                          failedUpdate(manual);
                      }
                  },
                  response -> failedUpdate(manual)
            );
            volleyRequestQueue.add(request);
            //@formatter:on
            //endregion
        }
    }

    private boolean processUpdateApiResponse(UpdateApiResponse response, boolean manual) {
        if ((response.versionCode > BuildConfig.VERSION_CODE || BuildConfig.DEV_BUILD)
                && BackgroundUtils.isInForeground()) {

            // Do not spam dialogs if this is not the manual update check, use the notifications
            // instead
            if (manual) {
                boolean concat = !response.updateTitle.isEmpty();
                CharSequence updateMessage =
                        concat ? TextUtils.concat(response.updateTitle, "; ", response.body) : response.body;
                AlertDialog dialog = new AlertDialog.Builder(context).setTitle(
                        getApplicationLabel() + " " + response.versionCodeString + " available")
                        .setMessage(updateMessage)
                        .setNegativeButton(R.string.update_later, null)
                        .setPositiveButton(R.string.update_install, (dialog1, which) -> updateInstallRequested(response))
                        .create();
                dialog.setCanceledOnTouchOutside(false);
                dialog.show();
            }

            // There is an update, show the notification.
            //
            // (In case of the dev build we check whether the apk hashes differ or not beforehand,
            // so if they are the same this method won't even get called. In case of the release
            // build this method will be called in both cases so we do the check in this method)
            notifyNewApkUpdate();
            return true;
        }

        cancelApkUpdateNotification();
        return false;
    }

    private void notifyNewApkUpdate() {
        ChanSettings.hasNewApkUpdate.set(true);
        settingsNotificationManager.notify(SettingNotificationType.ApkUpdate);
    }

    private void cancelApkUpdateNotification() {
        ChanSettings.hasNewApkUpdate.set(false);
        settingsNotificationManager.cancel(SettingNotificationType.ApkUpdate);
    }

    private void failedUpdate(boolean manual) {
        Logger.e(TAG, "Failed to process " + (BuildConfig.DEV_BUILD ? "dev" : "stable") + " API call for updating");
        if (manual && BackgroundUtils.isInForeground()) {
            new AlertDialog.Builder(context).setTitle(R.string.update_check_failed)
                    .setPositiveButton(R.string.ok, null)
                    .show();
        }
    }

    /**
     * Install the APK file specified in {@code update}. This methods needs the storage permission.
     *
     * @param response that contains the APK file URL
     */
    public void doUpdate(UpdateApiResponse response) {
        BackgroundUtils.ensureMainThread();

        if (cancelableDownload != null) {
            cancelableDownload.cancel();
            cancelableDownload = null;
        }

        cancelableDownload =
                fileCacheV2.enqueueNormalDownloadFileRequest(response.apkURL.toString(), new FileCacheListener() {
                    @Override
                    public void onProgress(int chunkIndex, long downloaded, long total) {
                        BackgroundUtils.ensureMainThread();

                        if (updateDownloadDialog != null) {
                            updateDownloadDialog.setProgress((int) (updateDownloadDialog.getMax() * (downloaded
                                    / (double) total)));
                        }
                    }

                    @Override
                    public void onSuccess(RawFile file) {
                        BackgroundUtils.ensureMainThread();

                        if (updateDownloadDialog != null) {
                            updateDownloadDialog.setOnDismissListener(null);
                            updateDownloadDialog.dismiss();
                            updateDownloadDialog = null;
                        }

                        String fileName = getApplicationLabel() + "_" + response.versionCodeString + ".apk";

                        //put a copy into the Downloads folder, for archive/rollback purposes
                        File downloadAPKcopy =
                                new File(Environment.getExternalStoragePublicDirectory(Environment.DIRECTORY_DOWNLOADS),
                                        fileName
                                );

                        AbstractFile copyFile = fileManager.fromRawFile(downloadAPKcopy);

                        try {
                            if (fileManager.create(copyFile) != null) {
                                if (!fileManager.copyFileContents(file, copyFile)) {
                                    Logger.e(TAG, "Couldn't copy downloaded apk file into Downloads directory");
                                }
                            } else {
                                Logger.e(TAG, "Couldn't create backup apk file to: " + downloadAPKcopy.getAbsolutePath());
                            }
                        } catch (Exception e) {
                            Logger.e(TAG, "Couldn't copy downloaded apk file into Downloads directory, " + e.getMessage());
                        }

                        //install from the filecache rather than downloads, as the Environment.DIRECTORY_DOWNLOADS may not be "Download"
                        installApk(file);
                    }

                    @Override
                    public void onNotFound() {
                        onFail(new IOException("Not found"));
                    }

                    @Override
                    public void onFail(Exception exception) {
                        if (!BackgroundUtils.isInForeground()) return;
                        BackgroundUtils.ensureMainThread();

                        String description = context.getString(R.string.update_install_download_failed_description,
                                exception.getMessage()
                        );

                        if (updateDownloadDialog != null) {
                            updateDownloadDialog.setOnDismissListener(null);
                            updateDownloadDialog.dismiss();
                            updateDownloadDialog = null;
                        }
                        new AlertDialog.Builder(context).setTitle(R.string.update_install_download_failed)
                                .setMessage(description)
                                .setPositiveButton(R.string.ok, null)
                                .show();
                    }

                    @Override
                    public void onCancel() {
                        if (!BackgroundUtils.isInForeground()) return;
                        BackgroundUtils.ensureMainThread();

                        if (updateDownloadDialog != null) {
                            updateDownloadDialog.setOnDismissListener(null);
                            updateDownloadDialog.dismiss();
                            updateDownloadDialog = null;
                        }
                        new AlertDialog.Builder(context).setTitle(R.string.update_install_download_failed)
                                .setPositiveButton(R.string.ok, null)
                                .show();
                    }
                });
    }

    private void installApk(RawFile apk) {
        if (!BackgroundUtils.isInForeground()) return;
        // First open the dialog that asks to retry and calls this method again.
        new AlertDialog.Builder(context).setTitle(R.string.update_retry_title)
                .setMessage(getString(R.string.update_retry, getApplicationLabel()))
                .setNegativeButton(R.string.cancel, null)
                .setPositiveButton(R.string.update_retry_button, (dialog, which) -> installApk(apk))
                .show();

        // Then launch the APK install intent.
        Intent intent = new Intent(Intent.ACTION_INSTALL_PACKAGE);
        intent.setFlags(Intent.FLAG_ACTIVITY_CLEAR_TOP | Intent.FLAG_GRANT_READ_URI_PERMISSION);

        File apkFile = new File(apk.getFullPath());
        Uri apkURI = FileProvider.getUriForFile(context, getAppFileProvider(), apkFile);

        intent.setDataAndType(apkURI, "application/vnd.android.package-archive");

        // The installer wants a content scheme from android N and up,
        // but I don't feel like implementing a content provider just for this feature.
        // Temporary change the strictmode policy while starting the intent.
        StrictMode.VmPolicy vmPolicy = StrictMode.getVmPolicy();
        StrictMode.setVmPolicy(StrictMode.VmPolicy.LAX);

        openIntent(intent);

        StrictMode.setVmPolicy(vmPolicy);
    }

    private void updateInstallRequested(final UpdateApiResponse response) {
        RuntimePermissionsHelper runtimePermissionsHelper = ((StartActivity) context).getRuntimePermissionsHelper();
        runtimePermissionsHelper.requestPermission(Manifest.permission.WRITE_EXTERNAL_STORAGE, granted -> {
            if (granted) {
                updateDownloadDialog = new ProgressDialog(context);
                updateDownloadDialog.setCanceledOnTouchOutside(true);
                updateDownloadDialog.setOnDismissListener((dialog) -> {
                    showToast(context, "Download will continue in background.");
                    updateDownloadDialog = null;
                });
                updateDownloadDialog.setTitle(R.string.update_install_downloading);
                updateDownloadDialog.setMax(10000);
                updateDownloadDialog.setProgressStyle(ProgressDialog.STYLE_HORIZONTAL);
                updateDownloadDialog.setProgressNumberFormat("");
                updateDownloadDialog.show();
                doUpdate(response);
            } else {
                runtimePermissionsHelper.showPermissionRequiredDialog(context,
                        getString(R.string.update_storage_permission_required_title),
                        getString(R.string.update_storage_permission_required),
                        () -> updateInstallRequested(response)
                );
            }
        });
    }

    public void onDestroy() {
        if (cancelableDownload != null) {
            cancelableDownload.cancel();
            cancelableDownload = null;
        }
    }
}<|MERGE_RESOLUTION|>--- conflicted
+++ resolved
@@ -170,11 +170,7 @@
         if (!BuildConfig.DEV_BUILD) {
             //region Release build
             volleyRequestQueue.add(new UpdateApiRequest(response -> {
-<<<<<<< HEAD
-                if (!processUpdateApiResponse(response, manual) && manual) {
-=======
-                if (!processUpdateApiResponse(response) && manual && BackgroundUtils.isInForeground()) {
->>>>>>> d79c7159
+                if (!processUpdateApiResponse(response, manual && BackgroundUtils.isInForeground()) && manual) {
                     new AlertDialog.Builder(context).setTitle(getString(R.string.update_none, getApplicationLabel()))
                             .setPositiveButton(R.string.ok, null)
                             .show();
