--- conflicted
+++ resolved
@@ -133,17 +133,12 @@
             return this;
         }
 
-<<<<<<< HEAD
-        public Builder imageUrl(HttpUrl imageUrl) {
-            this.imageUrl = HttpUrl.parse(imageUrl.toString().replace("http://", "https://"));
-=======
         public Builder imageUrl(@NonNull HttpUrl imageUrl) {
             if (imageUrl == null) {
                 throw new NullPointerException("imageUrl must not be null!");
             }
 
-            this.imageUrl = imageUrl;
->>>>>>> ffe881c8
+            this.imageUrl = HttpUrl.parse(imageUrl.toString().replace("http://", "https://"));
             return this;
         }
 
