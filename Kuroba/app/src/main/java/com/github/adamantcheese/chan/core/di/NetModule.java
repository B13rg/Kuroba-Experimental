/*
 * Kuroba - *chan browser https://github.com/Adamantcheese/Kuroba/
 *
 * This program is free software: you can redistribute it and/or modify
 * it under the terms of the GNU General Public License as published by
 * the Free Software Foundation, either version 3 of the License, or
 * (at your option) any later version.
 *
 * This program is distributed in the hope that it will be useful,
 * but WITHOUT ANY WARRANTY; without even the implied warranty of
 * MERCHANTABILITY or FITNESS FOR A PARTICULAR PURPOSE.  See the
 * GNU General Public License for more details.
 *
 * You should have received a copy of the GNU General Public License
 * along with this program.  If not, see <http://www.gnu.org/licenses/>.
 */
package com.github.adamantcheese.chan.core.di;

import com.android.volley.RequestQueue;
import com.android.volley.toolbox.Volley;
import com.github.adamantcheese.chan.BuildConfig;
import com.github.adamantcheese.chan.core.cache.CacheHandler;
import com.github.adamantcheese.chan.core.cache.FileCacheV2;
import com.github.adamantcheese.chan.core.cache.WebmStreamingSource;
import com.github.adamantcheese.chan.core.net.ProxiedHurlStack;
import com.github.adamantcheese.chan.core.settings.ChanSettings;
import com.github.adamantcheese.chan.core.site.http.HttpCallManager;
import com.github.adamantcheese.chan.utils.Logger;
import com.github.k1rakishou.fsaf.FileManager;
import com.github.k1rakishou.fsaf.file.RawFile;

import org.codejargon.feather.Provides;

import java.io.File;
<<<<<<< HEAD
import java.util.concurrent.ExecutorService;
import java.util.concurrent.Executors;
import java.util.concurrent.TimeUnit;
=======
>>>>>>> 6dc4af15

import javax.inject.Named;
import javax.inject.Singleton;

import okhttp3.ConnectionPool;
import okhttp3.Dispatcher;
import okhttp3.OkHttpClient;

import static com.github.adamantcheese.chan.utils.AndroidUtils.getAppContext;
import static com.github.adamantcheese.chan.utils.AndroidUtils.getApplicationLabel;
import static java.util.concurrent.TimeUnit.MINUTES;
import static java.util.concurrent.TimeUnit.SECONDS;

public class NetModule {
    public static final String USER_AGENT = getApplicationLabel() + "/" + BuildConfig.VERSION_NAME;
    public static final long DOWNLOADER_OKHTTP_TIMEOUT_SECONDS = 20L;
    public static final long PROXIED_OKHTTP_TIMEOUT_SECONDS = 30L;
    public static final long THREAD_SAVE_MANAGER_OKHTTP_TIMEOUT_SECONDS = 30L;
    public static final String THREAD_SAVE_MANAGER_OKHTTP_CLIENT_NAME = "thread_save_manager_okhttp_client";
    public static final String DOWNLOADER_OKHTTP_CLIENT_NAME = "downloader_okhttp_client";
    private static final String FILE_CACHE_DIR = "filecache";
    private static final String FILE_CHUNKS_CACHE_DIR = "file_chunks_cache";

    @Provides
    @Singleton
    public RequestQueue provideRequestQueue() {
        Logger.d(AppModule.DI_TAG, "Request queue");
        return Volley.newRequestQueue(getAppContext(), new ProxiedHurlStack());
    }

    @Provides
    @Singleton
    public CacheHandler provideCacheHandler(
            FileManager fileManager
    ) {
        Logger.d(AppModule.DI_TAG, "Cache handler");

        File cacheDir = getCacheDir();
        RawFile cacheDirFile = fileManager.fromRawFile(new File(cacheDir, FILE_CACHE_DIR));
        RawFile chunksCacheDirFile = fileManager.fromRawFile(new File(cacheDir, FILE_CHUNKS_CACHE_DIR));

        return new CacheHandler(fileManager, cacheDirFile, chunksCacheDirFile);
    }

    @Provides
    @Singleton
    public FileCacheV2 provideFileCacheV2(
            FileManager fileManager,
            CacheHandler cacheHandler,
            @Named(DOWNLOADER_OKHTTP_CLIENT_NAME) OkHttpClient okHttpClient
    ) {
        Logger.d(AppModule.DI_TAG, "File cache V2");
        return new FileCacheV2(fileManager, cacheHandler, okHttpClient);
    }

    @Provides
    @Singleton
    public WebmStreamingSource provideWebmStreamingSource(
            FileManager fileManager,
            FileCacheV2 fileCacheV2,
            CacheHandler cacheHandler
    ) {
        Logger.d(AppModule.DI_TAG, "WebmStreamingSource");
        return new WebmStreamingSource(fileManager, fileCacheV2, cacheHandler);
    }

    private File getCacheDir() {
        // See also res/xml/filepaths.xml for the fileprovider.
        if (getAppContext().getExternalCacheDir() != null) {
            return getAppContext().getExternalCacheDir();
        } else {
            return getAppContext().getCacheDir();
        }
    }

    @Provides
    @Singleton
    public HttpCallManager provideHttpCallManager(ProxiedOkHttpClient okHttpClient) {
        Logger.d(AppModule.DI_TAG, "Http call manager");
        return new HttpCallManager(okHttpClient);
    }

    // TODO(FileCacheV2): make this @Named as well instead of using hacks
    @Provides
    @Singleton
    public ProxiedOkHttpClient provideProxiedOkHttpClient() {
        Logger.d(AppModule.DI_TAG, "ProxiedOkHTTP client");
        return new ProxiedOkHttpClient();
    }

    @Provides
    @Singleton
    @Named(DOWNLOADER_OKHTTP_CLIENT_NAME)
    public OkHttpClient provideOkHttpClient() {
        Logger.d(AppModule.DI_TAG, "DownloaderOkHttp client");
        Dispatcher dispatcher = new Dispatcher(
                createExecutorServiceForOkHttpClient(4)
        );

        return new OkHttpClient.Builder()
                .connectTimeout(DOWNLOADER_OKHTTP_TIMEOUT_SECONDS, TimeUnit.SECONDS)
                .readTimeout(DOWNLOADER_OKHTTP_TIMEOUT_SECONDS, TimeUnit.SECONDS)
                .writeTimeout(DOWNLOADER_OKHTTP_TIMEOUT_SECONDS, TimeUnit.SECONDS)
                .dispatcher(dispatcher)
                // This seems to help with the random OkHttpClient hangups. Maybe the same thing
                // should be used for other OkHttpClients as well.
                // https://github.com/square/okhttp/issues/3146#issuecomment-311158567
                .connectionPool(new ConnectionPool(0, 1, TimeUnit.NANOSECONDS))
                .build();
    }

    @Provides
    @Singleton
    @Named(THREAD_SAVE_MANAGER_OKHTTP_CLIENT_NAME)
    public OkHttpClient provideOkHttpClientForThreadSaveManager() {
        Logger.d(AppModule.DI_TAG, "ThreadSaverOkHttp client");

        Dispatcher dispatcher = new Dispatcher(
                createExecutorServiceForOkHttpClient(4)
        );

        return new OkHttpClient().newBuilder()
                .connectTimeout(THREAD_SAVE_MANAGER_OKHTTP_TIMEOUT_SECONDS, TimeUnit.SECONDS)
                .writeTimeout(THREAD_SAVE_MANAGER_OKHTTP_TIMEOUT_SECONDS, TimeUnit.SECONDS)
                .readTimeout(THREAD_SAVE_MANAGER_OKHTTP_TIMEOUT_SECONDS, TimeUnit.SECONDS)
                .dispatcher(dispatcher)
                .build();
    }

    private ExecutorService createExecutorServiceForOkHttpClient(int minThreadsCount) {
        int threadsCount = Runtime.getRuntime().availableProcessors();
        if (threadsCount < minThreadsCount) {
            threadsCount = minThreadsCount;
        }

        return Executors.newFixedThreadPool(threadsCount);
    }

    //this is basically the same as OkHttpClient, but with a singleton for a proxy instance
    public class ProxiedOkHttpClient
            extends OkHttpClient {
        private OkHttpClient proxiedClient;

        public OkHttpClient getProxiedClient() {
            if (proxiedClient == null) {
                Dispatcher dispatcher = new Dispatcher(createExecutorServiceForOkHttpClient(4));

                proxiedClient = newBuilder().proxy(ChanSettings.getProxy())
<<<<<<< HEAD
                        // Proxies are usually slow, so they have increased timeouts
                        .connectTimeout(PROXIED_OKHTTP_TIMEOUT_SECONDS, TimeUnit.SECONDS)
                        .readTimeout(PROXIED_OKHTTP_TIMEOUT_SECONDS, TimeUnit.SECONDS)
                        .writeTimeout(PROXIED_OKHTTP_TIMEOUT_SECONDS, TimeUnit.SECONDS)
                        .dispatcher(dispatcher)
=======
                        .connectTimeout(20, SECONDS)
                        .readTimeout(20, SECONDS)
                        .writeTimeout(20, SECONDS)
                        .callTimeout(2, MINUTES)
>>>>>>> 6dc4af15
                        .build();
            }
            return proxiedClient;
        }
    }
}<|MERGE_RESOLUTION|>--- conflicted
+++ resolved
@@ -32,12 +32,9 @@
 import org.codejargon.feather.Provides;
 
 import java.io.File;
-<<<<<<< HEAD
 import java.util.concurrent.ExecutorService;
 import java.util.concurrent.Executors;
 import java.util.concurrent.TimeUnit;
-=======
->>>>>>> 6dc4af15
 
 import javax.inject.Named;
 import javax.inject.Singleton;
@@ -49,7 +46,6 @@
 import static com.github.adamantcheese.chan.utils.AndroidUtils.getAppContext;
 import static com.github.adamantcheese.chan.utils.AndroidUtils.getApplicationLabel;
 import static java.util.concurrent.TimeUnit.MINUTES;
-import static java.util.concurrent.TimeUnit.SECONDS;
 
 public class NetModule {
     public static final String USER_AGENT = getApplicationLabel() + "/" + BuildConfig.VERSION_NAME;
@@ -186,18 +182,12 @@
                 Dispatcher dispatcher = new Dispatcher(createExecutorServiceForOkHttpClient(4));
 
                 proxiedClient = newBuilder().proxy(ChanSettings.getProxy())
-<<<<<<< HEAD
                         // Proxies are usually slow, so they have increased timeouts
                         .connectTimeout(PROXIED_OKHTTP_TIMEOUT_SECONDS, TimeUnit.SECONDS)
                         .readTimeout(PROXIED_OKHTTP_TIMEOUT_SECONDS, TimeUnit.SECONDS)
                         .writeTimeout(PROXIED_OKHTTP_TIMEOUT_SECONDS, TimeUnit.SECONDS)
                         .dispatcher(dispatcher)
-=======
-                        .connectTimeout(20, SECONDS)
-                        .readTimeout(20, SECONDS)
-                        .writeTimeout(20, SECONDS)
                         .callTimeout(2, MINUTES)
->>>>>>> 6dc4af15
                         .build();
             }
             return proxiedClient;
