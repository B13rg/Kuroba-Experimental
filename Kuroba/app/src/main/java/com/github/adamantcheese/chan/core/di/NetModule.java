--- conflicted
+++ resolved
@@ -162,23 +162,14 @@
 
         public OkHttpClient getProxiedClient() {
             if (proxiedClient == null) {
-<<<<<<< HEAD
                 Dispatcher dispatcher = new Dispatcher(createExecutorServiceForOkHttpClient(4));
 
-                proxiedClient = newBuilder()
-                        .proxy(ChanSettings.getProxy())
+                proxiedClient = newBuilder().proxy(ChanSettings.getProxy())
                         // Proxies are usually slow, so they have increased timeouts
                         .connectTimeout(PROXIED_OKHTTP_TIMEOUT_SECONDS, TimeUnit.SECONDS)
                         .readTimeout(PROXIED_OKHTTP_TIMEOUT_SECONDS, TimeUnit.SECONDS)
                         .writeTimeout(PROXIED_OKHTTP_TIMEOUT_SECONDS, TimeUnit.SECONDS)
                         .dispatcher(dispatcher)
-=======
-                proxiedClient = newBuilder().proxy(ChanSettings.getProxy())
-                        .connectTimeout(20, TimeUnit.SECONDS)
-                        .readTimeout(20, TimeUnit.SECONDS)
-                        .writeTimeout(20, TimeUnit.SECONDS)
-                        .callTimeout(20, TimeUnit.SECONDS)
->>>>>>> 8371cbf6
                         .build();
             }
             return proxiedClient;
