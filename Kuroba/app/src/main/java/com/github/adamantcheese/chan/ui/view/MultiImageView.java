/*
 * Kuroba - *chan browser https://github.com/Adamantcheese/Kuroba/
 *
 * This program is free software: you can redistribute it and/or modify
 * it under the terms of the GNU General Public License as published by
 * the Free Software Foundation, either version 3 of the License, or
 * (at your option) any later version.
 *
 * This program is distributed in the hope that it will be useful,
 * but WITHOUT ANY WARRANTY; without even the implied warranty of
 * MERCHANTABILITY or FITNESS FOR A PARTICULAR PURPOSE.  See the
 * GNU General Public License for more details.
 *
 * You should have received a copy of the GNU General Public License
 * along with this program.  If not, see <http://www.gnu.org/licenses/>.
 */
package com.github.adamantcheese.chan.ui.view;

import android.content.Context;
import android.content.Intent;
import android.graphics.Color;
import android.graphics.PorterDuff;
import android.net.Uri;
import android.util.AttributeSet;
import android.view.GestureDetector;
import android.view.Gravity;
import android.view.View;
import android.widget.FrameLayout;
import android.widget.ImageView;

import androidx.core.content.FileProvider;
import androidx.lifecycle.Lifecycle;
import androidx.lifecycle.LifecycleObserver;
import androidx.lifecycle.OnLifecycleEvent;

import com.android.volley.VolleyError;
import com.android.volley.toolbox.ImageLoader.ImageContainer;
import com.android.volley.toolbox.ImageLoader.ImageListener;
import com.davemorrissey.labs.subscaleview.ImageSource;
import com.davemorrissey.labs.subscaleview.SubsamplingScaleImageView;
import com.github.adamantcheese.chan.R;
import com.github.adamantcheese.chan.StartActivity;
import com.github.adamantcheese.chan.core.cache.FileCacheListener;
import com.github.adamantcheese.chan.core.cache.FileCacheV2;
import com.github.adamantcheese.chan.core.cache.MediaSourceCallback;
import com.github.adamantcheese.chan.core.cache.downloader.CancelableDownload;
import com.github.adamantcheese.chan.core.cache.downloader.DownloadRequestExtraInfo;
import com.github.adamantcheese.chan.core.cache.stream.WebmStreamingSource;
import com.github.adamantcheese.chan.core.di.NetModule;
import com.github.adamantcheese.chan.core.image.ImageLoaderV2;
import com.github.adamantcheese.chan.core.model.PostImage;
import com.github.adamantcheese.chan.core.model.orm.Loadable;
import com.github.adamantcheese.chan.core.settings.ChanSettings;
import com.github.adamantcheese.chan.ui.widget.CancellableToast;
import com.github.adamantcheese.chan.utils.BackgroundUtils;
import com.github.adamantcheese.chan.utils.Logger;
import com.github.k1rakishou.fsaf.file.RawFile;
import com.google.android.exoplayer2.ExoPlayerFactory;
import com.google.android.exoplayer2.Player;
import com.google.android.exoplayer2.SimpleExoPlayer;
import com.google.android.exoplayer2.audio.AudioListener;
import com.google.android.exoplayer2.source.MediaSource;
import com.google.android.exoplayer2.source.ProgressiveMediaSource;
import com.google.android.exoplayer2.ui.PlayerView;
import com.google.android.exoplayer2.upstream.DataSource;
import com.google.android.exoplayer2.upstream.DefaultDataSourceFactory;
import com.google.android.exoplayer2.util.Util;

import org.jetbrains.annotations.NotNull;
import org.jetbrains.annotations.Nullable;

import java.io.File;
import java.io.IOException;

import javax.inject.Inject;

import pl.droidsonroids.gif.GifDrawable;
import pl.droidsonroids.gif.GifImageView;

import static android.view.ViewGroup.LayoutParams.MATCH_PARENT;
import static android.view.ViewGroup.LayoutParams.WRAP_CONTENT;
import static com.github.adamantcheese.chan.Chan.inject;
import static com.github.adamantcheese.chan.utils.AndroidUtils.getAppContext;
import static com.github.adamantcheese.chan.utils.AndroidUtils.getAppFileProvider;
import static com.github.adamantcheese.chan.utils.AndroidUtils.openIntent;
import static com.github.adamantcheese.chan.utils.AndroidUtils.showToast;
import static com.github.adamantcheese.chan.utils.AndroidUtils.waitForMeasure;

public class MultiImageView
        extends FrameLayout
        implements MultiImageViewGestureDetector.MultiImageViewGestureDetectorCallbacks, AudioListener, LifecycleObserver {

    public enum Mode {
        UNLOADED,
        LOWRES,
        BIGIMAGE,
        GIFIMAGE,
        VIDEO,
        OTHER
    }

    private static final String TAG = "MultiImageView";

    @Inject
    FileCacheV2 fileCacheV2;
    @Inject
    WebmStreamingSource webmStreamingSource;
    @Inject
    ImageLoaderV2 imageLoaderV2;

    @Nullable
    private Context context;
    private ImageView playView;
    private PostImage postImage;
    private Callback callback;
    private Mode mode = Mode.UNLOADED;
    private ImageContainer thumbnailRequest;
    private CancelableDownload bigImageRequest;
    private CancelableDownload gifRequest;
    private CancelableDownload videoRequest;
    private SimpleExoPlayer exoPlayer;
    private CancellableToast cancellableToast;

    private boolean hasContent = false;
    private boolean mediaSourceCancel = false;
<<<<<<< HEAD
    private boolean backgroundToggle;
    private boolean imageAlreadySaved = false;
    private GestureDetector gestureDetector = new GestureDetector(
            getContext(),
            new MultiImageViewGestureDetector(this)
    );
=======

    private boolean transparentBackground = ChanSettings.transparencyOn.get();
>>>>>>> 77efc8dd

    public MultiImageView(Context context) {
        this(context, null);
    }

    public MultiImageView(Context context, AttributeSet attrs) {
        this(context, attrs, 0);
    }

    public MultiImageView(Context context, AttributeSet attrs, int defStyle) {
        super(context, attrs, defStyle);
        this.context = context;
        this.cancellableToast = new CancellableToast();

        inject(this);
        setOnClickListener(null);

        playView = new ImageView(getContext());
        playView.setVisibility(GONE);
        playView.setImageResource(R.drawable.ic_play_circle_outline_white_48dp);
        addView(playView, new FrameLayout.LayoutParams(WRAP_CONTENT, WRAP_CONTENT, Gravity.CENTER));

        if (context instanceof StartActivity) {
            ((StartActivity) context).getLifecycle().addObserver(this);
        }
    }

    @OnLifecycleEvent(Lifecycle.Event.ON_PAUSE)
    public void onPause() {
        if (exoPlayer != null) {
            exoPlayer.setPlayWhenReady(false);
        }
    }

    public void bindPostImage(PostImage postImage, Callback callback) {
        this.postImage = postImage;
        this.callback = callback;

        playView.setVisibility(postImage.type == PostImage.Type.MOVIE ? VISIBLE : GONE);
    }

    public PostImage getPostImage() {
        return postImage;
    }

    public void setMode(Loadable loadable, final Mode newMode, boolean center) {
        this.mode = newMode;
        waitForMeasure(this, view -> {
            switch (newMode) {
                case LOWRES:
                    setThumbnail(loadable, postImage, center);
                    transparentBackground = ChanSettings.transparencyOn.get();
                    break;
                case BIGIMAGE:
                    setBigImage(loadable, postImage);
                    break;
                case GIFIMAGE:
                    setGif(loadable, postImage);
                    break;
                case VIDEO:
                    setVideo(loadable, postImage);
                    break;
                case OTHER:
                    setOther(loadable, postImage);
                    break;
            }
            return true;
        });
    }

    public Mode getMode() {
        return mode;
    }

    @Nullable
    @Override
    public CustomScaleImageView findBigImageView() {
        CustomScaleImageView bigImage = null;
        for (int i = 0; i < getChildCount(); i++) {
            if (getChildAt(i) instanceof CustomScaleImageView) {
                bigImage = (CustomScaleImageView) getChildAt(i);
            }
        }
        return bigImage;
    }

    @Nullable
    @Override
    public GifImageView findGifImageView() {
        GifImageView gif = null;
        for (int i = 0; i < getChildCount(); i++) {
            if (getChildAt(i) instanceof GifImageView) {
                gif = (GifImageView) getChildAt(i);
            }
        }
        return gif;
    }

    @Nullable
    @Override
    public ThumbnailImageView findThumbnailImageView() {
        ThumbnailImageView thumbnailImageView = null;
        for (int i = 0; i < getChildCount(); i++) {
            if (getChildAt(i) instanceof ThumbnailImageView) {
                thumbnailImageView = (ThumbnailImageView) getChildAt(i);
            }
        }
        return thumbnailImageView;
    }

    @Nullable
    @Override
    public PlayerView findVideoPlayerView() {
        PlayerView playerView = null;
        for (int i = 0; i < getChildCount(); i++) {
            if (getChildAt(i) instanceof PlayerView) {
                playerView = (PlayerView) getChildAt(i);
            }
        }
        return playerView;
    }

    @Override
    public boolean isImageAlreadySaved() {
        return imageAlreadySaved;
    }

    @Override
    public void setImageAlreadySaved() {
        imageAlreadySaved = true;
    }

    /**
     * Called when the user clicks save image button in ImageViewController. We need it to not allow
     * the user save one image twice (first time via that button and the next via swipe-to-save
     * gesture)
     * */
    public void updateImageSavedFlag() {
        imageAlreadySaved = true;
    }

    @Override
    public void onTap() {
        callback.onTap();
    }

    @Override
    public void onPlayerTogglePlayState() {
        if (exoPlayer != null) {
            exoPlayer.setPlayWhenReady(!exoPlayer.getPlayWhenReady());
        }
    }

    @Override
    public void onSwipeToCloseImage() {
        callback.onSwipeToCloseImage();
    }

    @Override
    public void onSwipeToSaveImage() {
        callback.onSwipeToSaveImage();
    }

    public void setVolume(boolean muted) {
        final float volume = muted ? 0f : 1f;
        if (exoPlayer != null) {
            Player.AudioComponent audioComponent = exoPlayer.getAudioComponent();
            if (audioComponent != null) {
                audioComponent.setVolume(volume);
            }
        }
    }

    @Override
    protected void onDetachedFromWindow() {
        super.onDetachedFromWindow();
        cancelLoad();

        if (context != null && context instanceof StartActivity) {
            ((StartActivity) context).getLifecycle().removeObserver(this);
        }

        context = null;
    }

    private void setThumbnail(Loadable loadable, PostImage postImage, boolean center) {
        if (getWidth() == 0 || getHeight() == 0) {
            Logger.e(TAG, "getWidth() or getHeight() returned 0, not loading");
            return;
        }

        if (thumbnailRequest != null) {
            return;
        }

        thumbnailRequest =
                imageLoaderV2.getImage(true, loadable, postImage, getWidth(), getHeight(), new ImageListener() {
                    @Override
                    public void onErrorResponse(VolleyError error) {
                        thumbnailRequest = null;
                        if (center) {
                            onError(error);
                        }
                    }

                    @Override
                    public void onResponse(
                            ImageContainer response, boolean isImmediate
                    ) {
                        thumbnailRequest = null;

                        if (response.getBitmap() != null && (!hasContent || mode == Mode.LOWRES)) {
                            ThumbnailImageView thumbnail = new ThumbnailImageView(getContext(), null, 0);
                            thumbnail.setImageBitmap(response.getBitmap());
                            thumbnail.setOnClickListener(null);
                            thumbnail.setOnTouchListener((view, motionEvent) -> gestureDetector.onTouchEvent(motionEvent));

                            onModeLoaded(Mode.LOWRES, thumbnail);
                        }
                    }
                });

        if (thumbnailRequest != null && thumbnailRequest.getBitmap() != null) {
            // Request was immediate and thumbnailRequest was first set to null in onResponse, and then set to the container
            // when the method returned
            // Still set it to null here
            thumbnailRequest = null;
        }
    }

    private void setBigImage(Loadable loadable, PostImage postImage) {
        BackgroundUtils.ensureMainThread();

        if (getWidth() == 0 || getHeight() == 0) {
            Logger.e(TAG, "getWidth() or getHeight() returned 0, not loading big image");
            return;
        }

        if (bigImageRequest != null) {
            return;
        }

        DownloadRequestExtraInfo extraInfo = new DownloadRequestExtraInfo(postImage.size, postImage.fileHash);

        bigImageRequest =
                fileCacheV2.enqueueChunkedDownloadFileRequest(loadable, postImage, extraInfo, new FileCacheListener() {

                    @Override
                    public void onStart(int chunksCount) {
                        BackgroundUtils.ensureMainThread();

                        callback.onStartDownload(MultiImageView.this, chunksCount);
                    }

                    @Override
                    public void onProgress(int chunkIndex, long downloaded, long total) {
                        BackgroundUtils.ensureMainThread();

                        callback.onProgress(MultiImageView.this, chunkIndex, downloaded, total);
                    }

                    @Override
                    public void onSuccess(RawFile file) {
                        BackgroundUtils.ensureMainThread();

                        setBitImageFileInternal(new File(file.getFullPath()), true, Mode.BIGIMAGE);
                        toggleTransparency();

                        callback.onDownloaded(postImage);
                    }

                    @Override
                    public void onNotFound() {
                        BackgroundUtils.ensureMainThread();

                        onNotFoundError();
                    }

                    @Override
                    public void onFail(Exception exception) {
                        BackgroundUtils.ensureMainThread();

                        onError(exception);
                    }

                    @Override
                    public void onEnd() {
                        BackgroundUtils.ensureMainThread();

                        bigImageRequest = null;
                        callback.hideProgress(MultiImageView.this);
                    }
                });
    }

    private void setGif(Loadable loadable, PostImage postImage) {
        BackgroundUtils.ensureMainThread();

        if (getWidth() == 0 || getHeight() == 0) {
            Logger.e(TAG, "getWidth() or getHeight() returned 0, not loading");
            return;
        }

        if (gifRequest != null) {
            return;
        }

        DownloadRequestExtraInfo extraInfo = new DownloadRequestExtraInfo(postImage.size, postImage.fileHash);

        gifRequest =
                fileCacheV2.enqueueChunkedDownloadFileRequest(loadable, postImage, extraInfo, new FileCacheListener() {

                    @Override
                    public void onStart(int chunksCount) {
                        BackgroundUtils.ensureMainThread();

                        callback.onStartDownload(MultiImageView.this, chunksCount);
                    }

                    @Override
                    public void onProgress(int chunkIndex, long downloaded, long total) {
                        BackgroundUtils.ensureMainThread();

                        callback.onProgress(MultiImageView.this, chunkIndex, downloaded, total);
                    }

                    @Override
                    public void onSuccess(RawFile file) {
                        BackgroundUtils.ensureMainThread();

                        if (!hasContent || mode == Mode.GIFIMAGE) {
                            setGifFile(new File(file.getFullPath()));
                            toggleTransparency();
                        }

                        callback.onDownloaded(postImage);
                    }

                    @Override
                    public void onNotFound() {
                        BackgroundUtils.ensureMainThread();

                        onNotFoundError();
                    }

                    @Override
                    public void onFail(Exception exception) {
                        BackgroundUtils.ensureMainThread();

                        onError(exception);
                    }

                    @Override
                    public void onEnd() {
                        BackgroundUtils.ensureMainThread();

                        gifRequest = null;
                        callback.hideProgress(MultiImageView.this);
                    }
                });
    }

    private void setGifFile(File file) {
        GifDrawable drawable;
        try {
            drawable = new GifDrawable(file.getAbsolutePath());

            // For single frame gifs, use the scaling image instead
            // The region decoder doesn't work for gifs, so we unfortunately
            // have to use the more memory intensive non tiling mode.
            if (drawable.getNumberOfFrames() == 1) {
                drawable.recycle();
                setBitImageFileInternal(file, false, Mode.GIFIMAGE);
                return;
            }
        } catch (IOException e) {
            Logger.e(TAG, "Error while trying to set a gif file", e);
            onError(e);
            return;
        } catch (OutOfMemoryError e) {
            Runtime.getRuntime().gc();
            Logger.e(TAG, "OOM while trying to set a gif file", e);
            onOutOfMemoryError();
            return;
        }

        GifImageView view = new GifImageView(getContext());
        view.setImageDrawable(drawable);

        view.setOnClickListener(null);
        view.setOnTouchListener((view1, motionEvent) -> gestureDetector.onTouchEvent(motionEvent));
        onModeLoaded(Mode.GIFIMAGE, view);
    }

    private void setVideo(Loadable loadable, PostImage postImage) {
        BackgroundUtils.ensureMainThread();
        if (ChanSettings.videoStream.get()) {
            openVideoInternalStream(postImage.imageUrl.toString());
        } else {
            openVideoExternal(loadable, postImage);
        }
    }

    private void openVideoInternalStream(String videoUrl) {
        webmStreamingSource.createMediaSource(videoUrl, new MediaSourceCallback() {
            @Override
            public void onMediaSourceReady(@Nullable MediaSource source) {
                BackgroundUtils.ensureMainThread();

                synchronized (MultiImageView.this) {
                    if (mediaSourceCancel) {
                        return;
                    }

                    if (!hasContent || mode == Mode.VIDEO) {
                        PlayerView exoVideoView = new PlayerView(getContext());
                        exoPlayer = ExoPlayerFactory.newSimpleInstance(getContext());
                        exoVideoView.setPlayer(exoPlayer);

                        exoPlayer.setRepeatMode(ChanSettings.videoAutoLoop.get()
                                ? Player.REPEAT_MODE_ALL
                                : Player.REPEAT_MODE_OFF);

                        exoPlayer.prepare(source);
                        exoPlayer.setVolume(0f);
                        exoPlayer.addAudioListener(MultiImageView.this);
                        exoVideoView.setOnTouchListener((view, motionEvent) -> gestureDetector.onTouchEvent(motionEvent));

                        addView(exoVideoView);
                        exoPlayer.setPlayWhenReady(true);
                        onModeLoaded(Mode.VIDEO, exoVideoView);
                        callback.onVideoLoaded(MultiImageView.this);
                        callback.onDownloaded(postImage);
                    }
                }
            }

            @Override
            public void onError(@NotNull Throwable error) {
                Logger.e(TAG, "Error while trying to stream a webm", error);
                showToast("Couldn't open webm in streaming mode, error = " + error.getMessage());
            }
        });
    }

    private void openVideoExternal(Loadable loadable, PostImage postImage) {
        BackgroundUtils.ensureMainThread();

        if (videoRequest != null) {
            return;
        }

        DownloadRequestExtraInfo extraInfo = new DownloadRequestExtraInfo(postImage.size, postImage.fileHash);

        videoRequest =
                fileCacheV2.enqueueChunkedDownloadFileRequest(loadable, postImage, extraInfo, new FileCacheListener() {

                    @Override
                    public void onStart(int chunksCount) {
                        BackgroundUtils.ensureMainThread();

                        callback.onStartDownload(MultiImageView.this, chunksCount);
                    }

                    @Override
                    public void onProgress(int chunkIndex, long downloaded, long total) {
                        BackgroundUtils.ensureMainThread();

                        callback.onProgress(MultiImageView.this, chunkIndex, downloaded, total);
                    }

                    @Override
                    public void onSuccess(RawFile file) {
                        BackgroundUtils.ensureMainThread();

                        if (!hasContent || mode == Mode.VIDEO) {
                            setVideoFile(new File(file.getFullPath()));
                        }

                        callback.onDownloaded(postImage);
                    }

                    @Override
                    public void onNotFound() {
                        BackgroundUtils.ensureMainThread();

                        onNotFoundError();
                    }

                    @Override
                    public void onFail(Exception exception) {
                        BackgroundUtils.ensureMainThread();

                        onError(exception);
                    }

                    @Override
                    public void onEnd() {
                        BackgroundUtils.ensureMainThread();

                        videoRequest = null;
                        callback.hideProgress(MultiImageView.this);
                    }
                });
    }

    private void setVideoFile(final File file) {
        if (ChanSettings.videoOpenExternal.get()) {
            Intent intent = new Intent(Intent.ACTION_VIEW);

            Uri uriForFile = FileProvider.getUriForFile(getAppContext(), getAppFileProvider(), file);

            intent.setDataAndType(uriForFile, "video/*");
            intent.addFlags(Intent.FLAG_GRANT_READ_URI_PERMISSION);
            openIntent(intent);

            onModeLoaded(Mode.VIDEO, null);
        } else {
            PlayerView exoVideoView = new PlayerView(getContext());
            exoPlayer = ExoPlayerFactory.newSimpleInstance(getContext());
            exoVideoView.setPlayer(exoPlayer);
            String userAgent = Util.getUserAgent(getAppContext(), NetModule.USER_AGENT);
            DataSource.Factory dataSourceFactory = new DefaultDataSourceFactory(getContext(), userAgent);
            ProgressiveMediaSource.Factory progressiveFactory = new ProgressiveMediaSource.Factory(dataSourceFactory);
            MediaSource videoSource = progressiveFactory.createMediaSource(Uri.fromFile(file));

            exoPlayer.setRepeatMode(ChanSettings.videoAutoLoop.get() ? Player.REPEAT_MODE_ALL : Player.REPEAT_MODE_OFF);

            exoPlayer.prepare(videoSource);
            exoPlayer.addAudioListener(this);
            exoVideoView.setOnTouchListener((view, motionEvent) -> gestureDetector.onTouchEvent(motionEvent));

            addView(exoVideoView);
            exoPlayer.setPlayWhenReady(true);
            onModeLoaded(Mode.VIDEO, exoVideoView);
            callback.onVideoLoaded(this);
        }
    }

    @Override
    public void onAudioSessionId(int audioSessionId) {
        if (exoPlayer.getAudioFormat() != null) {
            callback.onAudioLoaded(this);
        }
    }

    private void setOther(Loadable loadable, PostImage image) {
        if (image.type == PostImage.Type.PDF) {
            cancellableToast.showToast(R.string.pdf_not_viewable);
        }
    }

    public void toggleTransparency() {
        transparentBackground = !transparentBackground;
        final int BACKGROUND_COLOR = Color.argb(255, 211, 217, 241);
        CustomScaleImageView imageView = findBigImageView();
        GifImageView gifView = findGifImageView();
        if (imageView == null && gifView == null) return;
        boolean isImage = imageView != null && gifView == null;
        int backgroundColor = !transparentBackground ? Color.TRANSPARENT : BACKGROUND_COLOR;
        if (isImage) {
            imageView.setTileBackgroundColor(backgroundColor);
        } else {
            gifView.getDrawable().setColorFilter(backgroundColor, PorterDuff.Mode.DST_OVER);
        }
    }

    public void rotateImage(int degrees) {
        CustomScaleImageView imageView = findBigImageView();
        if (imageView == null) return;
        if (degrees % 90 != 0 && degrees >= -90 && degrees <= 180)
            throw new IllegalArgumentException("Degrees must be a multiple of 90 and in the range -90 < deg < 180");
        //swap the current scale to the opposite one every 90 degree increment
        //0 degrees is X scale, 90 is Y, 180 is X, 270 is Y
        float curScale = imageView.getScale();
        float scaleX = imageView.getWidth() / (float) imageView.getSWidth();
        float scaleY = imageView.getHeight() / (float) imageView.getSHeight();
        imageView.setScaleAndCenter(curScale == scaleX ? scaleY : scaleX, imageView.getCenter());
        //apply the rotation through orientation rather than rotation, as
        //orientation is internal to the subsamplingimageview's internal bitmap while rotation is on the entire view
        switch (imageView.getAppliedOrientation()) {
            case SubsamplingScaleImageView.ORIENTATION_0:
                //rotate from 0 (0 is 0, 90 is 90, 180 is 180, -90 is 270)
                imageView.setOrientation(degrees >= 0 ? degrees : 360 + degrees);
                break;
            case SubsamplingScaleImageView.ORIENTATION_90:
                //rotate from 90 (0 is 90, 90 is 180, 180 is 270, -90 is 0)
                imageView.setOrientation(90 + degrees);
                break;
            case SubsamplingScaleImageView.ORIENTATION_180:
                //rotate from 180 (0 is 180, 90 is 270, 180 is 0, -90 is 90)
                imageView.setOrientation(degrees == 180 ? 0 : 180 + degrees);
                break;
            case SubsamplingScaleImageView.ORIENTATION_270:
                //rotate from 270 (0 is 270, 90 is 0, 180 is 90, -90 is 180)
                imageView.setOrientation(degrees >= 90 ? degrees - 90 : 270 + degrees);
                break;
        }
    }

    private void setBitImageFileInternal(File file, boolean tiling, final Mode forMode) {
        final CustomScaleImageView image = new CustomScaleImageView(getContext());
        image.setImage(ImageSource.uri(file.getAbsolutePath()).tiling(tiling));
        addView(image, 0, new LayoutParams(MATCH_PARENT, MATCH_PARENT));
        image.setCallback(new CustomScaleImageView.Callback() {
            @Override
            public void onReady() {
                if (!hasContent || mode == forMode) {
                    callback.hideProgress(MultiImageView.this);
                    onModeLoaded(Mode.BIGIMAGE, image);
                }
            }

            @Override
            public void onError(boolean wasInitial) {
                onBigImageError(wasInitial);
            }
        });
        image.setOnTouchListener((view, motionEvent) -> gestureDetector.onTouchEvent(motionEvent));
    }

    private void onError(Exception exception) {
        if (context != null) {
            String reason = exception.getMessage();
            if (reason == null) {
                reason = "Unknown reason";
            }

            String message = String.format("%s, reason: %s", context.getString(R.string.image_preview_failed), reason);

            cancellableToast.showToast(message);
            callback.hideProgress(MultiImageView.this);
        }
    }

    private void onNotFoundError() {
        cancellableToast.showToast(R.string.image_not_found);
        callback.hideProgress(MultiImageView.this);
    }

    private void onOutOfMemoryError() {
        cancellableToast.showToast(R.string.image_preview_failed_oom);
        callback.hideProgress(MultiImageView.this);
    }

    private void onBigImageError(boolean wasInitial) {
        if (wasInitial) {
            cancellableToast.showToast(R.string.image_failed_big_image);
            callback.hideProgress(MultiImageView.this);
        }
    }

    private void cancelLoad() {
        if (thumbnailRequest != null) {
            imageLoaderV2.cancelRequest(thumbnailRequest);
            thumbnailRequest = null;
        }
        if (bigImageRequest != null) {
            bigImageRequest.cancel();
            bigImageRequest = null;
        }
        if (gifRequest != null) {
            gifRequest.cancel();
            gifRequest = null;
        }
        if (videoRequest != null) {
            videoRequest.cancel();
            videoRequest = null;
        }

        synchronized (this) {
            mediaSourceCancel = true;
        }

        if (exoPlayer != null) {
            // ExoPlayer will keep loading resources if we don't release it here.
            exoPlayer.release();
            exoPlayer = null;
        }
    }

    private void onModeLoaded(Mode mode, View view) {
        if (view != null) {
            // Remove all other views
            boolean alreadyAttached = false;
            for (int i = getChildCount() - 1; i >= 0; i--) {
                View child = getChildAt(i);
                if (child != playView) {
                    if (child != view) {
                        if (child instanceof PlayerView) {
                            ((PlayerView) child).getPlayer().release();
                        }
                        removeViewAt(i);
                    } else {
                        alreadyAttached = true;
                    }
                }
            }

            if (!alreadyAttached) {
                addView(view, 0, new LayoutParams(MATCH_PARENT, MATCH_PARENT));
            }
        }

        hasContent = true;
        callback.onModeLoaded(this, mode);
    }

    public interface Callback {
        void onTap();

        void onSwipeToCloseImage();

        void onSwipeToSaveImage();

        void onStartDownload(MultiImageView multiImageView, int chunksCount);

        void onProgress(MultiImageView multiImageView, int chunkIndex, long current, long total);

        void onDownloaded(PostImage postImage);

        void onVideoLoaded(MultiImageView multiImageView);

        void onModeLoaded(MultiImageView multiImageView, Mode mode);

        void onAudioLoaded(MultiImageView multiImageView);

        void hideProgress(MultiImageView multiImageView);
    }
}<|MERGE_RESOLUTION|>--- conflicted
+++ resolved
@@ -123,17 +123,13 @@
 
     private boolean hasContent = false;
     private boolean mediaSourceCancel = false;
-<<<<<<< HEAD
-    private boolean backgroundToggle;
+    private boolean transparentBackground = ChanSettings.transparencyOn.get();
     private boolean imageAlreadySaved = false;
+
     private GestureDetector gestureDetector = new GestureDetector(
             getContext(),
             new MultiImageViewGestureDetector(this)
     );
-=======
-
-    private boolean transparentBackground = ChanSettings.transparencyOn.get();
->>>>>>> 77efc8dd
 
     public MultiImageView(Context context) {
         this(context, null);
