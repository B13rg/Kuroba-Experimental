/*
 * Kuroba - *chan browser https://github.com/Adamantcheese/Kuroba/
 *
 * This program is free software: you can redistribute it and/or modify
 * it under the terms of the GNU General Public License as published by
 * the Free Software Foundation, either version 3 of the License, or
 * (at your option) any later version.
 *
 * This program is distributed in the hope that it will be useful,
 * but WITHOUT ANY WARRANTY; without even the implied warranty of
 * MERCHANTABILITY or FITNESS FOR A PARTICULAR PURPOSE.  See the
 * GNU General Public License for more details.
 *
 * You should have received a copy of the GNU General Public License
 * along with this program.  If not, see <http://www.gnu.org/licenses/>.
 */
package com.github.adamantcheese.chan.ui.view;

import android.content.Context;
import android.content.Intent;
import android.graphics.Color;
import android.graphics.PorterDuff;
import android.net.Uri;
import android.util.AttributeSet;
import android.view.GestureDetector;
import android.view.GestureDetector.SimpleOnGestureListener;
import android.view.Gravity;
import android.view.MotionEvent;
import android.view.View;
import android.widget.FrameLayout;
import android.widget.ImageView;

import androidx.core.content.FileProvider;
import androidx.lifecycle.Lifecycle;
import androidx.lifecycle.LifecycleObserver;
import androidx.lifecycle.OnLifecycleEvent;

import com.android.volley.VolleyError;
import com.android.volley.toolbox.ImageLoader.ImageContainer;
import com.android.volley.toolbox.ImageLoader.ImageListener;
import com.davemorrissey.labs.subscaleview.ImageSource;
import com.davemorrissey.labs.subscaleview.SubsamplingScaleImageView;
import com.github.adamantcheese.chan.R;
import com.github.adamantcheese.chan.StartActivity;
import com.github.adamantcheese.chan.core.cache.FileCacheListener;
import com.github.adamantcheese.chan.core.cache.FileCacheV2;
import com.github.adamantcheese.chan.core.di.NetModule;
import com.github.adamantcheese.chan.core.image.ImageLoaderV2;
import com.github.adamantcheese.chan.core.model.PostImage;
import com.github.adamantcheese.chan.core.model.orm.Loadable;
import com.github.adamantcheese.chan.core.settings.ChanSettings;
import com.github.adamantcheese.chan.utils.BackgroundUtils;
import com.github.adamantcheese.chan.utils.Logger;
import com.github.k1rakishou.fsaf.file.RawFile;
import com.google.android.exoplayer2.ExoPlayerFactory;
import com.google.android.exoplayer2.Player;
import com.google.android.exoplayer2.SimpleExoPlayer;
import com.google.android.exoplayer2.audio.AudioListener;
import com.google.android.exoplayer2.source.MediaSource;
import com.google.android.exoplayer2.source.ProgressiveMediaSource;
import com.google.android.exoplayer2.ui.PlayerView;
import com.google.android.exoplayer2.upstream.DataSource;
import com.google.android.exoplayer2.upstream.DefaultDataSourceFactory;
import com.google.android.exoplayer2.util.Util;

import java.io.File;
import java.io.IOException;

import javax.inject.Inject;

import pl.droidsonroids.gif.GifDrawable;
import pl.droidsonroids.gif.GifImageView;

import static android.view.ViewGroup.LayoutParams.MATCH_PARENT;
import static android.view.ViewGroup.LayoutParams.WRAP_CONTENT;
import static com.github.adamantcheese.chan.Chan.inject;
import static com.github.adamantcheese.chan.utils.AndroidUtils.getAppContext;
import static com.github.adamantcheese.chan.utils.AndroidUtils.getAppFileProvider;
import static com.github.adamantcheese.chan.utils.AndroidUtils.openIntent;
import static com.github.adamantcheese.chan.utils.AndroidUtils.showToast;
import static com.github.adamantcheese.chan.utils.AndroidUtils.waitForMeasure;

public class MultiImageView
        extends FrameLayout
        implements View.OnClickListener, AudioListener, LifecycleObserver {
    public enum Mode {
        UNLOADED,
        LOWRES,
        BIGIMAGE,
        GIFIMAGE,
        VIDEO,
        OTHER
    }

    private static final String TAG = "MultiImageView";

    @Inject
    FileCacheV2 fileCacheV2;

    @Inject
    ImageLoaderV2 imageLoaderV2;

    private Context context;
    private ImageView playView;
    private GestureDetector exoDoubleTapDetector = new GestureDetector(context, new SimpleOnGestureListener() {
        @Override
        public boolean onDoubleTap(MotionEvent e) {
            callback.onDoubleTap();
            return true;
        }
    });
    private GestureDetector gifDoubleTapDetector = new GestureDetector(context, new SimpleOnGestureListener() {
        @Override
        public boolean onDoubleTap(MotionEvent e) {
            GifDrawable drawable = (GifDrawable) findGifImageView().getDrawable();
            if (drawable.isPlaying()) {
                drawable.pause();
            } else {
                drawable.start();
            }
            return true;
        }

        @Override
        public boolean onSingleTapConfirmed(MotionEvent e) {
            callback.onTap();
            return true;
        }
    });

    private PostImage postImage;
    private Callback callback;
    private Mode mode = Mode.UNLOADED;

    private boolean hasContent = false;
    private ImageContainer thumbnailRequest;
    private FileCacheV2.CancelableDownload bigImageRequest;
    private FileCacheV2.CancelableDownload gifRequest;
    private FileCacheV2.CancelableDownload videoRequest;

    private SimpleExoPlayer exoPlayer;

    private boolean backgroundToggle;

    public MultiImageView(Context context) {
        this(context, null);
    }

    public MultiImageView(Context context, AttributeSet attrs) {
        this(context, attrs, 0);
    }

    public MultiImageView(Context context, AttributeSet attrs, int defStyle) {
        super(context, attrs, defStyle);
        this.context = context;

        inject(this);
        setOnClickListener(this);

        playView = new ImageView(getContext());
        playView.setVisibility(GONE);
        playView.setImageResource(R.drawable.ic_play_circle_outline_white_48dp);
        addView(playView, new FrameLayout.LayoutParams(WRAP_CONTENT, WRAP_CONTENT, Gravity.CENTER));

        if (context instanceof StartActivity) {
            ((StartActivity) context).getLifecycle().addObserver(this);
        }
    }

    @OnLifecycleEvent(Lifecycle.Event.ON_PAUSE)
    public void onPause() {
        if (exoPlayer != null) {
            exoPlayer.setPlayWhenReady(false);
        }
    }

    public void bindPostImage(PostImage postImage, Callback callback) {
        this.postImage = postImage;
        this.callback = callback;

        playView.setVisibility(postImage.type == PostImage.Type.MOVIE ? VISIBLE : GONE);
    }

    public PostImage getPostImage() {
        return postImage;
    }

    public void setMode(Loadable loadable, final Mode newMode, boolean center) {
        this.mode = newMode;
        waitForMeasure(this, view -> {
            switch (newMode) {
                case LOWRES:
                    setThumbnail(loadable, postImage, center);
                    break;
                case BIGIMAGE:
                    setBigImage(loadable, postImage);
                    break;
                case GIFIMAGE:
                    setGif(loadable, postImage);
                    break;
                case VIDEO:
                    setVideo(loadable, postImage);
                    break;
                case OTHER:
                    setOther(loadable, postImage);
                    break;
            }
            return true;
        });
    }

    public Mode getMode() {
        return mode;
    }

    public CustomScaleImageView findScaleImageView() {
        CustomScaleImageView bigImage = null;
        for (int i = 0; i < getChildCount(); i++) {
            if (getChildAt(i) instanceof CustomScaleImageView) {
                bigImage = (CustomScaleImageView) getChildAt(i);
            }
        }
        return bigImage;
    }

    public GifImageView findGifImageView() {
        GifImageView gif = null;
        for (int i = 0; i < getChildCount(); i++) {
            if (getChildAt(i) instanceof GifImageView) {
                gif = (GifImageView) getChildAt(i);
            }
        }
        return gif;
    }

    public void setVolume(boolean muted) {
        final float volume = muted ? 0f : 1f;
        if (exoPlayer != null) {
            Player.AudioComponent audioComponent = exoPlayer.getAudioComponent();
            if (audioComponent != null) {
                audioComponent.setVolume(volume);
            }
        }
    }

    @Override
    public void onClick(View v) {
        callback.onTap();
    }

    @Override
    protected void onDetachedFromWindow() {
        super.onDetachedFromWindow();
        cancelLoad();

        if (context instanceof StartActivity) {
            ((StartActivity) context).getLifecycle().removeObserver(this);
        }

        context = null;
    }

    private void setThumbnail(Loadable loadable, PostImage postImage, boolean center) {
        if (getWidth() == 0 || getHeight() == 0) {
            Logger.e(TAG, "getWidth() or getHeight() returned 0, not loading");
            return;
        }

        if (thumbnailRequest != null) {
            return;
        }

<<<<<<< HEAD
        thumbnailRequest = imageLoaderV2.getImage(
                true,
                loadable,
                postImage,
                getWidth(),
                getHeight(),
                new ImageListener() {
=======
        thumbnailRequest =
                imageLoaderV2.getImage(true, loadable, postImage, getWidth(), getHeight(), new ImageListener() {
>>>>>>> 8371cbf6
                    @Override
                    public void onErrorResponse(VolleyError error) {
                        thumbnailRequest = null;
                        if (center) {
<<<<<<< HEAD
                            onError(error);
=======
                            onError();
>>>>>>> 8371cbf6
                        }
                    }

                    @Override
<<<<<<< HEAD
                    public void onResponse(ImageContainer response,
                                           boolean isImmediate
                    ) {
                        thumbnailRequest = null;

                        if (response.getBitmap() != null && (
                                !hasContent || mode == Mode.LOWRES))
                        {
=======
                    public void onResponse(ImageContainer response, boolean isImmediate) {
                        thumbnailRequest = null;

                        if (response.getBitmap() != null && (!hasContent || mode == Mode.LOWRES)) {
>>>>>>> 8371cbf6
                            ImageView thumbnail = new ImageView(getContext());
                            thumbnail.setImageBitmap(response.getBitmap());

                            onModeLoaded(Mode.LOWRES, thumbnail);
                        }
                    }
<<<<<<< HEAD
                }
        );
=======
                });
>>>>>>> 8371cbf6

        if (thumbnailRequest != null && thumbnailRequest.getBitmap() != null) {
            // Request was immediate and thumbnailRequest was first set to null in onResponse, and then set to the container
            // when the method returned
            // Still set it to null here
            thumbnailRequest = null;
        }
    }

    private void setBigImage(Loadable loadable, PostImage postImage) {
        BackgroundUtils.ensureMainThread();

        if (getWidth() == 0 || getHeight() == 0) {
            Logger.e(TAG, "getWidth() or getHeight() returned 0, not loading big image");
            return;
        }

        if (bigImageRequest != null) {
            return;
        }

        callback.showProgress(this, true);
        bigImageRequest = fileCacheV2.enqueueDownloadFileRequest(loadable, postImage, new FileCacheListener() {
            @Override
            public void onProgress(long downloaded, long total) {
                BackgroundUtils.ensureMainThread();

                callback.onProgress(MultiImageView.this, downloaded, total);
            }

            @Override
            public void onSuccess(RawFile file) {
                BackgroundUtils.ensureMainThread();

                setBitImageFileInternal(new File(file.getFullPath()), true, Mode.BIGIMAGE);
            }

            @Override
            public void onFail(Exception exception) {
                BackgroundUtils.ensureMainThread();

                if (exception instanceof FileCacheV2.NotFoundException) {
                    onNotFoundError();
                } else {
                    onError(exception);
                }
            }

            @Override
            public void onEnd() {
                BackgroundUtils.ensureMainThread();

                bigImageRequest = null;
                callback.showProgress(MultiImageView.this, false);
            }
        });
    }

    private void setGif(Loadable loadable, PostImage postImage) {
        BackgroundUtils.ensureMainThread();

        if (getWidth() == 0 || getHeight() == 0) {
            Logger.e(TAG, "getWidth() or getHeight() returned 0, not loading");
            return;
        }

        if (gifRequest != null) {
            return;
        }

        callback.showProgress(this, true);
        gifRequest = fileCacheV2.enqueueDownloadFileRequest(loadable, postImage, new FileCacheListener() {
            @Override
            public void onProgress(long downloaded, long total) {
                BackgroundUtils.ensureMainThread();

                callback.onProgress(MultiImageView.this, downloaded, total);
            }

            @Override
            public void onSuccess(RawFile file) {
                BackgroundUtils.ensureMainThread();

                if (!hasContent || mode == Mode.GIFIMAGE) {
                    setGifFile(new File(file.getFullPath()));
                }
            }

            @Override
            public void onFail(Exception exception) {
                BackgroundUtils.ensureMainThread();

                if (exception instanceof FileCacheV2.NotFoundException) {
                    onNotFoundError();
                } else {
                    onError(exception);
                }
            }

            @Override
            public void onEnd() {
                BackgroundUtils.ensureMainThread();

                gifRequest = null;
                callback.showProgress(MultiImageView.this, false);
            }
        });
    }

    private void setGifFile(File file) {
        GifDrawable drawable;
        try {
            drawable = new GifDrawable(file.getAbsolutePath());

            // For single frame gifs, use the scaling image instead
            // The region decoder doesn't work for gifs, so we unfortunately
            // have to use the more memory intensive non tiling mode.
            if (drawable.getNumberOfFrames() == 1) {
                drawable.recycle();
                setBitImageFileInternal(file, false, Mode.GIFIMAGE);
                return;
            }
        } catch (IOException e) {
            Logger.e(TAG, "Error while trying to set a get file", e);
            onError(e);
            return;
        } catch (OutOfMemoryError e) {
            Runtime.getRuntime().gc();
            Logger.e(TAG, "OOM while trying to set a get file", e);
            onOutOfMemoryError();
            return;
        }

        GifImageView view = new GifImageView(getContext());
        view.setImageDrawable(drawable);
        view.setOnClickListener(null);
        view.setOnTouchListener((view1, motionEvent) -> gifDoubleTapDetector.onTouchEvent(motionEvent));
        onModeLoaded(Mode.GIFIMAGE, view);
    }

    private void setVideo(Loadable loadable, PostImage postImage) {
        BackgroundUtils.ensureMainThread();

        if (videoRequest != null) {
            return;
        }

        callback.showProgress(this, true);
        videoRequest = fileCacheV2.enqueueDownloadFileRequest(loadable, postImage, new FileCacheListener() {
            @Override
            public void onProgress(long downloaded, long total) {
                BackgroundUtils.ensureMainThread();

                callback.onProgress(MultiImageView.this, downloaded, total);
            }

            @Override
            public void onSuccess(RawFile file) {
                BackgroundUtils.ensureMainThread();

                if (!hasContent || mode == Mode.VIDEO) {
                    setVideoFile(new File(file.getFullPath()));
                }
            }

            @Override
            public void onFail(Exception exception) {
                BackgroundUtils.ensureMainThread();

                if (exception instanceof FileCacheV2.NotFoundException) {
                    onNotFoundError();
                } else {
                    onError(exception);
                }
            }

            @Override
            public void onEnd() {
                BackgroundUtils.ensureMainThread();

                videoRequest = null;
                callback.showProgress(MultiImageView.this, false);
            }
        });
    }

    private void setVideoFile(final File file) {
        if (ChanSettings.videoOpenExternal.get()) {
            Intent intent = new Intent(Intent.ACTION_VIEW);

            Uri uriForFile = FileProvider.getUriForFile(getAppContext(), getAppFileProvider(), file);

            intent.setDataAndType(uriForFile, "video/*");
            intent.addFlags(Intent.FLAG_GRANT_READ_URI_PERMISSION);
            openIntent(intent);

            onModeLoaded(Mode.VIDEO, null);
        } else {
            PlayerView exoVideoView = new PlayerView(getContext());
            exoPlayer = ExoPlayerFactory.newSimpleInstance(getContext());
            exoVideoView.setPlayer(exoPlayer);
            String userAgent = Util.getUserAgent(getAppContext(), NetModule.USER_AGENT);
            DataSource.Factory dataSourceFactory = new DefaultDataSourceFactory(getContext(), userAgent);
            ProgressiveMediaSource.Factory progressiveFactory = new ProgressiveMediaSource.Factory(dataSourceFactory);
            MediaSource videoSource = progressiveFactory.createMediaSource(Uri.fromFile(file));

            exoPlayer.setRepeatMode(ChanSettings.videoAutoLoop.get() ? Player.REPEAT_MODE_ALL : Player.REPEAT_MODE_OFF);

            exoPlayer.prepare(videoSource);
            exoPlayer.addAudioListener(this);
            exoVideoView.setOnTouchListener((view, motionEvent) -> exoDoubleTapDetector.onTouchEvent(motionEvent));

            addView(exoVideoView);
            exoPlayer.setPlayWhenReady(true);
            onModeLoaded(Mode.VIDEO, exoVideoView);
            callback.onVideoLoaded(this);
        }
    }

    @Override
    public void onAudioSessionId(int audioSessionId) {
        if (exoPlayer.getAudioFormat() != null) {
            callback.onAudioLoaded(this);
        }
    }

    private void setOther(Loadable loadable, PostImage image) {
        if (image.type == PostImage.Type.PDF) {
            showToast(R.string.pdf_not_viewable);
        }
    }

    public void toggleTransparency() {
        final int BACKGROUND_COLOR = Color.argb(255, 211, 217, 241);
        CustomScaleImageView imageView = findScaleImageView();
        GifImageView gifView = findGifImageView();
        if (imageView == null && gifView == null) return;
        boolean isImage = imageView != null && gifView == null;
        int backgroundColor = backgroundToggle ? Color.TRANSPARENT : BACKGROUND_COLOR;
        if (isImage) {
            imageView.setTileBackgroundColor(backgroundColor);
        } else {
            gifView.getDrawable().setColorFilter(backgroundColor, PorterDuff.Mode.DST_OVER);
        }
        backgroundToggle = !backgroundToggle;
    }

    public void rotateImage(int degrees) {
        CustomScaleImageView imageView = findScaleImageView();
        if (imageView == null) return;
        if (degrees % 90 != 0 && degrees >= -90 && degrees <= 180)
            throw new IllegalArgumentException("Degrees must be a multiple of 90 and in the range -90 < deg < 180");
        //swap the current scale to the opposite one every 90 degree increment
        //0 degrees is X scale, 90 is Y, 180 is X, 270 is Y
        float curScale = imageView.getScale();
        float scaleX = imageView.getWidth() / (float) imageView.getSWidth();
        float scaleY = imageView.getHeight() / (float) imageView.getSHeight();
        imageView.setScaleAndCenter(curScale == scaleX ? scaleY : scaleX, imageView.getCenter());
        //apply the rotation through orientation rather than rotation, as
        //orientation is internal to the subsamplingimageview's internal bitmap while rotation is on the entire view
        switch (imageView.getAppliedOrientation()) {
            case SubsamplingScaleImageView.ORIENTATION_0:
                //rotate from 0 (0 is 0, 90 is 90, 180 is 180, -90 is 270)
                imageView.setOrientation(degrees >= 0 ? degrees : 360 + degrees);
                break;
            case SubsamplingScaleImageView.ORIENTATION_90:
                //rotate from 90 (0 is 90, 90 is 180, 180 is 270, -90 is 0)
                imageView.setOrientation(90 + degrees);
                break;
            case SubsamplingScaleImageView.ORIENTATION_180:
                //rotate from 180 (0 is 180, 90 is 270, 180 is 0, -90 is 90)
                imageView.setOrientation(degrees == 180 ? 0 : 180 + degrees);
                break;
            case SubsamplingScaleImageView.ORIENTATION_270:
                //rotate from 270 (0 is 270, 90 is 0, 180 is 90, -90 is 180)
                imageView.setOrientation(degrees >= 90 ? degrees - 90 : 270 + degrees);
                break;
        }
    }

    private void setBitImageFileInternal(File file, boolean tiling, final Mode forMode) {
        final CustomScaleImageView image = new CustomScaleImageView(getContext());
        image.setImage(ImageSource.uri(file.getAbsolutePath()).tiling(tiling));
        image.setOnClickListener(MultiImageView.this);
        addView(image, 0, new LayoutParams(MATCH_PARENT, MATCH_PARENT));
        image.setCallback(new CustomScaleImageView.Callback() {
            @Override
            public void onReady() {
                if (!hasContent || mode == forMode) {
                    callback.showProgress(MultiImageView.this, false);
                    onModeLoaded(Mode.BIGIMAGE, image);
                }
            }

            @Override
            public void onError(boolean wasInitial) {
                onBigImageError(wasInitial);
            }
        });
    }

    private void onError(Exception exception) {
        String reason = exception.getMessage();
        if (reason == null) {
            reason = "Unknown reason";
        }

        String message = String.format(
                "%s, reason: %s",
                context.getString(R.string.image_preview_failed),
                reason
        );

        showToast(message);
        callback.showProgress(this, false);
    }

    private void onNotFoundError() {
        showToast(R.string.image_not_found);
        callback.showProgress(this, false);
    }

    private void onOutOfMemoryError() {
        showToast(R.string.image_preview_failed_oom);
        callback.showProgress(this, false);
    }

    private void onBigImageError(boolean wasInitial) {
        if (wasInitial) {
            showToast(R.string.image_failed_big_image);
            callback.showProgress(this, false);
        }
    }

    private void cancelLoad() {
        if (thumbnailRequest != null) {
            imageLoaderV2.cancelRequest(thumbnailRequest);
            thumbnailRequest = null;
        }
        if (bigImageRequest != null) {
            bigImageRequest.cancel();
            bigImageRequest = null;
        }
        if (gifRequest != null) {
            gifRequest.cancel();
            gifRequest = null;
        }
        if (videoRequest != null) {
            videoRequest.cancel();
            videoRequest = null;
        }
    }

    private void onModeLoaded(Mode mode, View view) {
        if (view != null) {
            // Remove all other views
            boolean alreadyAttached = false;
            for (int i = getChildCount() - 1; i >= 0; i--) {
                View child = getChildAt(i);
                if (child != playView) {
                    if (child != view) {
                        if (child instanceof PlayerView) {
                            ((PlayerView) child).getPlayer().release();
                        }
                        removeViewAt(i);
                    } else {
                        alreadyAttached = true;
                    }
                }
            }

            if (!alreadyAttached) {
                addView(view, 0, new LayoutParams(MATCH_PARENT, MATCH_PARENT));
            }
        }

        hasContent = true;
        callback.onModeLoaded(this, mode);
    }

    public interface Callback {
        void onTap();

        void onDoubleTap();

        void showProgress(MultiImageView multiImageView, boolean progress);

        void onProgress(MultiImageView multiImageView, long current, long total);

        void onVideoLoaded(MultiImageView multiImageView);

        void onModeLoaded(MultiImageView multiImageView, Mode mode);

        void onAudioLoaded(MultiImageView multiImageView);
    }
}<|MERGE_RESOLUTION|>--- conflicted
+++ resolved
@@ -270,7 +270,6 @@
             return;
         }
 
-<<<<<<< HEAD
         thumbnailRequest = imageLoaderV2.getImage(
                 true,
                 loadable,
@@ -278,24 +277,15 @@
                 getWidth(),
                 getHeight(),
                 new ImageListener() {
-=======
-        thumbnailRequest =
-                imageLoaderV2.getImage(true, loadable, postImage, getWidth(), getHeight(), new ImageListener() {
->>>>>>> 8371cbf6
                     @Override
                     public void onErrorResponse(VolleyError error) {
                         thumbnailRequest = null;
                         if (center) {
-<<<<<<< HEAD
                             onError(error);
-=======
-                            onError();
->>>>>>> 8371cbf6
                         }
                     }
 
                     @Override
-<<<<<<< HEAD
                     public void onResponse(ImageContainer response,
                                            boolean isImmediate
                     ) {
@@ -304,24 +294,13 @@
                         if (response.getBitmap() != null && (
                                 !hasContent || mode == Mode.LOWRES))
                         {
-=======
-                    public void onResponse(ImageContainer response, boolean isImmediate) {
-                        thumbnailRequest = null;
-
-                        if (response.getBitmap() != null && (!hasContent || mode == Mode.LOWRES)) {
->>>>>>> 8371cbf6
                             ImageView thumbnail = new ImageView(getContext());
                             thumbnail.setImageBitmap(response.getBitmap());
 
                             onModeLoaded(Mode.LOWRES, thumbnail);
                         }
                     }
-<<<<<<< HEAD
-                }
-        );
-=======
                 });
->>>>>>> 8371cbf6
 
         if (thumbnailRequest != null && thumbnailRequest.getBitmap() != null) {
             // Request was immediate and thumbnailRequest was first set to null in onResponse, and then set to the container
