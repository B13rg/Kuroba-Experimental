--- conflicted
+++ resolved
@@ -255,32 +255,18 @@
                         }
                     }
 
-<<<<<<< HEAD
                     @Override
                     public void onResponse(ImageContainer response, boolean isImmediate) {
                         thumbnailRequest = null;
                         if (response.getBitmap() != null && (!hasContent || mode == Mode.LOWRES)) {
                             ImageView thumbnail = new ImageView(getContext());
                             thumbnail.setImageBitmap(response.getBitmap());
-                            thumbnail.setOnTouchListener((view, motionEvent) -> swipeDetector.onTouchEvent(motionEvent));
+
 
                             onModeLoaded(Mode.LOWRES, thumbnail);
                         }
                     }
                 });
-=======
-            @Override
-            public void onResponse(ImageContainer response, boolean isImmediate) {
-                thumbnailRequest = null;
-                if (response.getBitmap() != null && (!hasContent || mode == Mode.LOWRES)) {
-                    ImageView thumbnail = new ImageView(getContext());
-                    thumbnail.setImageBitmap(response.getBitmap());
-
-                    onModeLoaded(Mode.LOWRES, thumbnail);
-                }
-            }
-        }, getWidth(), getHeight());
->>>>>>> f946d569
 
         if (thumbnailRequest != null && thumbnailRequest.getBitmap() != null) {
             // Request was immediate and thumbnailRequest was first set to null in onResponse, and then set to the container
