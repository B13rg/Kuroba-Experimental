package com.github.adamantcheese.chan.utils

<<<<<<< HEAD
import java.util.regex.Matcher
=======
import io.reactivex.disposables.CompositeDisposable
import io.reactivex.disposables.Disposable
>>>>>>> d789d755

/**
 * Forces the kotlin compiler to require handling of all branches in the "when" operator
 * */
val <T : Any?> T.exhaustive: T
    get() = this

<<<<<<< HEAD
fun Matcher.groupOrNull(group: Int): String? {
    return try {
        if (group < 0 || group > groupCount()) {
            return null
        }

        this.group(group)
    } catch (error: Throwable) {
        null
    }
}

/**
 * Not thread-safe!
 * */
fun <K, V> MutableMap<K, V>.putIfNotContains(key: K, value: V) {
    if (!this.containsKey(key)) {
        this[key] = value
    }
}

fun <K, V> HashMap<K, V>.putIfNotContains(key: K, value: V) {
    if (!this.containsKey(key)) {
        this[key] = value
    }
=======
operator fun CompositeDisposable.plusAssign(disposable: Disposable) {
    this.add(disposable)
>>>>>>> d789d755
}<|MERGE_RESOLUTION|>--- conflicted
+++ resolved
@@ -1,11 +1,9 @@
 package com.github.adamantcheese.chan.utils
 
-<<<<<<< HEAD
-import java.util.regex.Matcher
-=======
 import io.reactivex.disposables.CompositeDisposable
 import io.reactivex.disposables.Disposable
->>>>>>> d789d755
+
+import java.util.regex.Matcher
 
 /**
  * Forces the kotlin compiler to require handling of all branches in the "when" operator
@@ -13,7 +11,10 @@
 val <T : Any?> T.exhaustive: T
     get() = this
 
-<<<<<<< HEAD
+operator fun CompositeDisposable.plusAssign(disposable: Disposable) {
+    this.add(disposable)
+}
+
 fun Matcher.groupOrNull(group: Int): String? {
     return try {
         if (group < 0 || group > groupCount()) {
@@ -39,8 +40,4 @@
     if (!this.containsKey(key)) {
         this[key] = value
     }
-=======
-operator fun CompositeDisposable.plusAssign(disposable: Disposable) {
-    this.add(disposable)
->>>>>>> d789d755
 }