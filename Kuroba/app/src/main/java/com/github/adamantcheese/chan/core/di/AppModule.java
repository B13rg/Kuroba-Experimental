/*
 * Kuroba - *chan browser https://github.com/Adamantcheese/Kuroba/
 *
 * This program is free software: you can redistribute it and/or modify
 * it under the terms of the GNU General Public License as published by
 * the Free Software Foundation, either version 3 of the License, or
 * (at your option) any later version.
 *
 * This program is distributed in the hope that it will be useful,
 * but WITHOUT ANY WARRANTY; without even the implied warranty of
 * MERCHANTABILITY or FITNESS FOR A PARTICULAR PURPOSE.  See the
 * GNU General Public License for more details.
 *
 * You should have received a copy of the GNU General Public License
 * along with this program.  If not, see <http://www.gnu.org/licenses/>.
 */
package com.github.adamantcheese.chan.core.di;

import android.app.NotificationManager;
import android.content.Context;
import android.net.ConnectivityManager;

import com.android.volley.RequestQueue;
import com.android.volley.toolbox.ImageLoader;
import com.github.adamantcheese.chan.BuildConfig;
import com.github.adamantcheese.chan.core.image.ImageLoaderV2;
import com.github.adamantcheese.chan.core.net.BitmapLruImageCache;
import com.github.adamantcheese.chan.core.saver.ImageSaver;
import com.github.adamantcheese.chan.features.gesture_editor.Android10GesturesExclusionZonesHolder;
import com.github.adamantcheese.chan.ui.captcha.CaptchaHolder;
import com.github.adamantcheese.chan.ui.settings.base_directory.LocalThreadsBaseDirectory;
import com.github.adamantcheese.chan.ui.settings.base_directory.SavedFilesBaseDirectory;
import com.github.adamantcheese.chan.ui.theme.ThemeHelper;
import com.github.adamantcheese.chan.utils.Logger;
import com.github.k1rakishou.fsaf.BadPathSymbolResolutionStrategy;
import com.github.k1rakishou.fsaf.FileChooser;
import com.github.k1rakishou.fsaf.FileManager;
import com.github.k1rakishou.fsaf.manager.base_directory.DirectoryManager;
import com.google.gson.Gson;

import org.codejargon.feather.Provides;

import java.io.File;

import javax.inject.Singleton;

import static android.content.Context.NOTIFICATION_SERVICE;
<<<<<<< HEAD
import static com.github.adamantcheese.chan.utils.AndroidUtils.getMaxScreenSize;
import static com.github.adamantcheese.chan.utils.AndroidUtils.getMinScreenSize;
=======
import static com.github.adamantcheese.chan.utils.AndroidUtils.getAppContext;
>>>>>>> 6c52470b
import static com.github.k1rakishou.fsaf.BadPathSymbolResolutionStrategy.ReplaceBadSymbols;
import static com.github.k1rakishou.fsaf.BadPathSymbolResolutionStrategy.ThrowAnException;

public class AppModule {
    private Context applicationContext;
    public static final String DI_TAG = "Dependency Injection";

    public AppModule(Context applicationContext) {
        this.applicationContext = applicationContext;
    }

    @Provides
    @Singleton
    public Context provideApplicationContext() {
        Logger.d(DI_TAG, "App Context");
        return applicationContext;
    }

    @Provides
    @Singleton
    public ConnectivityManager provideConnectivityManager() {
        Logger.d(DI_TAG, "Connectivity Manager");

        ConnectivityManager connectivityManager =
                (ConnectivityManager) applicationContext.getSystemService(Context.CONNECTIVITY_SERVICE);

        if (connectivityManager == null) {
            throw new NullPointerException("What's working in this ROM: You tell me ;) "
                    + "\nWhat doesn't work: Connectivity fucking manager");
        }

        return connectivityManager;
    }

    @Provides
    @Singleton
    public ImageLoaderV2 provideImageLoaderV2(
            RequestQueue requestQueue, Context applicationContext, ThemeHelper themeHelper, FileManager fileManager
    ) {
        final int runtimeMemory = (int) (Runtime.getRuntime().maxMemory() / 1024);
        final int lruImageCacheSize = runtimeMemory / 8;
        ImageLoader imageLoader = new ImageLoader(requestQueue, new BitmapLruImageCache(lruImageCacheSize));
        Logger.d(DI_TAG, "Image loader v2");
        return new ImageLoaderV2(imageLoader, fileManager);
    }

    @Provides
    @Singleton
    public NotificationManager provideNotificationManager() {
        Logger.d(DI_TAG, "Notification manager");
        return (NotificationManager) applicationContext.getSystemService(NOTIFICATION_SERVICE);
    }

    @Provides
    @Singleton
    public ThemeHelper provideThemeHelper() {
        Logger.d(DI_TAG, "Theme helper");
        return new ThemeHelper();
    }

    @Provides
    @Singleton
    public ImageSaver provideImageSaver(FileManager fileManager) {
        Logger.d(DI_TAG, "Image saver");
        return new ImageSaver(fileManager);
    }

    @Provides
    @Singleton
    public CaptchaHolder provideCaptchaHolder() {
        Logger.d(DI_TAG, "Captcha holder");
        return new CaptchaHolder();
    }

    @Provides
    @Singleton
    public FileManager provideFileManager() {
        DirectoryManager directoryManager = new DirectoryManager(applicationContext);

        // Add new base directories here
        LocalThreadsBaseDirectory localThreadsBaseDirectory = new LocalThreadsBaseDirectory();
        SavedFilesBaseDirectory savedFilesBaseDirectory = new SavedFilesBaseDirectory();

        BadPathSymbolResolutionStrategy resolutionStrategy = ReplaceBadSymbols;

        if (BuildConfig.DEV_BUILD) {
            resolutionStrategy = ThrowAnException;
        }

        FileManager fileManager = new FileManager(applicationContext, resolutionStrategy, directoryManager);

        fileManager.registerBaseDir(LocalThreadsBaseDirectory.class, localThreadsBaseDirectory);
        fileManager.registerBaseDir(SavedFilesBaseDirectory.class, savedFilesBaseDirectory);

        return fileManager;
    }

    @Provides
    @Singleton
    public FileChooser provideFileChooser() {
        return new FileChooser(applicationContext);
    }

<<<<<<< HEAD
    @Provides
    @Singleton
    public Android10GesturesExclusionZonesHolder provideAndroid10GesturesHolder(Gson gson) {
        Logger.d(DI_TAG, "Android10GesturesExclusionZonesHolder");

        return new Android10GesturesExclusionZonesHolder(gson, getMinScreenSize(), getMaxScreenSize());
=======
    static File getCacheDir() {
        // See also res/xml/filepaths.xml for the fileprovider.
        if (getAppContext().getExternalCacheDir() != null) {
            return getAppContext().getExternalCacheDir();
        } else {
            return getAppContext().getCacheDir();
        }
>>>>>>> 6c52470b
    }
}<|MERGE_RESOLUTION|>--- conflicted
+++ resolved
@@ -45,12 +45,9 @@
 import javax.inject.Singleton;
 
 import static android.content.Context.NOTIFICATION_SERVICE;
-<<<<<<< HEAD
+import static com.github.adamantcheese.chan.utils.AndroidUtils.getAppContext;
 import static com.github.adamantcheese.chan.utils.AndroidUtils.getMaxScreenSize;
 import static com.github.adamantcheese.chan.utils.AndroidUtils.getMinScreenSize;
-=======
-import static com.github.adamantcheese.chan.utils.AndroidUtils.getAppContext;
->>>>>>> 6c52470b
 import static com.github.k1rakishou.fsaf.BadPathSymbolResolutionStrategy.ReplaceBadSymbols;
 import static com.github.k1rakishou.fsaf.BadPathSymbolResolutionStrategy.ThrowAnException;
 
@@ -154,14 +151,6 @@
         return new FileChooser(applicationContext);
     }
 
-<<<<<<< HEAD
-    @Provides
-    @Singleton
-    public Android10GesturesExclusionZonesHolder provideAndroid10GesturesHolder(Gson gson) {
-        Logger.d(DI_TAG, "Android10GesturesExclusionZonesHolder");
-
-        return new Android10GesturesExclusionZonesHolder(gson, getMinScreenSize(), getMaxScreenSize());
-=======
     static File getCacheDir() {
         // See also res/xml/filepaths.xml for the fileprovider.
         if (getAppContext().getExternalCacheDir() != null) {
@@ -169,6 +158,13 @@
         } else {
             return getAppContext().getCacheDir();
         }
->>>>>>> 6c52470b
+    }
+
+    @Provides
+    @Singleton
+    public Android10GesturesExclusionZonesHolder provideAndroid10GesturesHolder(Gson gson) {
+        Logger.d(DI_TAG, "Android10GesturesExclusionZonesHolder");
+
+        return new Android10GesturesExclusionZonesHolder(gson, getMinScreenSize(), getMaxScreenSize());
     }
 }