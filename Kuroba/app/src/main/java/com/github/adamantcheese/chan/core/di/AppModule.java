--- conflicted
+++ resolved
@@ -40,6 +40,8 @@
 import javax.inject.Singleton;
 
 import static android.content.Context.NOTIFICATION_SERVICE;
+import static com.github.k1rakishou.fsaf.BadPathSymbolResolutionStrategy.ReplaceBadSymbols;
+import static com.github.k1rakishou.fsaf.BadPathSymbolResolutionStrategy.ThrowAnException;
 
 public class AppModule {
     private Context applicationContext;
@@ -107,34 +109,16 @@
         LocalThreadsBaseDirectory localThreadsBaseDirectory = new LocalThreadsBaseDirectory();
         SavedFilesBaseDirectory savedFilesBaseDirectory = new SavedFilesBaseDirectory();
 
-<<<<<<< HEAD
-        FileManager fileManager = new FileManager(applicationContext, directoryManager);
+        BadPathSymbolResolutionStrategy resolutionStrategy = ReplaceBadSymbols;
+
+        if (BuildConfig.DEV_BUILD) {
+            resolutionStrategy = ThrowAnException;
+        }
+
+        FileManager fileManager = new FileManager(applicationContext, resolutionStrategy, directoryManager);
 
         fileManager.registerBaseDir(LocalThreadsBaseDirectory.class, localThreadsBaseDirectory);
         fileManager.registerBaseDir(SavedFilesBaseDirectory.class, savedFilesBaseDirectory);
-=======
-        BadPathSymbolResolutionStrategy badPathSymbolResolutionStrategy =
-                BadPathSymbolResolutionStrategy.ReplaceBadSymbols;
-
-        if (BuildConfig.DEV_BUILD) {
-            badPathSymbolResolutionStrategy = BadPathSymbolResolutionStrategy.ThrowAnException;
-        }
-
-        FileManager fileManager = new FileManager(
-                applicationContext,
-                badPathSymbolResolutionStrategy,
-                directoryManager
-        );
-
-        fileManager.registerBaseDir(
-                LocalThreadsBaseDirectory.class,
-                localThreadsBaseDirectory
-        );
-        fileManager.registerBaseDir(
-                SavedFilesBaseDirectory.class,
-                savedFilesBaseDirectory
-        );
->>>>>>> 07245a00
 
         return fileManager;
     }
