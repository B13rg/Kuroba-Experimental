/*
 * Kuroba - *chan browser https://github.com/Adamantcheese/Kuroba/
 *
 * This program is free software: you can redistribute it and/or modify
 * it under the terms of the GNU General Public License as published by
 * the Free Software Foundation, either version 3 of the License, or
 * (at your option) any later version.
 *
 * This program is distributed in the hope that it will be useful,
 * but WITHOUT ANY WARRANTY; without even the implied warranty of
 * MERCHANTABILITY or FITNESS FOR A PARTICULAR PURPOSE.  See the
 * GNU General Public License for more details.
 *
 * You should have received a copy of the GNU General Public License
 * along with this program.  If not, see <http://www.gnu.org/licenses/>.
 */
package com.github.adamantcheese.chan.core.di;

import android.app.NotificationManager;
import android.content.Context;

import com.android.volley.RequestQueue;
import com.android.volley.toolbox.ImageLoader;
import com.github.adamantcheese.chan.core.image.ImageLoaderV2;
import com.github.adamantcheese.chan.core.net.BitmapLruImageCache;
import com.github.adamantcheese.chan.core.saf.FileManager;
import com.github.adamantcheese.chan.core.saver.ImageSaver;
import com.github.adamantcheese.chan.ui.captcha.CaptchaHolder;
import com.github.adamantcheese.chan.ui.theme.ThemeHelper;
import com.github.adamantcheese.chan.utils.Logger;

import org.codejargon.feather.Provides;

import javax.inject.Singleton;

import static android.content.Context.NOTIFICATION_SERVICE;

public class AppModule {
    private Context applicationContext;
    public static final String DI_TAG = "Dependency Injection";

    public AppModule(Context applicationContext) {
        this.applicationContext = applicationContext;
    }

    @Provides
    @Singleton
    public Context provideApplicationContext() {
        Logger.d(DI_TAG, "App Context");
        return applicationContext;
    }

    @Provides
    @Singleton
    public ImageLoaderV2 provideImageLoaderV2(RequestQueue requestQueue,
                                              Context applicationContext,
                                              ThemeHelper themeHelper,
                                              FileManager fileManager) {
        final int runtimeMemory = (int) (Runtime.getRuntime().maxMemory() / 1024);
        final int lruImageCacheSize = runtimeMemory / 8;
        ImageLoader imageLoader = new ImageLoader(
                applicationContext,
                requestQueue,
                themeHelper,
                new BitmapLruImageCache(lruImageCacheSize));
<<<<<<< HEAD

        return new ImageLoaderV2(imageLoader, fileManager);
=======
        Logger.d(DI_TAG, "Image loader v2");
        return new ImageLoaderV2(imageLoader);
>>>>>>> 7c559e9e
    }

    @Provides
    @Singleton
    public NotificationManager provideNotificationManager() {
        Logger.d(DI_TAG, "Notification manager");
        return (NotificationManager) applicationContext.getSystemService(NOTIFICATION_SERVICE);
    }

    @Provides
    @Singleton
    public ThemeHelper provideThemeHelper() {
        Logger.d(DI_TAG, "Theme helper");
        return new ThemeHelper();
    }

    @Provides
    @Singleton
<<<<<<< HEAD
    public CaptchaHolder provideCaptchaHolder() {
        return new CaptchaHolder();
=======
    public ImageSaver provideImageSaver() {
        Logger.d(DI_TAG, "Image saver");
        return new ImageSaver();
>>>>>>> 7c559e9e
    }

    @Provides
    @Singleton
<<<<<<< HEAD
    public FileManager provideFileManager() {
        return new FileManager(applicationContext);
    }

    @Provides
    @Singleton
    public ImageSaver provideImageSaver(FileManager fileManager) {
        return new ImageSaver(fileManager);
=======
    public CaptchaHolder provideCaptchaHolder() {
        Logger.d(DI_TAG, "Captcha holder");
        return new CaptchaHolder();
>>>>>>> 7c559e9e
    }
}<|MERGE_RESOLUTION|>--- conflicted
+++ resolved
@@ -63,13 +63,8 @@
                 requestQueue,
                 themeHelper,
                 new BitmapLruImageCache(lruImageCacheSize));
-<<<<<<< HEAD
-
+        Logger.d(DI_TAG, "Image loader v2");
         return new ImageLoaderV2(imageLoader, fileManager);
-=======
-        Logger.d(DI_TAG, "Image loader v2");
-        return new ImageLoaderV2(imageLoader);
->>>>>>> 7c559e9e
     }
 
     @Provides
@@ -88,31 +83,21 @@
 
     @Provides
     @Singleton
-<<<<<<< HEAD
-    public CaptchaHolder provideCaptchaHolder() {
-        return new CaptchaHolder();
-=======
-    public ImageSaver provideImageSaver() {
+    public ImageSaver provideImageSaver(FileManager fileManager) {
         Logger.d(DI_TAG, "Image saver");
-        return new ImageSaver();
->>>>>>> 7c559e9e
+        return new ImageSaver(fileManager);
     }
 
     @Provides
     @Singleton
-<<<<<<< HEAD
-    public FileManager provideFileManager() {
-        return new FileManager(applicationContext);
+    public CaptchaHolder provideCaptchaHolder() {
+        Logger.d(DI_TAG, "Captcha holder");
+        return new CaptchaHolder();
     }
 
     @Provides
     @Singleton
-    public ImageSaver provideImageSaver(FileManager fileManager) {
-        return new ImageSaver(fileManager);
-=======
-    public CaptchaHolder provideCaptchaHolder() {
-        Logger.d(DI_TAG, "Captcha holder");
-        return new CaptchaHolder();
->>>>>>> 7c559e9e
+    public FileManager provideFileManager() {
+        return new FileManager(applicationContext);
     }
 }