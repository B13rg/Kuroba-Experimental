--- conflicted
+++ resolved
@@ -332,7 +332,6 @@
         }
     }
 
-<<<<<<< HEAD
     private void setPinDownloadIcon(PinViewHolder holder, Pin pin) {
         SavedThread savedThread = watchManager.findSavedThreadByLoadableId(pin.loadable.id);
         if (savedThread == null) {
@@ -362,13 +361,6 @@
         }
     }
 
-    private void applyOrder() {
-        watchManager.reorder(pins);
-        notifyDataSetChanged();
-    }
-
-=======
->>>>>>> f946d569
     private class PinViewHolder extends RecyclerView.ViewHolder {
         private boolean highlighted;
         private ThumbnailView image;
