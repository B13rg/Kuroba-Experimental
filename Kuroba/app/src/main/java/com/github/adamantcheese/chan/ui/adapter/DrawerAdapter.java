--- conflicted
+++ resolved
@@ -283,37 +283,20 @@
                 WatchManager.PinWatcher pinWatcher = watchManager.getPinWatcher(pin);
                 String newCount = PinHelper.getShortUnreadCount(pin.getNewPostCount());
                 //use the pin's watch count if the thread hasn't been loaded yet, otherwise use the latest reply count from the loaded thread
-<<<<<<< HEAD
-                String totalCount = PinHelper.getShortUnreadCount(
-                        pinWatcher.lastReplyCount > 0 ? pinWatcher.lastReplyCount : pin.watchNewCount - 1);
-                watchCount.setVisibility(VISIBLE);
-=======
->>>>>>> 40eb75d6
-
-                int postsCount = pinWatcher.lastReplyCount > 0
-                        ? pinWatcher.lastReplyCount
-                        : pin.watchNewCount - 1;
+                int postsCount = pinWatcher.lastReplyCount > 0 ? pinWatcher.lastReplyCount : pin.watchNewCount - 1;
                 String totalCount = PinHelper.getShortUnreadCount(postsCount);
 
-                String watchCountText = ChanSettings.shortPinInfo.get()
-                        ? newCount
-                        : totalCount + " / " + newCount;
+                String watchCountText = ChanSettings.shortPinInfo.get() ? newCount : totalCount + " / " + newCount;
 
                 watchCount.setText(watchCountText);
                 watchCount.setVisibility(View.VISIBLE);
 
                 if (pin.getNewQuoteCount() > 0) {
-                    watchCount.setTextColor(
-                            getColor(context, R.color.pin_posts_has_replies_color)
-                    );
+                    watchCount.setTextColor(getColor(context, R.color.pin_posts_has_replies));
                 } else if (!pin.watching) {
-                    watchCount.setTextColor(
-                            getColor(context, R.color.pin_posts_not_watching_color)
-                    ); // TODO material colors
+                    watchCount.setTextColor(getColor(context, R.color.pin_posts_not_watching)); // TODO material colors
                 } else {
-                    watchCount.setTextColor(
-                            getColor(context, R.color.pin_posts_normal_color)
-                    );
+                    watchCount.setTextColor(getColor(context, R.color.pin_posts_normal));
                 }
 
                 watchCount.setTypeface(watchCount.getTypeface(), Typeface.NORMAL);
@@ -359,9 +342,7 @@
 
         boolean highlighted = pin == this.highlighted;
         if (highlighted && !holder.highlighted) {
-            holder.itemView.setBackgroundColor(
-                    getColor(context, R.color.highlighted_pin_view_holder_color)
-            );
+            holder.itemView.setBackgroundColor(getColor(context, R.color.highlighted_pin_view_holder));
             holder.highlighted = true;
         } else if (!highlighted && holder.highlighted) {
             Drawable attrDrawable =
