/*
 * Kuroba - *chan browser https://github.com/Adamantcheese/Kuroba/
 *
 * This program is free software: you can redistribute it and/or modify
 * it under the terms of the GNU General Public License as published by
 * the Free Software Foundation, either version 3 of the License, or
 * (at your option) any later version.
 *
 * This program is distributed in the hope that it will be useful,
 * but WITHOUT ANY WARRANTY; without even the implied warranty of
 * MERCHANTABILITY or FITNESS FOR A PARTICULAR PURPOSE.  See the
 * GNU General Public License for more details.
 *
 * You should have received a copy of the GNU General Public License
 * along with this program.  If not, see <http://www.gnu.org/licenses/>.
 */
package com.github.adamantcheese.chan.core.settings;

import android.content.SharedPreferences;

public class SharedPreferencesSettingProvider
        implements SettingProvider {
    private SharedPreferences prefs;

    public SharedPreferencesSettingProvider(SharedPreferences prefs) {
        this.prefs = prefs;
    }

    //region Integer
    @Override
    public int getInt(String key, int def) {
        return prefs.getInt(key, def);
    }

    @Override
    public void putInt(String key, int value) {
        prefs.edit().putInt(key, value).apply();
    }

    @Override
    public void putIntSync(String key, Integer value) {
        prefs.edit().putInt(key, value).commit();
    }

    //endregion
    //region Long
    @Override
    public long getLong(String key, long def) {
        return prefs.getLong(key, def);
    }

    @Override
    public void putLong(String key, long value) {
        prefs.edit().putLong(key, value).apply();
    }

    @Override
    public void putLongSync(String key, Long value) {
        prefs.edit().putLong(key, value).commit();
    }

    //endregion
    //region Boolean
    @Override
    public boolean getBoolean(String key, boolean def) {
        return prefs.getBoolean(key, def);
    }

    @Override
    public void putBoolean(String key, boolean value) {
        prefs.edit().putBoolean(key, value).apply();
    }

    @Override
<<<<<<< HEAD
    public void putBooleanSync(String key, boolean value) {
=======
    public void putBooleanSync(String key, Boolean value) {
>>>>>>> 5f75d56f
        prefs.edit().putBoolean(key, value).commit();
    }

    //endregion
    //region String
    @Override
    public String getString(String key, String def) {
        return prefs.getString(key, def);
    }

    @Override
    public void putString(String key, String value) {
        prefs.edit().putString(key, value).apply();
    }

    @Override
    public void putStringSync(String key, String value) {
        prefs.edit().putString(key, value).commit();
    }

    //endregion

    @Override
    public void removeSync(String key) {
        prefs.edit().remove(key).commit();
    }
}<|MERGE_RESOLUTION|>--- conflicted
+++ resolved
@@ -72,11 +72,7 @@
     }
 
     @Override
-<<<<<<< HEAD
-    public void putBooleanSync(String key, boolean value) {
-=======
     public void putBooleanSync(String key, Boolean value) {
->>>>>>> 5f75d56f
         prefs.edit().putBoolean(key, value).commit();
     }
 
