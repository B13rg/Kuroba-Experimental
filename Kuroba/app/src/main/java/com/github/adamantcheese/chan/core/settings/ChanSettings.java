--- conflicted
+++ resolved
@@ -415,11 +415,8 @@
             allowFilePickChooser = new BooleanSetting(p, "allow_file_picker_chooser", false);
             autoCrashLogsUpload = new BooleanSetting(p, "auto_upload_crash_logs", true);
             captchaOnBottom = new BooleanSetting(p, "captcha_on_bottom", true);
-<<<<<<< HEAD
+            showCopyApkUpdateDialog = new BooleanSetting(p, "show_copy_apk_update_dialog", true);
             androidTenGestureZones = new StringSetting(p, "android_ten_gesture_zones", EMPTY_JSON);
-=======
-            showCopyApkUpdateDialog = new BooleanSetting(p, "show_copy_apk_update_dialog", true);
->>>>>>> 13878b29
         } catch (Throwable error) {
             // If something crashes while the settings are initializing we at least will have the
             // stacktrace. Otherwise we won't because of the Feather.
