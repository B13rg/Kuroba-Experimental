--- conflicted
+++ resolved
@@ -212,143 +212,8 @@
     public static final BooleanSetting addDubs;
     public static final BooleanSetting transparencyOn;
 
-<<<<<<< HEAD
-    static {
-        SettingProvider p = new SharedPreferencesSettingProvider(AndroidUtils.getPreferences());
-
-        theme = new StringSetting(p, "preference_theme", "yotsuba");
-
-        layoutMode = new OptionsSetting<>(p, "preference_layout_mode", LayoutMode.class, LayoutMode.AUTO);
-
-        boolean tablet = AndroidUtils.getRes().getBoolean(R.bool.is_tablet);
-
-        fontSize = new StringSetting(p, "preference_font", tablet ? "16" : "14");
-        fontAlternate = new BooleanSetting(p, "preference_font_alternate", false);
-        openLinkConfirmation = new BooleanSetting(p, "preference_open_link_confirmation", false);
-        openLinkBrowser = new BooleanSetting(p, "preference_open_link_browser", false);
-        autoRefreshThread = new BooleanSetting(p, "preference_auto_refresh_thread", true);
-        imageAutoLoadNetwork = new OptionsSetting<>(p, "preference_image_auto_load_network", MediaAutoLoadMode.class, MediaAutoLoadMode.WIFI);
-        videoAutoLoadNetwork = new OptionsSetting<>(p, "preference_video_auto_load_network", MediaAutoLoadMode.class, MediaAutoLoadMode.WIFI);
-        videoOpenExternal = new BooleanSetting(p, "preference_video_external", false);
-        textOnly = new BooleanSetting(p, "preference_text_only", false);
-        boardViewMode = new OptionsSetting<>(p, "preference_board_view_mode", PostViewMode.class, PostViewMode.LIST);
-        boardGridSpanCount = new IntegerSetting(p, "preference_board_grid_span_count", 0);
-        boardOrder = new StringSetting(p, "preference_board_order", PostsFilter.Order.BUMP.name);
-
-        postDefaultName = new StringSetting(p, "preference_default_name", "");
-        postPinThread = new BooleanSetting(p, "preference_pin_on_post", false);
-        shortPinInfo = new BooleanSetting(p, "preference_short_pin_info", true);
-
-        saveLocation = new StringSetting(p, "preference_image_save_location", getDefaultSaveLocationDir());
-        saveLocation.addCallback((setting, value) -> {
-            EventBus.getDefault().post(new SettingChanged<>(saveLocation));
-        });
-
-        saveLocationUri = new StringSetting(p, "preference_image_save_location_uri", "");
-        saveLocationUri.addCallback(((setting, value) -> {
-            EventBus.getDefault().post(new SettingChanged<>(saveLocationUri));
-        }));
-
-        localThreadLocation = new StringSetting(p, "local_threads_location", getDefaultLocalThreadsLocation());
-        localThreadLocation.addCallback(((setting, value) -> {
-            EventBus.getDefault().post(new SettingChanged<>(localThreadLocation));
-        }));
-
-        localThreadsLocationUri = new StringSetting(p, "local_threads_location_uri", "");
-        localThreadsLocationUri.addCallback((settings, value) -> {
-            EventBus.getDefault().post(new SettingChanged<>(localThreadsLocationUri));
-        });
-
-        saveServerFilename = new BooleanSetting(p, "preference_image_save_original", false);
-        shareUrl = new BooleanSetting(p, "preference_image_share_url", false);
-        accessibleInfo = new BooleanSetting(p, "preference_enable_accessible_info", false);
-        enableReplyFab = new BooleanSetting(p, "preference_enable_reply_fab", true);
-        anonymize = new BooleanSetting(p, "preference_anonymize", false);
-        anonymizeIds = new BooleanSetting(p, "preference_anonymize_ids", false);
-        showAnonymousName = new BooleanSetting(p, "preference_show_anonymous_name", false);
-        removeImageSpoilers = new BooleanSetting(p, "preference_reveal_image_spoilers", false);
-        revealimageSpoilers = new BooleanSetting(p, "preference_auto_unspoil_images", true);
-        revealTextSpoilers = new BooleanSetting(p, "preference_reveal_text_spoilers", false);
-        repliesButtonsBottom = new BooleanSetting(p, "preference_buttons_bottom", false);
-        tapNoReply = new BooleanSetting(p, "preference_tap_no_reply", false);
-        volumeKeysScrolling = new BooleanSetting(p, "preference_volume_key_scrolling", false);
-        postFullDate = new BooleanSetting(p, "preference_post_full_date", false);
-        postFileInfo = new BooleanSetting(p, "preference_post_file_info", true);
-        postFilename = new BooleanSetting(p, "preference_post_filename", true);
-        neverHideToolbar = new BooleanSetting(p, "preference_never_hide_toolbar", false);
-        controllerSwipeable = new BooleanSetting(p, "preference_controller_swipeable", true);
-        saveBoardFolder = new BooleanSetting(p, "preference_save_subboard", false);
-        saveThreadFolder = new BooleanSetting(p, "preference_save_subthread", false);
-        videoDefaultMuted = new BooleanSetting(p, "preference_video_default_muted", true);
-        headsetDefaultMuted = new BooleanSetting(p, "preference_headset_default_muted", true);
-        videoAutoLoop = new BooleanSetting(p, "preference_video_loop", true);
-        autoLoadThreadImages = new BooleanSetting(p, "preference_auto_load_thread", false);
-        allowMediaScannerToScanLocalThreads = new BooleanSetting(p, "allow_media_scanner_to_scan_local_threads", false);
-
-        watchEnabled = new BooleanSetting(p, "preference_watch_enabled", false);
-        watchEnabled.addCallback((setting, value) ->
-                EventBus.getDefault().post(new SettingChanged<>(watchEnabled)));
-        watchBackground = new BooleanSetting(p, "preference_watch_background_enabled", false);
-        watchBackground.addCallback((setting, value) ->
-                EventBus.getDefault().post(new SettingChanged<>(watchBackground)));
-        watchLastPageNotify = new BooleanSetting(p, "preference_watch_last_page_notify", false);
-        watchFilterWatch = new BooleanSetting(p, "preference_watch_filter_watch", false);
-        watchFilterWatch.addCallback(((setting, value) ->
-                EventBus.getDefault().post(new SettingChanged<>(watchFilterWatch))));
-        watchBackgroundInterval = new IntegerSetting(p, "preference_watch_background_interval", (int) MINUTES.toMillis(15));
-        watchBackgroundInterval.addCallback((setting, value) ->
-                EventBus.getDefault().post(new SettingChanged<>(watchBackgroundInterval)));
-        watchNotifyMode = new StringSetting(p, "preference_watch_notify_mode", "all");
-        watchSound = new StringSetting(p, "preference_watch_sound", "quotes");
-        watchPeek = new BooleanSetting(p, "preference_watch_peek", true);
-        watchLastCount = new IntegerSetting(p, "preference_watch_last_count", 0);
-
-        historyEnabled = new BooleanSetting(p, "preference_history_enabled", true);
-
-        previousVersion = new IntegerSetting(p, "preference_previous_version", 0);
-
-        proxyEnabled = new BooleanSetting(p, "preference_proxy_enabled", false);
-        proxyAddress = new StringSetting(p, "preference_proxy_address", "");
-        proxyPort = new IntegerSetting(p, "preference_proxy_port", 80);
-
-        proxyEnabled.addCallback((setting, value) -> loadProxy());
-        proxyAddress.addCallback((setting, value) -> loadProxy());
-        proxyPort.addCallback((setting, value) -> loadProxy());
-        loadProxy();
-
-        historyOpenCounter = new CounterSetting(p, "counter_history_open");
-        threadOpenCounter = new CounterSetting(p, "counter_thread_open");
-        updateCheckTime = new LongSetting(p, "update_check_time", 0L);
-        reencodeHintShown = new BooleanSetting(p, "preference_reencode_hint_already_shown", false);
-        useImmersiveModeForGallery = new BooleanSetting(p, "use_immersive_mode_for_gallery", false);
-
-        lastImageOptions = new StringSetting(p, "last_image_options", "");
-        filterWatchIgnored = new StringSetting(p, "filter_watch_last_ignored_set", "");
-
-        removeWatchedFromCatalog = new BooleanSetting(p, "remove_catalog_watch", false);
-        shiftPostFormat = new BooleanSetting(p, "shift_post_format", true);
-        enableEmoji = new BooleanSetting(p, "enable_emoji", false);
-        highResCells = new BooleanSetting(p, "high_res_cells", false);
-        incrementalThreadDownloadingEnabled = new BooleanSetting(p, "incremental_thread_downloading", false);
-        fullUserRotationEnable = new BooleanSetting(p, "full_user_rotation_enable", true);
-
-        drawerAutoOpenCount = new IntegerSetting(p, "drawer_auto_open_count", 0);
-        alwaysOpenDrawer = new BooleanSetting(p, "drawer_auto_open_always", false);
-
-        moveInputToBottom = new BooleanSetting(p, "move_input_bottom", false);
-        enableLongPressURLCopy = new BooleanSetting(p, "long_press_image_url_copy", true);
-
-        parseYoutubeTitles = new BooleanSetting(p, "parse_youtube_titles", false);
-        parseYoutubeDuration = new BooleanSetting(p, "parse_youtube_duration", false);
-        parsePostImageLinks = new BooleanSetting(p, "parse_post_image_links", false);
-        previousDevHash = new StringSetting(p, "previous_dev_hash", "NO_HASH_SET");
-        addDubs = new BooleanSetting(p, "add_dubs", false);
-        androidTenGestureZones = new StringSetting(p, "android_ten_gesture_zones", "{}");
-    }
-=======
     public static final StringSetting youtubeTitleCache;
     public static final StringSetting youtubeDurationCache;
->>>>>>> a9551c94
 
     static {
         try {
@@ -479,6 +344,7 @@
 
             youtubeTitleCache = new StringSetting(p, "yt_title_cache", "{}");
             youtubeDurationCache = new StringSetting(p, "yt_dur_cache", "{}");
+            androidTenGestureZones = new StringSetting(p, "android_ten_gesture_zones", "{}");
         } catch (Throwable error) {
             // If something crashes while the settings are initializing we at least will have the
             // stacktrace. Otherwise we won't because of the Feather.
