--- conflicted
+++ resolved
@@ -172,12 +172,8 @@
 
     public static final BooleanSetting useNewCaptchaWindow;
 
-<<<<<<< HEAD
-    public static final BooleanSetting galleryFlingActions;
     public static final BooleanSetting incrementalThreadDownloadingEnabled;
 
-=======
->>>>>>> f946d569
     static {
         SettingProvider p = new SharedPreferencesSettingProvider(AndroidUtils.getPreferences());
 
@@ -263,18 +259,10 @@
 
         historyOpenCounter = new CounterSetting(p, "counter_history_open");
         threadOpenCounter = new CounterSetting(p, "counter_thread_open");
-
         updateCheckTime = new LongSetting(p, "update_check_time", 0L);
-
         reencodeHintShown = new BooleanSetting(p, "preference_reencode_hint_already_shown", false);
-
         useNewCaptchaWindow = new BooleanSetting(p, "use_new_captcha_window", true);
-<<<<<<< HEAD
-
-        galleryFlingActions = new BooleanSetting(p, "preference_gallery_fling_actions", true);
         incrementalThreadDownloadingEnabled = new BooleanSetting(p, "incremental_thread_downloading", false);
-=======
->>>>>>> f946d569
     }
 
     public static ThemeColor getThemeAndColor() {
