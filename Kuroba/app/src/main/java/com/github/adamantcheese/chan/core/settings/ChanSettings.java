/*
 * Kuroba - *chan browser https://github.com/Adamantcheese/Kuroba/
 *
 * This program is free software: you can redistribute it and/or modify
 * it under the terms of the GNU General Public License as published by
 * the Free Software Foundation, either version 3 of the License, or
 * (at your option) any later version.
 *
 * This program is distributed in the hope that it will be useful,
 * but WITHOUT ANY WARRANTY; without even the implied warranty of
 * MERCHANTABILITY or FITNESS FOR A PARTICULAR PURPOSE.  See the
 * GNU General Public License for more details.
 *
 * You should have received a copy of the GNU General Public License
 * along with this program.  If not, see <http://www.gnu.org/licenses/>.
 */
package com.github.adamantcheese.chan.core.settings;

import android.net.ConnectivityManager;
import android.net.Uri;
import android.text.TextUtils;

import com.github.adamantcheese.chan.BuildConfig;
import com.github.adamantcheese.chan.R;
import com.github.adamantcheese.chan.core.settings.base_dir.LocalThreadsBaseDirSetting;
import com.github.adamantcheese.chan.core.settings.base_dir.SavedFilesBaseDirSetting;
import com.github.adamantcheese.chan.ui.adapter.PostsFilter;
import com.github.adamantcheese.chan.utils.Logger;

import java.io.File;
import java.io.FileInputStream;
import java.io.FileOutputStream;
import java.io.IOException;
import java.net.InetSocketAddress;
import java.net.Proxy;

import static com.github.adamantcheese.chan.utils.AndroidUtils.getAppDir;
import static com.github.adamantcheese.chan.utils.AndroidUtils.getPreferences;
import static com.github.adamantcheese.chan.utils.AndroidUtils.getRes;
import static com.github.adamantcheese.chan.utils.AndroidUtils.isConnected;
import static com.github.adamantcheese.chan.utils.AndroidUtils.postToEventBus;
import static java.util.concurrent.TimeUnit.MINUTES;

public class ChanSettings {
    public enum MediaAutoLoadMode
            implements OptionSettingItem {
        // ALways auto load, either wifi or mobile
        ALL("all"),
        // Only auto load if on wifi
        WIFI("wifi"),
        // Never auto load
        NONE("none");

        String name;

        MediaAutoLoadMode(String name) {
            this.name = name;
        }

        @Override
        public String getKey() {
            return name;
        }

        public static boolean shouldLoadForNetworkType(ChanSettings.MediaAutoLoadMode networkType) {
            if (networkType == ChanSettings.MediaAutoLoadMode.NONE) {
                return false;
            } else if (networkType == ChanSettings.MediaAutoLoadMode.WIFI) {
                return isConnected(ConnectivityManager.TYPE_WIFI);
            } else {
                return networkType == ChanSettings.MediaAutoLoadMode.ALL;
            }
        }
    }

    public enum PostViewMode
            implements OptionSettingItem {
        LIST("list"),
        CARD("grid");

        String name;

        PostViewMode(String name) {
            this.name = name;
        }

        @Override
        public String getKey() {
            return name;
        }
    }

    public enum LayoutMode
            implements OptionSettingItem {
        AUTO("auto"),
        PHONE("phone"),
        SLIDE("slide"),
        SPLIT("split");

        String name;

        LayoutMode(String name) {
            this.name = name;
        }

        @Override
        public String getKey() {
            return name;
        }
    }

    private static Proxy proxy;
    private static final String sharedPrefsFile = "shared_prefs/" + BuildConfig.APPLICATION_ID + "_preferences.xml";

    private static final StringSetting theme;
    public static final OptionsSetting<LayoutMode> layoutMode;
    public static final StringSetting fontSize;
    public static final BooleanSetting fontAlternate;
    public static final BooleanSetting openLinkConfirmation;
    public static final BooleanSetting openLinkBrowser;
    public static final BooleanSetting autoRefreshThread;
    public static final OptionsSetting<MediaAutoLoadMode> imageAutoLoadNetwork;
    public static final OptionsSetting<MediaAutoLoadMode> videoAutoLoadNetwork;
    public static final BooleanSetting videoStream;
    public static final BooleanSetting videoOpenExternal;
    public static final BooleanSetting textOnly;
    public static final OptionsSetting<PostViewMode> boardViewMode;
    public static final IntegerSetting boardGridSpanCount;
    public static final StringSetting boardOrder;

    public static final StringSetting postDefaultName;
    public static final BooleanSetting postPinThread;
    public static final BooleanSetting shortPinInfo;

    public static final SavedFilesBaseDirSetting saveLocation;
    public static final LocalThreadsBaseDirSetting localThreadLocation;
    public static final BooleanSetting saveServerFilename;
    public static final BooleanSetting shareUrl;
    public static final BooleanSetting enableReplyFab;
    public static final BooleanSetting accessibleInfo;
    public static final BooleanSetting anonymize;
    public static final BooleanSetting anonymizeIds;
    public static final BooleanSetting showAnonymousName;
    public static final BooleanSetting removeImageSpoilers;
    public static final BooleanSetting revealimageSpoilers;
    public static final BooleanSetting revealTextSpoilers;
    public static final BooleanSetting repliesButtonsBottom;
    public static final BooleanSetting tapNoReply;
    public static final BooleanSetting volumeKeysScrolling;
    public static final BooleanSetting postFullDate;
    public static final BooleanSetting postFileInfo;
    public static final BooleanSetting postFilename;
    public static final BooleanSetting neverHideToolbar;
    public static final BooleanSetting controllerSwipeable;
    public static final BooleanSetting saveBoardFolder;
    public static final BooleanSetting saveThreadFolder;
    public static final BooleanSetting videoDefaultMuted;
    public static final BooleanSetting headsetDefaultMuted;
    public static final BooleanSetting videoAutoLoop;
    public static final BooleanSetting autoLoadThreadImages;
    public static final BooleanSetting allowMediaScannerToScanLocalThreads;

    public static final BooleanSetting watchEnabled;
    public static final BooleanSetting watchBackground;
    public static final BooleanSetting watchLastPageNotify;
    public static final IntegerSetting watchBackgroundInterval;
    public static final StringSetting watchNotifyMode;
    public static final StringSetting watchSound;
    public static final BooleanSetting watchPeek;
    public static final IntegerSetting watchLastCount;

    public static final BooleanSetting historyEnabled;

    public static final IntegerSetting previousVersion;

    public static final BooleanSetting proxyEnabled;
    public static final StringSetting proxyAddress;
    public static final IntegerSetting proxyPort;

    public static final CounterSetting historyOpenCounter;
    public static final CounterSetting threadOpenCounter;

    public static final LongSetting updateCheckTime;
    public static final BooleanSetting reencodeHintShown;
    public static final BooleanSetting useImmersiveModeForGallery;

    public static final StringSetting lastImageOptions;
    public static final StringSetting filterWatchIgnored;

    public static final BooleanSetting removeWatchedFromCatalog;
    public static final BooleanSetting shiftPostFormat;
    public static final BooleanSetting enableEmoji;
    public static final BooleanSetting highResCells;

    public static final BooleanSetting incrementalThreadDownloadingEnabled;
    public static final BooleanSetting fullUserRotationEnable;

    public static final IntegerSetting drawerAutoOpenCount;
    public static final BooleanSetting alwaysOpenDrawer;

    public static final BooleanSetting moveInputToBottom;
    public static final BooleanSetting enableLongPressURLCopy;

    public static final BooleanSetting parseYoutubeTitles;
    public static final BooleanSetting parseYoutubeDuration;
    public static final StringSetting parseYoutubeAPIKey;

    public static final BooleanSetting parsePostImageLinks;

    public static final StringSetting previousDevHash;
    public static final BooleanSetting addDubs;
<<<<<<< HEAD
    public static final IntegerSetting concurrentFileDownloadingThreadCount;
    public static final BooleanSetting verboseLogs;
=======
    public static final BooleanSetting transparencyOn;

    public static final StringSetting youtubeTitleCache;
    public static final StringSetting youtubeDurationCache;
>>>>>>> 6dc4af15

    static {
        try {
            SettingProvider p = new SharedPreferencesSettingProvider(getPreferences());

            theme = new StringSetting(p, "preference_theme", "yotsuba");
            layoutMode = new OptionsSetting<>(p, "preference_layout_mode", LayoutMode.class, LayoutMode.AUTO);
            boolean tablet = getRes().getBoolean(R.bool.is_tablet);

            fontSize = new StringSetting(p, "preference_font", tablet ? "16" : "14");
            fontAlternate = new BooleanSetting(p, "preference_font_alternate", false);
            openLinkConfirmation = new BooleanSetting(p, "preference_open_link_confirmation", false);
            openLinkBrowser = new BooleanSetting(p, "preference_open_link_browser", false);
            autoRefreshThread = new BooleanSetting(p, "preference_auto_refresh_thread", true);
            imageAutoLoadNetwork = new OptionsSetting<>(p,
                    "preference_image_auto_load_network",
                    MediaAutoLoadMode.class,
                    MediaAutoLoadMode.WIFI
            );
            videoAutoLoadNetwork = new OptionsSetting<>(p,
                    "preference_video_auto_load_network",
                    MediaAutoLoadMode.class,
                    MediaAutoLoadMode.WIFI
            );
            videoStream = new BooleanSetting(p, "preference_video_stream", false);
            videoOpenExternal = new BooleanSetting(p, "preference_video_external", false);
            textOnly = new BooleanSetting(p, "preference_text_only", false);
            boardViewMode =
                    new OptionsSetting<>(p, "preference_board_view_mode", PostViewMode.class, PostViewMode.LIST);
            boardGridSpanCount = new IntegerSetting(p, "preference_board_grid_span_count", 0);
            boardOrder = new StringSetting(p, "preference_board_order", PostsFilter.Order.BUMP.name);

            postDefaultName = new StringSetting(p, "preference_default_name", "");
            postPinThread = new BooleanSetting(p, "preference_pin_on_post", false);
            shortPinInfo = new BooleanSetting(p, "preference_short_pin_info", true);

            saveLocation = new SavedFilesBaseDirSetting(p);
            localThreadLocation = new LocalThreadsBaseDirSetting(p);

            saveServerFilename = new BooleanSetting(p, "preference_image_save_original", false);
            shareUrl = new BooleanSetting(p, "preference_image_share_url", false);
            accessibleInfo = new BooleanSetting(p, "preference_enable_accessible_info", false);
            enableReplyFab = new BooleanSetting(p, "preference_enable_reply_fab", true);
            anonymize = new BooleanSetting(p, "preference_anonymize", false);
            anonymizeIds = new BooleanSetting(p, "preference_anonymize_ids", false);
            showAnonymousName = new BooleanSetting(p, "preference_show_anonymous_name", false);
            removeImageSpoilers = new BooleanSetting(p, "preference_reveal_image_spoilers", false);
            revealimageSpoilers = new BooleanSetting(p, "preference_auto_unspoil_images", true);
            revealTextSpoilers = new BooleanSetting(p, "preference_reveal_text_spoilers", false);
            repliesButtonsBottom = new BooleanSetting(p, "preference_buttons_bottom", false);
            tapNoReply = new BooleanSetting(p, "preference_tap_no_reply", false);
            volumeKeysScrolling = new BooleanSetting(p, "preference_volume_key_scrolling", false);
            postFullDate = new BooleanSetting(p, "preference_post_full_date", false);
            postFileInfo = new BooleanSetting(p, "preference_post_file_info", true);
            postFilename = new BooleanSetting(p, "preference_post_filename", true);
            neverHideToolbar = new BooleanSetting(p, "preference_never_hide_toolbar", false);
            controllerSwipeable = new BooleanSetting(p, "preference_controller_swipeable", true);
            saveBoardFolder = new BooleanSetting(p, "preference_save_subboard", false);
            saveThreadFolder = new BooleanSetting(p, "preference_save_subthread", false);
            videoDefaultMuted = new BooleanSetting(p, "preference_video_default_muted", true);
            headsetDefaultMuted = new BooleanSetting(p, "preference_headset_default_muted", true);
            videoAutoLoop = new BooleanSetting(p, "preference_video_loop", true);
            autoLoadThreadImages = new BooleanSetting(p, "preference_auto_load_thread", false);
            allowMediaScannerToScanLocalThreads =
                    new BooleanSetting(p, "allow_media_scanner_to_scan_local_threads", false);

            watchEnabled = new BooleanSetting(p, "preference_watch_enabled", false);
            watchEnabled.addCallback((setting, value) -> postToEventBus(new SettingChanged<>(watchEnabled)));
            watchBackground = new BooleanSetting(p, "preference_watch_background_enabled", false);
            watchBackground.addCallback((setting, value) -> postToEventBus(new SettingChanged<>(watchBackground)));
            watchLastPageNotify = new BooleanSetting(p, "preference_watch_last_page_notify", false);
            watchBackgroundInterval =
                    new IntegerSetting(p, "preference_watch_background_interval", (int) MINUTES.toMillis(15));
            watchBackgroundInterval.addCallback((setting, value) -> postToEventBus(new SettingChanged<>(
                    watchBackgroundInterval)));
            watchNotifyMode = new StringSetting(p, "preference_watch_notify_mode", "all");
            watchSound = new StringSetting(p, "preference_watch_sound", "quotes");
            watchPeek = new BooleanSetting(p, "preference_watch_peek", true);
            watchLastCount = new IntegerSetting(p, "preference_watch_last_count", 0);

            historyEnabled = new BooleanSetting(p, "preference_history_enabled", true);

            previousVersion = new IntegerSetting(p, "preference_previous_version", 0);

            proxyEnabled = new BooleanSetting(p, "preference_proxy_enabled", false);
            proxyAddress = new StringSetting(p, "preference_proxy_address", "");
            proxyPort = new IntegerSetting(p, "preference_proxy_port", 80);

            proxyEnabled.addCallback((setting, value) -> loadProxy());
            proxyAddress.addCallback((setting, value) -> loadProxy());
            proxyPort.addCallback((setting, value) -> loadProxy());
            loadProxy();

            historyOpenCounter = new CounterSetting(p, "counter_history_open");
            threadOpenCounter = new CounterSetting(p, "counter_thread_open");
            updateCheckTime = new LongSetting(p, "update_check_time", 0L);
            reencodeHintShown = new BooleanSetting(p, "preference_reencode_hint_already_shown", false);
            useImmersiveModeForGallery = new BooleanSetting(p, "use_immersive_mode_for_gallery", false);

            lastImageOptions = new StringSetting(p, "last_image_options", "");
            filterWatchIgnored = new StringSetting(p, "filter_watch_last_ignored_set", "");

            removeWatchedFromCatalog = new BooleanSetting(p, "remove_catalog_watch", false);
            shiftPostFormat = new BooleanSetting(p, "shift_post_format", true);
            enableEmoji = new BooleanSetting(p, "enable_emoji", false);
            highResCells = new BooleanSetting(p, "high_res_cells", false);
            incrementalThreadDownloadingEnabled = new BooleanSetting(p, "incremental_thread_downloading", false);
            fullUserRotationEnable = new BooleanSetting(p, "full_user_rotation_enable", true);

            drawerAutoOpenCount = new IntegerSetting(p, "drawer_auto_open_count", 0);
            alwaysOpenDrawer = new BooleanSetting(p, "drawer_auto_open_always", false);

            moveInputToBottom = new BooleanSetting(p, "move_input_bottom", false);
            enableLongPressURLCopy = new BooleanSetting(p, "long_press_image_url_copy", true);

            parseYoutubeTitles = new BooleanSetting(p, "parse_youtube_titles", true);
            parseYoutubeDuration = new BooleanSetting(p, "parse_youtube_duration", false);
            parseYoutubeAPIKey = new StringSetting(p,
                    "parse_youtube_API_key",
                    "AIzaSyB5_zaen_-46Uhz1xGR-lz1YoUMHqCD6CE"
            ); // this is 4chanX's key, but it is recommended that you use your own

            parsePostImageLinks = new BooleanSetting(p, "parse_post_image_links", true);

            previousDevHash = new StringSetting(p, "previous_dev_hash", "NO_HASH_SET");
            addDubs = new BooleanSetting(p, "add_dubs", false);
<<<<<<< HEAD
            concurrentFileDownloadingThreadCount = new IntegerSetting(
                    p,
                    "concurrent_file_downloading_thread_count",
                    Runtime.getRuntime().availableProcessors()
            );
            verboseLogs = new BooleanSetting(
                    p,
                    "verbose_logs",
                    false
            );
=======
            transparencyOn = new BooleanSetting(p, "image_transparency_on", false);

            youtubeTitleCache = new StringSetting(p, "yt_title_cache", "{}");
            youtubeDurationCache = new StringSetting(p, "yt_dur_cache", "{}");
>>>>>>> 6dc4af15
        } catch (Throwable error) {
            // If something crashes while the settings are initializing we at least will have the
            // stacktrace. Otherwise we won't because of the Feather.
            Logger.e("ChanSettings", "Error while initializing the settings", error);
            throw error;
        }
    }

    public static ThemeColor getThemeAndColor() {
        String themeRaw = ChanSettings.theme.get();

        String theme = themeRaw;
        String color = null;
        String accentColor = null;

        String[] splitted = themeRaw.split(",");
        if (splitted.length >= 2) {
            theme = splitted[0];
            color = splitted[1];
            if (splitted.length == 3) {
                accentColor = splitted[2];
            }
        }

        return new ThemeColor(theme, color, accentColor);
    }

    public static void setThemeAndColor(ThemeColor themeColor) {
        if (TextUtils.isEmpty(themeColor.color) || TextUtils.isEmpty(themeColor.accentColor)) {
            throw new IllegalArgumentException();
        }
        ChanSettings.theme.setSync(themeColor.theme + "," + themeColor.color + "," + themeColor.accentColor);
    }

    /**
     * Returns a {@link Proxy} if a proxy is enabled, <tt>null</tt> otherwise.
     *
     * @return a proxy or null
     */
    public static Proxy getProxy() {
        return proxy;
    }

    private static void loadProxy() {
        if (proxyEnabled.get()) {
            proxy = new Proxy(Proxy.Type.HTTP, InetSocketAddress.createUnresolved(proxyAddress.get(), proxyPort.get()));
        } else {
            proxy = null;
        }
    }

    /**
     * Reads setting from the shared preferences file to a string.
     * Called on the Database thread.
     */
    public static String serializeToString()
            throws IOException {
        String prevSaveLocationUri = null;
        String prevLocalThreadsLocationUri = null;

        /*
         We need to check if the user has any of the location settings set to a SAF directory.
         We can't export them because if the user reinstalls the app and then imports a location
         setting that point to a SAF directory that directory won't be valid for the app because
         after clearing settings all permissions for that directory will be lost. So in case the
         user tries to export SAF directory paths we don't export them and instead export default
         locations. But we also don't wont to change the paths for the current app so we need to
         save the previous paths, patch the sharedPrefs file read it to string and then restore
         the current paths back to what they were before exporting.

         We also need to reset the active dir setting in case of resetting the base dir (and then
         restore back) so that the user won't see empty paths to files when importing settings
         back.
        */
        if (saveLocation.isSafDirActive()) {
            // Save the saveLocationUri
            prevSaveLocationUri = saveLocation.getSafBaseDir().get();

            saveLocation.getSafBaseDir().remove();
            saveLocation.resetFileDir();
            saveLocation.resetActiveDir();
        }

        if (localThreadLocation.isSafDirActive()) {
            // Save the localThreadsLocationUri
            prevLocalThreadsLocationUri = localThreadLocation.getSafBaseDir().get();

            localThreadLocation.getSafBaseDir().remove();
            localThreadLocation.resetFileDir();
            localThreadLocation.resetActiveDir();
        }

        File file = new File(getAppDir(), sharedPrefsFile);

        if (!file.exists()) {
            throw new IOException("Shared preferences file does not exist! (" + file.getAbsolutePath() + ")");
        }

        if (!file.canRead()) {
            throw new IOException("Cannot read from shared preferences file! (" + file.getAbsolutePath() + ")");
        }

        byte[] buffer = new byte[(int) file.length()];

        try (FileInputStream inputStream = new FileInputStream(file)) {
            int readAmount = inputStream.read(buffer);

            if (readAmount != file.length()) {
                throw new IOException("Could not read shared prefs file readAmount != fileLength " + readAmount + ", "
                        + file.length());
            }
        }

        // Restore back the previous paths
        if (prevSaveLocationUri != null) {
            ChanSettings.saveLocation.resetFileDir();
            ChanSettings.saveLocation.setSafBaseDir(Uri.parse(prevSaveLocationUri));
        }

        if (prevLocalThreadsLocationUri != null) {
            ChanSettings.localThreadLocation.resetFileDir();
            ChanSettings.localThreadLocation.setSafBaseDir(Uri.parse(prevLocalThreadsLocationUri));
        }

        return new String(buffer);
    }

    /**
     * Reads settings from string and writes them to the shared preferences file.
     * Called on the Database thread.
     */
    public static void deserializeFromString(String settings)
            throws IOException {
        File file = new File(getAppDir(), sharedPrefsFile);

        if (!file.exists()) {
            // Hack to create the shared_prefs file when it does not exist so that we don't cancel
            // settings importing because shared_prefs file does not exist
            String fontSize = ChanSettings.fontSize.get();
            ChanSettings.fontSize.setSyncNoCheck(fontSize);
        }

        if (!file.canWrite()) {
            throw new IOException("Cannot write to shared preferences file! (" + file.getAbsolutePath() + ")");
        }

        try (FileOutputStream outputStream = new FileOutputStream(file)) {
            outputStream.write(settings.getBytes());
            outputStream.flush();
        }
    }

    public static class ThemeColor {
        public String theme;
        public String color;
        public String accentColor;

        public ThemeColor(String theme, String color, String accentColor) {
            this.theme = theme;
            this.color = color;
            this.accentColor = accentColor;
        }
    }

    public static class SettingChanged<T> {
        public final Setting<T> setting;

        public SettingChanged(Setting<T> setting) {
            this.setting = setting;
        }
    }
}<|MERGE_RESOLUTION|>--- conflicted
+++ resolved
@@ -209,15 +209,11 @@
 
     public static final StringSetting previousDevHash;
     public static final BooleanSetting addDubs;
-<<<<<<< HEAD
+    public static final BooleanSetting transparencyOn;
+    public static final StringSetting youtubeTitleCache;
+    public static final StringSetting youtubeDurationCache;
     public static final IntegerSetting concurrentFileDownloadingThreadCount;
     public static final BooleanSetting verboseLogs;
-=======
-    public static final BooleanSetting transparencyOn;
-
-    public static final StringSetting youtubeTitleCache;
-    public static final StringSetting youtubeDurationCache;
->>>>>>> 6dc4af15
 
     static {
         try {
@@ -344,7 +340,9 @@
 
             previousDevHash = new StringSetting(p, "previous_dev_hash", "NO_HASH_SET");
             addDubs = new BooleanSetting(p, "add_dubs", false);
-<<<<<<< HEAD
+            transparencyOn = new BooleanSetting(p, "image_transparency_on", false);
+            youtubeTitleCache = new StringSetting(p, "yt_title_cache", "{}");
+            youtubeDurationCache = new StringSetting(p, "yt_dur_cache", "{}");
             concurrentFileDownloadingThreadCount = new IntegerSetting(
                     p,
                     "concurrent_file_downloading_thread_count",
@@ -355,12 +353,6 @@
                     "verbose_logs",
                     false
             );
-=======
-            transparencyOn = new BooleanSetting(p, "image_transparency_on", false);
-
-            youtubeTitleCache = new StringSetting(p, "yt_title_cache", "{}");
-            youtubeDurationCache = new StringSetting(p, "yt_dur_cache", "{}");
->>>>>>> 6dc4af15
         } catch (Throwable error) {
             // If something crashes while the settings are initializing we at least will have the
             // stacktrace. Otherwise we won't because of the Feather.
