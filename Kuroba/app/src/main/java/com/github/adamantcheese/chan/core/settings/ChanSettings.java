/*
 * Kuroba - *chan browser https://github.com/Adamantcheese/Kuroba/
 *
 * This program is free software: you can redistribute it and/or modify
 * it under the terms of the GNU General Public License as published by
 * the Free Software Foundation, either version 3 of the License, or
 * (at your option) any later version.
 *
 * This program is distributed in the hope that it will be useful,
 * but WITHOUT ANY WARRANTY; without even the implied warranty of
 * MERCHANTABILITY or FITNESS FOR A PARTICULAR PURPOSE.  See the
 * GNU General Public License for more details.
 *
 * You should have received a copy of the GNU General Public License
 * along with this program.  If not, see <http://www.gnu.org/licenses/>.
 */
package com.github.adamantcheese.chan.core.settings;

import android.net.ConnectivityManager;
import android.net.Uri;
import android.text.TextUtils;

import com.github.adamantcheese.chan.BuildConfig;
import com.github.adamantcheese.chan.R;
import com.github.adamantcheese.chan.core.settings.base_dir.LocalThreadsBaseDirSetting;
import com.github.adamantcheese.chan.core.settings.base_dir.SavedFilesBaseDirSetting;
import com.github.adamantcheese.chan.ui.adapter.PostsFilter;
import com.github.adamantcheese.chan.ui.controller.settings.captcha.JsCaptchaCookiesJar;
import com.github.adamantcheese.chan.utils.Logger;
import com.google.gson.Gson;

import java.io.File;
import java.io.FileInputStream;
import java.io.FileOutputStream;
import java.io.IOException;
import java.net.InetSocketAddress;
import java.net.Proxy;

import static com.github.adamantcheese.chan.utils.AndroidUtils.getAppDir;
import static com.github.adamantcheese.chan.utils.AndroidUtils.getPreferences;
import static com.github.adamantcheese.chan.utils.AndroidUtils.getRes;
import static com.github.adamantcheese.chan.utils.AndroidUtils.isConnected;
import static com.github.adamantcheese.chan.utils.AndroidUtils.postToEventBus;
import static java.util.concurrent.TimeUnit.MINUTES;

public class ChanSettings {
    private static final String TAG = "ChanSettings";
    public static final String EMPTY_JSON = "{}";
    public static final String NOTIFY_ALL_POSTS = "all";
    public static final String NOTIFY_ONLY_QUOTES = "quotes";
    public static final String NO_HASH_SET = "NO_HASH_SET";

    public enum MediaAutoLoadMode
            implements OptionSettingItem {
        // ALways auto load, either wifi or mobile
        ALL("all"),
        // Only auto load if on wifi
        WIFI("wifi"),
        // Never auto load
        NONE("none");

        String name;

        MediaAutoLoadMode(String name) {
            this.name = name;
        }

        @Override
        public String getKey() {
            return name;
        }

        public static boolean shouldLoadForNetworkType(ChanSettings.MediaAutoLoadMode networkType) {
            if (networkType == ChanSettings.MediaAutoLoadMode.NONE) {
                return false;
            } else if (networkType == ChanSettings.MediaAutoLoadMode.WIFI) {
                return isConnected(ConnectivityManager.TYPE_WIFI);
            } else {
                return networkType == ChanSettings.MediaAutoLoadMode.ALL;
            }
        }
    }

    public enum PostViewMode
            implements OptionSettingItem {
        LIST("list"),
        CARD("grid");

        String name;

        PostViewMode(String name) {
            this.name = name;
        }

        @Override
        public String getKey() {
            return name;
        }
    }

    public enum LayoutMode
            implements OptionSettingItem {
        AUTO("auto"),
        PHONE("phone"),
        SLIDE("slide"),
        SPLIT("split");

        String name;

        LayoutMode(String name) {
            this.name = name;
        }

        @Override
        public String getKey() {
            return name;
        }
    }

    public enum ConcurrentFileDownloadingChunks
            implements OptionSettingItem {
        One("One chunk"),
        Two("Two chunks"),
        Four("Four chunks");

        String name;

        ConcurrentFileDownloadingChunks(String name) {
            this.name = name;
        }

        @Override
        public String getKey() {
            return name;
        }

        public int toInt() {
            return (int) Math.pow(2, ordinal());
        }
    }

    public enum ImageClickPreloadStrategy
            implements OptionSettingItem {
        PreloadNext("Preload next image"),
        PreloadPrevious("Preload previous image"),
        PreloadBoth("Preload next and previous images"),
        PreloadNeither("Do not preload any images");

        String name;

        ImageClickPreloadStrategy(String name) {
            this.name = name;
        }

        @Override
        public String getKey() {
            return name;
        }
    }

    private static Proxy proxy;
    private static final String sharedPrefsFile = "shared_prefs/" + BuildConfig.APPLICATION_ID + "_preferences.xml";

    private static final StringSetting theme;
    public static final OptionsSetting<LayoutMode> layoutMode;
    public static final StringSetting fontSize;
    public static final BooleanSetting fontAlternate;
    public static final BooleanSetting openLinkConfirmation;
    public static final BooleanSetting openLinkBrowser;
    public static final BooleanSetting autoRefreshThread;
    public static final OptionsSetting<MediaAutoLoadMode> imageAutoLoadNetwork;
    public static final OptionsSetting<MediaAutoLoadMode> videoAutoLoadNetwork;
    public static final BooleanSetting videoStream;
    public static final BooleanSetting videoOpenExternal;
    public static final BooleanSetting textOnly;
    public static final OptionsSetting<PostViewMode> boardViewMode;
    public static final IntegerSetting boardGridSpanCount;
    public static final StringSetting boardOrder;

    public static final StringSetting postDefaultName;
    public static final BooleanSetting postPinThread;
    public static final BooleanSetting shortPinInfo;

    public static final SavedFilesBaseDirSetting saveLocation;
    public static final LocalThreadsBaseDirSetting localThreadLocation;
    public static final BooleanSetting saveServerFilename;
    public static final BooleanSetting shareUrl;
    public static final BooleanSetting enableReplyFab;
    public static final BooleanSetting accessibleInfo;
    public static final BooleanSetting anonymize;
    public static final BooleanSetting anonymizeIds;
    public static final BooleanSetting showAnonymousName;
    public static final BooleanSetting removeImageSpoilers;
    public static final BooleanSetting revealimageSpoilers;
    public static final BooleanSetting revealTextSpoilers;
    public static final BooleanSetting repliesButtonsBottom;
    public static final BooleanSetting tapNoReply;
    public static final BooleanSetting volumeKeysScrolling;
    public static final BooleanSetting postFullDate;
    public static final BooleanSetting postFileInfo;
    public static final BooleanSetting postFilename;
    public static final BooleanSetting neverHideToolbar;
    public static final BooleanSetting controllerSwipeable;
    public static final BooleanSetting saveBoardFolder;
    public static final BooleanSetting saveThreadFolder;
    public static final BooleanSetting videoDefaultMuted;
    public static final BooleanSetting headsetDefaultMuted;
    public static final BooleanSetting videoAutoLoop;
    public static final BooleanSetting autoLoadThreadImages;
    public static final BooleanSetting allowMediaScannerToScanLocalThreads;

    public static final BooleanSetting watchEnabled;
    public static final BooleanSetting watchBackground;
    public static final BooleanSetting watchLastPageNotify;
    public static final IntegerSetting watchBackgroundInterval;
    public static final StringSetting watchNotifyMode;
    public static final StringSetting watchSound;
    public static final BooleanSetting watchPeek;
    public static final IntegerSetting watchLastCount;

    public static final BooleanSetting historyEnabled;

    public static final IntegerSetting previousVersion;

    public static final BooleanSetting proxyEnabled;
    public static final StringSetting proxyAddress;
    public static final IntegerSetting proxyPort;

    public static final CounterSetting historyOpenCounter;
    public static final CounterSetting threadOpenCounter;

    public static final LongSetting updateCheckTime;
    public static final BooleanSetting reencodeHintShown;
    public static final BooleanSetting useImmersiveModeForGallery;

    public static final StringSetting lastImageOptions;
    public static final StringSetting filterWatchIgnored;

    public static final BooleanSetting removeWatchedFromCatalog;
    public static final BooleanSetting shiftPostFormat;
    public static final BooleanSetting enableEmoji;
    public static final BooleanSetting highResCells;

    public static final BooleanSetting incrementalThreadDownloadingEnabled;
    public static final BooleanSetting fullUserRotationEnable;

    public static final IntegerSetting drawerAutoOpenCount;
    public static final BooleanSetting alwaysOpenDrawer;

    public static final BooleanSetting moveInputToBottom;
    public static final BooleanSetting enableLongPressURLCopy;

    public static final BooleanSetting parseYoutubeTitles;
    public static final BooleanSetting parseYoutubeDuration;
    public static final StringSetting parseYoutubeAPIKey;

    public static final BooleanSetting parsePostImageLinks;

    public static final StringSetting previousDevHash;
    public static final BooleanSetting hasNewApkUpdate;
    public static final BooleanSetting addDubs;
    public static final BooleanSetting transparencyOn;
    public static final StringSetting youtubeTitleCache;
    public static final StringSetting youtubeDurationCache;
    public static final StringSetting jsCaptchaCookies;
    public static final OptionsSetting<ConcurrentFileDownloadingChunks> concurrentDownloadChunkCount;
    public static final BooleanSetting verboseLogs;
    public static final OptionsSetting<ImageClickPreloadStrategy> imageClickPreloadStrategy;
    public static final BooleanSetting imageViewerGestures;
    public static final BooleanSetting allowFilePickChooser;
<<<<<<< HEAD
    public static final BooleanSetting collectCrashLogs;

=======
    public static final BooleanSetting autoCrashLogsUpload;
>>>>>>> 13878b29
    public static final BooleanSetting captchaOnBottom;
    public static final BooleanSetting showCopyApkUpdateDialog;

    static {
        try {
            SettingProvider p = new SharedPreferencesSettingProvider(getPreferences());

            theme = new StringSetting(p, "preference_theme", "yotsuba");
            layoutMode = new OptionsSetting<>(p, "preference_layout_mode", LayoutMode.class, LayoutMode.AUTO);
            boolean tablet = getRes().getBoolean(R.bool.is_tablet);

            fontSize = new StringSetting(p, "preference_font", tablet ? "16" : "14");
            fontAlternate = new BooleanSetting(p, "preference_font_alternate", false);
            openLinkConfirmation = new BooleanSetting(p, "preference_open_link_confirmation", false);
            openLinkBrowser = new BooleanSetting(p, "preference_open_link_browser", false);
            autoRefreshThread = new BooleanSetting(p, "preference_auto_refresh_thread", true);
            imageAutoLoadNetwork = new OptionsSetting<>(p,
                    "preference_image_auto_load_network",
                    MediaAutoLoadMode.class,
                    MediaAutoLoadMode.WIFI
            );
            videoAutoLoadNetwork = new OptionsSetting<>(p,
                    "preference_video_auto_load_network",
                    MediaAutoLoadMode.class,
                    MediaAutoLoadMode.WIFI
            );
            videoStream = new BooleanSetting(p, "preference_video_stream", false);
            videoOpenExternal = new BooleanSetting(p, "preference_video_external", false);
            textOnly = new BooleanSetting(p, "preference_text_only", false);
            boardViewMode =
                    new OptionsSetting<>(p, "preference_board_view_mode", PostViewMode.class, PostViewMode.LIST);
            boardGridSpanCount = new IntegerSetting(p, "preference_board_grid_span_count", 0);
            boardOrder = new StringSetting(p, "preference_board_order", PostsFilter.Order.BUMP.name);

            postDefaultName = new StringSetting(p, "preference_default_name", "");
            postPinThread = new BooleanSetting(p, "preference_pin_on_post", false);
            shortPinInfo = new BooleanSetting(p, "preference_short_pin_info", true);

            saveLocation = new SavedFilesBaseDirSetting(p);
            localThreadLocation = new LocalThreadsBaseDirSetting(p);

            saveServerFilename = new BooleanSetting(p, "preference_image_save_original", false);
            shareUrl = new BooleanSetting(p, "preference_image_share_url", false);
            accessibleInfo = new BooleanSetting(p, "preference_enable_accessible_info", false);
            enableReplyFab = new BooleanSetting(p, "preference_enable_reply_fab", true);
            anonymize = new BooleanSetting(p, "preference_anonymize", false);
            anonymizeIds = new BooleanSetting(p, "preference_anonymize_ids", false);
            showAnonymousName = new BooleanSetting(p, "preference_show_anonymous_name", false);
            removeImageSpoilers = new BooleanSetting(p, "preference_reveal_image_spoilers", false);
            revealimageSpoilers = new BooleanSetting(p, "preference_auto_unspoil_images", true);
            revealTextSpoilers = new BooleanSetting(p, "preference_reveal_text_spoilers", false);
            repliesButtonsBottom = new BooleanSetting(p, "preference_buttons_bottom", false);
            tapNoReply = new BooleanSetting(p, "preference_tap_no_reply", false);
            volumeKeysScrolling = new BooleanSetting(p, "preference_volume_key_scrolling", false);
            postFullDate = new BooleanSetting(p, "preference_post_full_date", false);
            postFileInfo = new BooleanSetting(p, "preference_post_file_info", true);
            postFilename = new BooleanSetting(p, "preference_post_filename", true);
            neverHideToolbar = new BooleanSetting(p, "preference_never_hide_toolbar", false);
            controllerSwipeable = new BooleanSetting(p, "preference_controller_swipeable", true);
            saveBoardFolder = new BooleanSetting(p, "preference_save_subboard", false);
            saveThreadFolder = new BooleanSetting(p, "preference_save_subthread", false);
            videoDefaultMuted = new BooleanSetting(p, "preference_video_default_muted", true);
            headsetDefaultMuted = new BooleanSetting(p, "preference_headset_default_muted", true);
            videoAutoLoop = new BooleanSetting(p, "preference_video_loop", true);
            autoLoadThreadImages = new BooleanSetting(p, "preference_auto_load_thread", false);
            allowMediaScannerToScanLocalThreads =
                    new BooleanSetting(p, "allow_media_scanner_to_scan_local_threads", false);

            watchEnabled = new BooleanSetting(p, "preference_watch_enabled", false);
            watchEnabled.addCallback((setting, value) -> postToEventBus(new SettingChanged<>(watchEnabled)));
            watchBackground = new BooleanSetting(p, "preference_watch_background_enabled", false);
            watchBackground.addCallback((setting, value) -> postToEventBus(new SettingChanged<>(watchBackground)));
            watchLastPageNotify = new BooleanSetting(p, "preference_watch_last_page_notify", false);
            watchBackgroundInterval =
                    new IntegerSetting(p, "preference_watch_background_interval", (int) MINUTES.toMillis(15));
            watchBackgroundInterval.addCallback((setting, value) -> postToEventBus(new SettingChanged<>(
                    watchBackgroundInterval)));
            watchNotifyMode = new StringSetting(p, "preference_watch_notify_mode", NOTIFY_ALL_POSTS);
            watchSound = new StringSetting(p, "preference_watch_sound", "quotes");
            watchPeek = new BooleanSetting(p, "preference_watch_peek", true);
            watchLastCount = new IntegerSetting(p, "preference_watch_last_count", 0);

            historyEnabled = new BooleanSetting(p, "preference_history_enabled", true);

            previousVersion = new IntegerSetting(p, "preference_previous_version", 0);

            proxyEnabled = new BooleanSetting(p, "preference_proxy_enabled", false);
            proxyAddress = new StringSetting(p, "preference_proxy_address", "");
            proxyPort = new IntegerSetting(p, "preference_proxy_port", 80);

            proxyEnabled.addCallback((setting, value) -> loadProxy());
            proxyAddress.addCallback((setting, value) -> loadProxy());
            proxyPort.addCallback((setting, value) -> loadProxy());
            loadProxy();

            historyOpenCounter = new CounterSetting(p, "counter_history_open");
            threadOpenCounter = new CounterSetting(p, "counter_thread_open");
            updateCheckTime = new LongSetting(p, "update_check_time", 0L);
            reencodeHintShown = new BooleanSetting(p, "preference_reencode_hint_already_shown", false);
            useImmersiveModeForGallery = new BooleanSetting(p, "use_immersive_mode_for_gallery", false);

            lastImageOptions = new StringSetting(p, "last_image_options", "");
            filterWatchIgnored = new StringSetting(p, "filter_watch_last_ignored_set", "");

            removeWatchedFromCatalog = new BooleanSetting(p, "remove_catalog_watch", false);
            shiftPostFormat = new BooleanSetting(p, "shift_post_format", true);
            enableEmoji = new BooleanSetting(p, "enable_emoji", false);
            highResCells = new BooleanSetting(p, "high_res_cells", false);
            incrementalThreadDownloadingEnabled = new BooleanSetting(p, "incremental_thread_downloading", true);
            fullUserRotationEnable = new BooleanSetting(p, "full_user_rotation_enable", true);

            drawerAutoOpenCount = new IntegerSetting(p, "drawer_auto_open_count", 0);
            alwaysOpenDrawer = new BooleanSetting(p, "drawer_auto_open_always", false);

            moveInputToBottom = new BooleanSetting(p, "move_input_bottom", false);
            enableLongPressURLCopy = new BooleanSetting(p, "long_press_image_url_copy", true);

            parseYoutubeTitles = new BooleanSetting(p, "parse_youtube_titles", true);
            parseYoutubeDuration = new BooleanSetting(p, "parse_youtube_duration", false);
            parseYoutubeAPIKey = new StringSetting(p,
                    "parse_youtube_API_key",
                    "AIzaSyB5_zaen_-46Uhz1xGR-lz1YoUMHqCD6CE"
            ); // this is 4chanX's key, but it is recommended that you use your own

            parsePostImageLinks = new BooleanSetting(p, "parse_post_image_links", true);

            previousDevHash = new StringSetting(p, "previous_dev_hash", NO_HASH_SET);
            hasNewApkUpdate = new BooleanSetting(p, "has_new_apk_update", false);
            addDubs = new BooleanSetting(p, "add_dubs", false);
            transparencyOn = new BooleanSetting(p, "image_transparency_on", false);
            youtubeTitleCache = new StringSetting(p, "yt_title_cache", EMPTY_JSON);
            youtubeDurationCache = new StringSetting(p, "yt_dur_cache", EMPTY_JSON);
            jsCaptchaCookies = new StringSetting(p, "js_captcha_cookies", EMPTY_JSON);
            concurrentDownloadChunkCount = new OptionsSetting<>(p,
                    "concurrent_file_downloading_chunks_count",
                    ConcurrentFileDownloadingChunks.class,
                    ConcurrentFileDownloadingChunks.Two
            );
            verboseLogs = new BooleanSetting(p, "verbose_logs", false);
            imageClickPreloadStrategy = new OptionsSetting<>(p,
                    "image_click_preload_strategy",
                    ImageClickPreloadStrategy.class,
                    ImageClickPreloadStrategy.PreloadNext
            );
            imageViewerGestures = new BooleanSetting(p, "image_viewer_gestures", true);
            allowFilePickChooser = new BooleanSetting(p, "allow_file_picker_chooser", false);
            // "auto_upload_crash_logs" is the old name of this setting. To avoid compatibility
            // issues it was decided to leave it's name as is.
            collectCrashLogs = new BooleanSetting(p, "auto_upload_crash_logs", true);
            captchaOnBottom = new BooleanSetting(p, "captcha_on_bottom", true);
            showCopyApkUpdateDialog = new BooleanSetting(p, "show_copy_apk_update_dialog", true);
        } catch (Throwable error) {
            // If something crashes while the settings are initializing we at least will have the
            // stacktrace. Otherwise we won't because of the Feather.
            Logger.e(TAG, "Error while initializing the settings", error);
            throw error;
        }
    }

    public static JsCaptchaCookiesJar getJsCaptchaCookieJar(Gson gson) {
        try {
            return gson.fromJson(ChanSettings.jsCaptchaCookies.get(), JsCaptchaCookiesJar.class);
        } catch (Throwable error) {
            Logger.e(TAG, "Error while trying to deserialize JsCaptchaCookiesJar", error);
            return JsCaptchaCookiesJar.empty();
        }
    }

    public static ThemeColor getThemeAndColor() {
        String themeRaw = ChanSettings.theme.get();

        String theme = themeRaw;
        String color = null;
        String accentColor = null;

        String[] splitted = themeRaw.split(",");
        if (splitted.length >= 2) {
            theme = splitted[0];
            color = splitted[1];
            if (splitted.length == 3) {
                accentColor = splitted[2];
            }
        }

        return new ThemeColor(theme, color, accentColor);
    }

    public static void setThemeAndColor(ThemeColor themeColor) {
        if (TextUtils.isEmpty(themeColor.color) || TextUtils.isEmpty(themeColor.accentColor)) {
            throw new IllegalArgumentException();
        }
        ChanSettings.theme.setSync(themeColor.theme + "," + themeColor.color + "," + themeColor.accentColor);
    }

    /**
     * Returns a {@link Proxy} if a proxy is enabled, <tt>null</tt> otherwise.
     *
     * @return a proxy or null
     */
    public static Proxy getProxy() {
        return proxy;
    }

    private static void loadProxy() {
        if (proxyEnabled.get()) {
            proxy = new Proxy(Proxy.Type.HTTP, InetSocketAddress.createUnresolved(proxyAddress.get(), proxyPort.get()));
        } else {
            proxy = null;
        }
    }

    /**
     * Reads setting from the shared preferences file to a string.
     * Called on the Database thread.
     */
    public static String serializeToString()
            throws IOException {
        String prevSaveLocationUri = null;
        String prevLocalThreadsLocationUri = null;

        /*
         We need to check if the user has any of the location settings set to a SAF directory.
         We can't export them because if the user reinstalls the app and then imports a location
         setting that point to a SAF directory that directory won't be valid for the app because
         after clearing settings all permissions for that directory will be lost. So in case the
         user tries to export SAF directory paths we don't export them and instead export default
         locations. But we also don't wont to change the paths for the current app so we need to
         save the previous paths, patch the sharedPrefs file read it to string and then restore
         the current paths back to what they were before exporting.

         We also need to reset the active dir setting in case of resetting the base dir (and then
         restore back) so that the user won't see empty paths to files when importing settings
         back.
        */
        if (saveLocation.isSafDirActive()) {
            // Save the saveLocationUri
            prevSaveLocationUri = saveLocation.getSafBaseDir().get();

            saveLocation.getSafBaseDir().remove();
            saveLocation.resetFileDir();
            saveLocation.resetActiveDir();
        }

        if (localThreadLocation.isSafDirActive()) {
            // Save the localThreadsLocationUri
            prevLocalThreadsLocationUri = localThreadLocation.getSafBaseDir().get();

            localThreadLocation.getSafBaseDir().remove();
            localThreadLocation.resetFileDir();
            localThreadLocation.resetActiveDir();
        }

        File file = new File(getAppDir(), sharedPrefsFile);

        if (!file.exists()) {
            throw new IOException("Shared preferences file does not exist! (" + file.getAbsolutePath() + ")");
        }

        if (!file.canRead()) {
            throw new IOException("Cannot read from shared preferences file! (" + file.getAbsolutePath() + ")");
        }

        byte[] buffer = new byte[(int) file.length()];

        try (FileInputStream inputStream = new FileInputStream(file)) {
            int readAmount = inputStream.read(buffer);

            if (readAmount != file.length()) {
                throw new IOException("Could not read shared prefs file readAmount != fileLength " + readAmount + ", "
                        + file.length());
            }
        }

        // Restore back the previous paths
        if (prevSaveLocationUri != null) {
            ChanSettings.saveLocation.resetFileDir();
            ChanSettings.saveLocation.setSafBaseDir(Uri.parse(prevSaveLocationUri));
        }

        if (prevLocalThreadsLocationUri != null) {
            ChanSettings.localThreadLocation.resetFileDir();
            ChanSettings.localThreadLocation.setSafBaseDir(Uri.parse(prevLocalThreadsLocationUri));
        }

        return new String(buffer);
    }

    /**
     * Reads settings from string and writes them to the shared preferences file.
     * Called on the Database thread.
     */
    public static void deserializeFromString(String settings)
            throws IOException {
        File file = new File(getAppDir(), sharedPrefsFile);

        if (!file.exists()) {
            // Hack to create the shared_prefs file when it does not exist so that we don't cancel
            // settings importing because shared_prefs file does not exist
            String fontSize = ChanSettings.fontSize.get();
            ChanSettings.fontSize.setSyncNoCheck(fontSize);
        }

        if (!file.canWrite()) {
            throw new IOException("Cannot write to shared preferences file! (" + file.getAbsolutePath() + ")");
        }

        try (FileOutputStream outputStream = new FileOutputStream(file)) {
            outputStream.write(settings.getBytes());
            outputStream.flush();
        }
    }

    public static class ThemeColor {
        public String theme;
        public String color;
        public String accentColor;

        public ThemeColor(String theme, String color, String accentColor) {
            this.theme = theme;
            this.color = color;
            this.accentColor = accentColor;
        }
    }

    public static class SettingChanged<T> {
        public final Setting<T> setting;

        public SettingChanged(Setting<T> setting) {
            this.setting = setting;
        }
    }
}<|MERGE_RESOLUTION|>--- conflicted
+++ resolved
@@ -268,12 +268,7 @@
     public static final OptionsSetting<ImageClickPreloadStrategy> imageClickPreloadStrategy;
     public static final BooleanSetting imageViewerGestures;
     public static final BooleanSetting allowFilePickChooser;
-<<<<<<< HEAD
     public static final BooleanSetting collectCrashLogs;
-
-=======
-    public static final BooleanSetting autoCrashLogsUpload;
->>>>>>> 13878b29
     public static final BooleanSetting captchaOnBottom;
     public static final BooleanSetting showCopyApkUpdateDialog;
 
