/*
 * Kuroba - *chan browser https://github.com/Adamantcheese/Kuroba/
 *
 * This program is free software: you can redistribute it and/or modify
 * it under the terms of the GNU General Public License as published by
 * the Free Software Foundation, either version 3 of the License, or
 * (at your option) any later version.
 *
 * This program is distributed in the hope that it will be useful,
 * but WITHOUT ANY WARRANTY; without even the implied warranty of
 * MERCHANTABILITY or FITNESS FOR A PARTICULAR PURPOSE.  See the
 * GNU General Public License for more details.
 *
 * You should have received a copy of the GNU General Public License
 * along with this program.  If not, see <http://www.gnu.org/licenses/>.
 */
package com.github.adamantcheese.chan.core.settings;

import android.net.ConnectivityManager;
import android.net.Uri;
import android.text.TextUtils;

import com.github.adamantcheese.chan.BuildConfig;
import com.github.adamantcheese.chan.R;
import com.github.adamantcheese.chan.core.settings.base_dir.LocalThreadsBaseDirSetting;
import com.github.adamantcheese.chan.core.settings.base_dir.SavedFilesBaseDirSetting;
import com.github.adamantcheese.chan.ui.adapter.PostsFilter;
import com.github.adamantcheese.chan.ui.controller.settings.captcha.JsCaptchaCookiesJar;
import com.github.adamantcheese.chan.utils.Logger;
import com.google.gson.Gson;

import java.io.File;
import java.io.FileInputStream;
import java.io.FileOutputStream;
import java.io.IOException;
import java.net.InetSocketAddress;
import java.net.Proxy;

import static com.github.adamantcheese.chan.utils.AndroidUtils.getAppDir;
import static com.github.adamantcheese.chan.utils.AndroidUtils.getPreferences;
import static com.github.adamantcheese.chan.utils.AndroidUtils.getRes;
import static com.github.adamantcheese.chan.utils.AndroidUtils.isConnected;
import static com.github.adamantcheese.chan.utils.AndroidUtils.postToEventBus;
import static java.util.concurrent.TimeUnit.MINUTES;

public class ChanSettings {
<<<<<<< HEAD
    public static final String EMPTY_JSON = "{}";
=======
    private static final String TAG = "ChanSettings";
    public static final String EMPTY_JSON = "{}";
    public static final String NOTIFY_ALL_POSTS = "all";
    public static final String NOTIFY_ONLY_QUOTES = "quotes";
>>>>>>> 8fbf1f66

    public enum MediaAutoLoadMode
            implements OptionSettingItem {
        // ALways auto load, either wifi or mobile
        ALL("all"),
        // Only auto load if on wifi
        WIFI("wifi"),
        // Never auto load
        NONE("none");

        String name;

        MediaAutoLoadMode(String name) {
            this.name = name;
        }

        @Override
        public String getKey() {
            return name;
        }

        public static boolean shouldLoadForNetworkType(ChanSettings.MediaAutoLoadMode networkType) {
            if (networkType == ChanSettings.MediaAutoLoadMode.NONE) {
                return false;
            } else if (networkType == ChanSettings.MediaAutoLoadMode.WIFI) {
                return isConnected(ConnectivityManager.TYPE_WIFI);
            } else {
                return networkType == ChanSettings.MediaAutoLoadMode.ALL;
            }
        }
    }

    public enum PostViewMode
            implements OptionSettingItem {
        LIST("list"),
        CARD("grid");

        String name;

        PostViewMode(String name) {
            this.name = name;
        }

        @Override
        public String getKey() {
            return name;
        }
    }

    public enum LayoutMode
            implements OptionSettingItem {
        AUTO("auto"),
        PHONE("phone"),
        SLIDE("slide"),
        SPLIT("split");

        String name;

        LayoutMode(String name) {
            this.name = name;
        }

        @Override
        public String getKey() {
            return name;
        }
    }

    public enum ConcurrentFileDownloadingChunks
            implements OptionSettingItem {
        One("One chunk"),
        Two("Two chunks"),
        Four("Four chunks");

        String name;

        ConcurrentFileDownloadingChunks(String name) {
            this.name = name;
        }

        @Override
        public String getKey() {
            return name;
        }

        public int toInt() {
            return (int) Math.pow(2, ordinal());
        }
    }

    public enum ImageClickPreloadStrategy
            implements OptionSettingItem {
        PreloadNext("Preload next image"),
        PreloadPrevious("Preload previous image"),
        PreloadBoth("Preload next and previous images"),
        PreloadNeither("Do not preload any images");

        String name;

        ImageClickPreloadStrategy(String name) {
            this.name = name;
        }

        @Override
        public String getKey() {
            return name;
        }
    }

    private static Proxy proxy;
    private static final String sharedPrefsFile = "shared_prefs/" + BuildConfig.APPLICATION_ID + "_preferences.xml";

    private static final StringSetting theme;
    public static final OptionsSetting<LayoutMode> layoutMode;
    public static final StringSetting fontSize;
    public static final BooleanSetting fontAlternate;
    public static final BooleanSetting openLinkConfirmation;
    public static final BooleanSetting openLinkBrowser;
    public static final BooleanSetting autoRefreshThread;
    public static final OptionsSetting<MediaAutoLoadMode> imageAutoLoadNetwork;
    public static final OptionsSetting<MediaAutoLoadMode> videoAutoLoadNetwork;
    public static final BooleanSetting videoStream;
    public static final BooleanSetting videoOpenExternal;
    public static final BooleanSetting textOnly;
    public static final OptionsSetting<PostViewMode> boardViewMode;
    public static final IntegerSetting boardGridSpanCount;
    public static final StringSetting boardOrder;

    public static final StringSetting postDefaultName;
    public static final BooleanSetting postPinThread;
    public static final BooleanSetting shortPinInfo;

    public static final SavedFilesBaseDirSetting saveLocation;
    public static final LocalThreadsBaseDirSetting localThreadLocation;
    public static final BooleanSetting saveServerFilename;
    public static final BooleanSetting shareUrl;
    public static final BooleanSetting enableReplyFab;
    public static final BooleanSetting accessibleInfo;
    public static final BooleanSetting anonymize;
    public static final BooleanSetting anonymizeIds;
    public static final BooleanSetting showAnonymousName;
    public static final BooleanSetting removeImageSpoilers;
    public static final BooleanSetting revealimageSpoilers;
    public static final BooleanSetting revealTextSpoilers;
    public static final BooleanSetting repliesButtonsBottom;
    public static final BooleanSetting tapNoReply;
    public static final BooleanSetting volumeKeysScrolling;
    public static final BooleanSetting postFullDate;
    public static final BooleanSetting postFileInfo;
    public static final BooleanSetting postFilename;
    public static final BooleanSetting neverHideToolbar;
    public static final BooleanSetting controllerSwipeable;
    public static final BooleanSetting saveBoardFolder;
    public static final BooleanSetting saveThreadFolder;
    public static final BooleanSetting videoDefaultMuted;
    public static final BooleanSetting headsetDefaultMuted;
    public static final BooleanSetting videoAutoLoop;
    public static final BooleanSetting autoLoadThreadImages;
    public static final BooleanSetting allowMediaScannerToScanLocalThreads;

    public static final BooleanSetting watchEnabled;
    public static final BooleanSetting watchBackground;
    public static final BooleanSetting watchLastPageNotify;
    public static final IntegerSetting watchBackgroundInterval;
    public static final StringSetting watchNotifyMode;
    public static final StringSetting watchSound;
    public static final BooleanSetting watchPeek;
    public static final IntegerSetting watchLastCount;

    public static final BooleanSetting historyEnabled;

    public static final IntegerSetting previousVersion;

    public static final BooleanSetting proxyEnabled;
    public static final StringSetting proxyAddress;
    public static final IntegerSetting proxyPort;

    public static final CounterSetting historyOpenCounter;
    public static final CounterSetting threadOpenCounter;

    public static final LongSetting updateCheckTime;
    public static final BooleanSetting reencodeHintShown;
    public static final BooleanSetting useImmersiveModeForGallery;

    public static final StringSetting lastImageOptions;
    public static final StringSetting filterWatchIgnored;

    public static final BooleanSetting removeWatchedFromCatalog;
    public static final BooleanSetting shiftPostFormat;
    public static final BooleanSetting enableEmoji;
    public static final BooleanSetting highResCells;

    public static final BooleanSetting incrementalThreadDownloadingEnabled;
    public static final BooleanSetting fullUserRotationEnable;

    public static final IntegerSetting drawerAutoOpenCount;
    public static final BooleanSetting alwaysOpenDrawer;

    public static final BooleanSetting moveInputToBottom;
    public static final BooleanSetting enableLongPressURLCopy;

    public static final BooleanSetting parseYoutubeTitles;
    public static final BooleanSetting parseYoutubeDuration;
    public static final StringSetting parseYoutubeAPIKey;

    public static final BooleanSetting parsePostImageLinks;
    public static final StringSetting androidTenGestureZones;

    public static final StringSetting previousDevHash;
    public static final BooleanSetting addDubs;
    public static final BooleanSetting transparencyOn;
    public static final StringSetting youtubeTitleCache;
    public static final StringSetting youtubeDurationCache;
    public static final StringSetting jsCaptchaCookies;
    public static final OptionsSetting<ConcurrentFileDownloadingChunks> concurrentDownloadChunkCount;
    public static final BooleanSetting verboseLogs;
    public static final OptionsSetting<ImageClickPreloadStrategy> imageClickPreloadStrategy;

    static {
        try {
            SettingProvider p = new SharedPreferencesSettingProvider(getPreferences());

            theme = new StringSetting(p, "preference_theme", "yotsuba");
            layoutMode = new OptionsSetting<>(p, "preference_layout_mode", LayoutMode.class, LayoutMode.AUTO);
            boolean tablet = getRes().getBoolean(R.bool.is_tablet);

            fontSize = new StringSetting(p, "preference_font", tablet ? "16" : "14");
            fontAlternate = new BooleanSetting(p, "preference_font_alternate", false);
            openLinkConfirmation = new BooleanSetting(p, "preference_open_link_confirmation", false);
            openLinkBrowser = new BooleanSetting(p, "preference_open_link_browser", false);
            autoRefreshThread = new BooleanSetting(p, "preference_auto_refresh_thread", true);
            imageAutoLoadNetwork = new OptionsSetting<>(p,
                    "preference_image_auto_load_network",
                    MediaAutoLoadMode.class,
                    MediaAutoLoadMode.WIFI
            );
            videoAutoLoadNetwork = new OptionsSetting<>(p,
                    "preference_video_auto_load_network",
                    MediaAutoLoadMode.class,
                    MediaAutoLoadMode.WIFI
            );
            videoStream = new BooleanSetting(p, "preference_video_stream", false);
            videoOpenExternal = new BooleanSetting(p, "preference_video_external", false);
            textOnly = new BooleanSetting(p, "preference_text_only", false);
            boardViewMode =
                    new OptionsSetting<>(p, "preference_board_view_mode", PostViewMode.class, PostViewMode.LIST);
            boardGridSpanCount = new IntegerSetting(p, "preference_board_grid_span_count", 0);
            boardOrder = new StringSetting(p, "preference_board_order", PostsFilter.Order.BUMP.name);

            postDefaultName = new StringSetting(p, "preference_default_name", "");
            postPinThread = new BooleanSetting(p, "preference_pin_on_post", false);
            shortPinInfo = new BooleanSetting(p, "preference_short_pin_info", true);

            saveLocation = new SavedFilesBaseDirSetting(p);
            localThreadLocation = new LocalThreadsBaseDirSetting(p);

            saveServerFilename = new BooleanSetting(p, "preference_image_save_original", false);
            shareUrl = new BooleanSetting(p, "preference_image_share_url", false);
            accessibleInfo = new BooleanSetting(p, "preference_enable_accessible_info", false);
            enableReplyFab = new BooleanSetting(p, "preference_enable_reply_fab", true);
            anonymize = new BooleanSetting(p, "preference_anonymize", false);
            anonymizeIds = new BooleanSetting(p, "preference_anonymize_ids", false);
            showAnonymousName = new BooleanSetting(p, "preference_show_anonymous_name", false);
            removeImageSpoilers = new BooleanSetting(p, "preference_reveal_image_spoilers", false);
            revealimageSpoilers = new BooleanSetting(p, "preference_auto_unspoil_images", true);
            revealTextSpoilers = new BooleanSetting(p, "preference_reveal_text_spoilers", false);
            repliesButtonsBottom = new BooleanSetting(p, "preference_buttons_bottom", false);
            tapNoReply = new BooleanSetting(p, "preference_tap_no_reply", false);
            volumeKeysScrolling = new BooleanSetting(p, "preference_volume_key_scrolling", false);
            postFullDate = new BooleanSetting(p, "preference_post_full_date", false);
            postFileInfo = new BooleanSetting(p, "preference_post_file_info", true);
            postFilename = new BooleanSetting(p, "preference_post_filename", true);
            neverHideToolbar = new BooleanSetting(p, "preference_never_hide_toolbar", false);
            controllerSwipeable = new BooleanSetting(p, "preference_controller_swipeable", true);
            saveBoardFolder = new BooleanSetting(p, "preference_save_subboard", false);
            saveThreadFolder = new BooleanSetting(p, "preference_save_subthread", false);
            videoDefaultMuted = new BooleanSetting(p, "preference_video_default_muted", true);
            headsetDefaultMuted = new BooleanSetting(p, "preference_headset_default_muted", true);
            videoAutoLoop = new BooleanSetting(p, "preference_video_loop", true);
            autoLoadThreadImages = new BooleanSetting(p, "preference_auto_load_thread", false);
            allowMediaScannerToScanLocalThreads =
                    new BooleanSetting(p, "allow_media_scanner_to_scan_local_threads", false);

            watchEnabled = new BooleanSetting(p, "preference_watch_enabled", false);
            watchEnabled.addCallback((setting, value) -> postToEventBus(new SettingChanged<>(watchEnabled)));
            watchBackground = new BooleanSetting(p, "preference_watch_background_enabled", false);
            watchBackground.addCallback((setting, value) -> postToEventBus(new SettingChanged<>(watchBackground)));
            watchLastPageNotify = new BooleanSetting(p, "preference_watch_last_page_notify", false);
            watchBackgroundInterval =
                    new IntegerSetting(p, "preference_watch_background_interval", (int) MINUTES.toMillis(15));
            watchBackgroundInterval.addCallback((setting, value) -> postToEventBus(new SettingChanged<>(
                    watchBackgroundInterval)));
            watchNotifyMode = new StringSetting(p, "preference_watch_notify_mode", NOTIFY_ALL_POSTS);
            watchSound = new StringSetting(p, "preference_watch_sound", "quotes");
            watchPeek = new BooleanSetting(p, "preference_watch_peek", true);
            watchLastCount = new IntegerSetting(p, "preference_watch_last_count", 0);

            historyEnabled = new BooleanSetting(p, "preference_history_enabled", true);

            previousVersion = new IntegerSetting(p, "preference_previous_version", 0);

            proxyEnabled = new BooleanSetting(p, "preference_proxy_enabled", false);
            proxyAddress = new StringSetting(p, "preference_proxy_address", "");
            proxyPort = new IntegerSetting(p, "preference_proxy_port", 80);

            proxyEnabled.addCallback((setting, value) -> loadProxy());
            proxyAddress.addCallback((setting, value) -> loadProxy());
            proxyPort.addCallback((setting, value) -> loadProxy());
            loadProxy();

            historyOpenCounter = new CounterSetting(p, "counter_history_open");
            threadOpenCounter = new CounterSetting(p, "counter_thread_open");
            updateCheckTime = new LongSetting(p, "update_check_time", 0L);
            reencodeHintShown = new BooleanSetting(p, "preference_reencode_hint_already_shown", false);
            useImmersiveModeForGallery = new BooleanSetting(p, "use_immersive_mode_for_gallery", false);

            lastImageOptions = new StringSetting(p, "last_image_options", "");
            filterWatchIgnored = new StringSetting(p, "filter_watch_last_ignored_set", "");

            removeWatchedFromCatalog = new BooleanSetting(p, "remove_catalog_watch", false);
            shiftPostFormat = new BooleanSetting(p, "shift_post_format", true);
            enableEmoji = new BooleanSetting(p, "enable_emoji", false);
            highResCells = new BooleanSetting(p, "high_res_cells", false);
            incrementalThreadDownloadingEnabled = new BooleanSetting(p, "incremental_thread_downloading", true);
            fullUserRotationEnable = new BooleanSetting(p, "full_user_rotation_enable", true);

            drawerAutoOpenCount = new IntegerSetting(p, "drawer_auto_open_count", 0);
            alwaysOpenDrawer = new BooleanSetting(p, "drawer_auto_open_always", false);

            moveInputToBottom = new BooleanSetting(p, "move_input_bottom", false);
            enableLongPressURLCopy = new BooleanSetting(p, "long_press_image_url_copy", true);

            parseYoutubeTitles = new BooleanSetting(p, "parse_youtube_titles", true);
            parseYoutubeDuration = new BooleanSetting(p, "parse_youtube_duration", false);
            parseYoutubeAPIKey = new StringSetting(p,
                    "parse_youtube_API_key",
                    "AIzaSyB5_zaen_-46Uhz1xGR-lz1YoUMHqCD6CE"
            ); // this is 4chanX's key, but it is recommended that you use your own

            parsePostImageLinks = new BooleanSetting(p, "parse_post_image_links", true);

            previousDevHash = new StringSetting(p, "previous_dev_hash", "NO_HASH_SET");
            addDubs = new BooleanSetting(p, "add_dubs", false);
            transparencyOn = new BooleanSetting(p, "image_transparency_on", false);
<<<<<<< HEAD

            youtubeTitleCache = new StringSetting(p, "yt_title_cache", EMPTY_JSON);
            youtubeDurationCache = new StringSetting(p, "yt_dur_cache", EMPTY_JSON);
            androidTenGestureZones = new StringSetting(p, "android_ten_gesture_zones", EMPTY_JSON);
=======
            youtubeTitleCache = new StringSetting(p, "yt_title_cache", EMPTY_JSON);
            youtubeDurationCache = new StringSetting(p, "yt_dur_cache", EMPTY_JSON);
            jsCaptchaCookies = new StringSetting(p, "js_captcha_cookies", EMPTY_JSON);
            concurrentDownloadChunkCount = new OptionsSetting<>(p,
                    "concurrent_file_downloading_chunks_count",
                    ConcurrentFileDownloadingChunks.class,
                    ConcurrentFileDownloadingChunks.Two
            );
            verboseLogs = new BooleanSetting(p, "verbose_logs", false);
            imageClickPreloadStrategy = new OptionsSetting<>(p,
                    "image_click_preload_strategy",
                    ImageClickPreloadStrategy.class,
                    ImageClickPreloadStrategy.PreloadNext
            );
>>>>>>> 8fbf1f66
        } catch (Throwable error) {
            // If something crashes while the settings are initializing we at least will have the
            // stacktrace. Otherwise we won't because of the Feather.
            Logger.e(TAG, "Error while initializing the settings", error);
            throw error;
        }
    }

    public static JsCaptchaCookiesJar getJsCaptchaCookieJar(Gson gson) {
        try {
            return gson.fromJson(ChanSettings.jsCaptchaCookies.get(), JsCaptchaCookiesJar.class);
        } catch (Throwable error) {
            Logger.e(TAG, "Error while trying to deserialize JsCaptchaCookiesJar", error);
            return JsCaptchaCookiesJar.empty();
        }
    }

    public static ThemeColor getThemeAndColor() {
        String themeRaw = ChanSettings.theme.get();

        String theme = themeRaw;
        String color = null;
        String accentColor = null;

        String[] splitted = themeRaw.split(",");
        if (splitted.length >= 2) {
            theme = splitted[0];
            color = splitted[1];
            if (splitted.length == 3) {
                accentColor = splitted[2];
            }
        }

        return new ThemeColor(theme, color, accentColor);
    }

    public static void setThemeAndColor(ThemeColor themeColor) {
        if (TextUtils.isEmpty(themeColor.color) || TextUtils.isEmpty(themeColor.accentColor)) {
            throw new IllegalArgumentException();
        }
        ChanSettings.theme.setSync(themeColor.theme + "," + themeColor.color + "," + themeColor.accentColor);
    }

    /**
     * Returns a {@link Proxy} if a proxy is enabled, <tt>null</tt> otherwise.
     *
     * @return a proxy or null
     */
    public static Proxy getProxy() {
        return proxy;
    }

    private static void loadProxy() {
        if (proxyEnabled.get()) {
            proxy = new Proxy(Proxy.Type.HTTP, InetSocketAddress.createUnresolved(proxyAddress.get(), proxyPort.get()));
        } else {
            proxy = null;
        }
    }

    /**
     * Reads setting from the shared preferences file to a string.
     * Called on the Database thread.
     */
    public static String serializeToString()
            throws IOException {
        String prevSaveLocationUri = null;
        String prevLocalThreadsLocationUri = null;

        /*
         We need to check if the user has any of the location settings set to a SAF directory.
         We can't export them because if the user reinstalls the app and then imports a location
         setting that point to a SAF directory that directory won't be valid for the app because
         after clearing settings all permissions for that directory will be lost. So in case the
         user tries to export SAF directory paths we don't export them and instead export default
         locations. But we also don't wont to change the paths for the current app so we need to
         save the previous paths, patch the sharedPrefs file read it to string and then restore
         the current paths back to what they were before exporting.

         We also need to reset the active dir setting in case of resetting the base dir (and then
         restore back) so that the user won't see empty paths to files when importing settings
         back.
        */
        if (saveLocation.isSafDirActive()) {
            // Save the saveLocationUri
            prevSaveLocationUri = saveLocation.getSafBaseDir().get();

            saveLocation.getSafBaseDir().remove();
            saveLocation.resetFileDir();
            saveLocation.resetActiveDir();
        }

        if (localThreadLocation.isSafDirActive()) {
            // Save the localThreadsLocationUri
            prevLocalThreadsLocationUri = localThreadLocation.getSafBaseDir().get();

            localThreadLocation.getSafBaseDir().remove();
            localThreadLocation.resetFileDir();
            localThreadLocation.resetActiveDir();
        }

        File file = new File(getAppDir(), sharedPrefsFile);

        if (!file.exists()) {
            throw new IOException("Shared preferences file does not exist! (" + file.getAbsolutePath() + ")");
        }

        if (!file.canRead()) {
            throw new IOException("Cannot read from shared preferences file! (" + file.getAbsolutePath() + ")");
        }

        byte[] buffer = new byte[(int) file.length()];

        try (FileInputStream inputStream = new FileInputStream(file)) {
            int readAmount = inputStream.read(buffer);

            if (readAmount != file.length()) {
                throw new IOException("Could not read shared prefs file readAmount != fileLength " + readAmount + ", "
                        + file.length());
            }
        }

        // Restore back the previous paths
        if (prevSaveLocationUri != null) {
            ChanSettings.saveLocation.resetFileDir();
            ChanSettings.saveLocation.setSafBaseDir(Uri.parse(prevSaveLocationUri));
        }

        if (prevLocalThreadsLocationUri != null) {
            ChanSettings.localThreadLocation.resetFileDir();
            ChanSettings.localThreadLocation.setSafBaseDir(Uri.parse(prevLocalThreadsLocationUri));
        }

        return new String(buffer);
    }

    /**
     * Reads settings from string and writes them to the shared preferences file.
     * Called on the Database thread.
     */
    public static void deserializeFromString(String settings)
            throws IOException {
        File file = new File(getAppDir(), sharedPrefsFile);

        if (!file.exists()) {
            // Hack to create the shared_prefs file when it does not exist so that we don't cancel
            // settings importing because shared_prefs file does not exist
            String fontSize = ChanSettings.fontSize.get();
            ChanSettings.fontSize.setSyncNoCheck(fontSize);
        }

        if (!file.canWrite()) {
            throw new IOException("Cannot write to shared preferences file! (" + file.getAbsolutePath() + ")");
        }

        try (FileOutputStream outputStream = new FileOutputStream(file)) {
            outputStream.write(settings.getBytes());
            outputStream.flush();
        }
    }

    public static class ThemeColor {
        public String theme;
        public String color;
        public String accentColor;

        public ThemeColor(String theme, String color, String accentColor) {
            this.theme = theme;
            this.color = color;
            this.accentColor = accentColor;
        }
    }

    public static class SettingChanged<T> {
        public final Setting<T> setting;

        public SettingChanged(Setting<T> setting) {
            this.setting = setting;
        }
    }
}<|MERGE_RESOLUTION|>--- conflicted
+++ resolved
@@ -44,14 +44,10 @@
 import static java.util.concurrent.TimeUnit.MINUTES;
 
 public class ChanSettings {
-<<<<<<< HEAD
-    public static final String EMPTY_JSON = "{}";
-=======
     private static final String TAG = "ChanSettings";
     public static final String EMPTY_JSON = "{}";
     public static final String NOTIFY_ALL_POSTS = "all";
     public static final String NOTIFY_ONLY_QUOTES = "quotes";
->>>>>>> 8fbf1f66
 
     public enum MediaAutoLoadMode
             implements OptionSettingItem {
@@ -396,12 +392,6 @@
             previousDevHash = new StringSetting(p, "previous_dev_hash", "NO_HASH_SET");
             addDubs = new BooleanSetting(p, "add_dubs", false);
             transparencyOn = new BooleanSetting(p, "image_transparency_on", false);
-<<<<<<< HEAD
-
-            youtubeTitleCache = new StringSetting(p, "yt_title_cache", EMPTY_JSON);
-            youtubeDurationCache = new StringSetting(p, "yt_dur_cache", EMPTY_JSON);
-            androidTenGestureZones = new StringSetting(p, "android_ten_gesture_zones", EMPTY_JSON);
-=======
             youtubeTitleCache = new StringSetting(p, "yt_title_cache", EMPTY_JSON);
             youtubeDurationCache = new StringSetting(p, "yt_dur_cache", EMPTY_JSON);
             jsCaptchaCookies = new StringSetting(p, "js_captcha_cookies", EMPTY_JSON);
@@ -416,7 +406,7 @@
                     ImageClickPreloadStrategy.class,
                     ImageClickPreloadStrategy.PreloadNext
             );
->>>>>>> 8fbf1f66
+            androidTenGestureZones = new StringSetting(p, "android_ten_gesture_zones", EMPTY_JSON);
         } catch (Throwable error) {
             // If something crashes while the settings are initializing we at least will have the
             // stacktrace. Otherwise we won't because of the Feather.
