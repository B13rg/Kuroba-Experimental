--- conflicted
+++ resolved
@@ -257,13 +257,10 @@
     public static final BooleanSetting transparencyOn;
     public static final StringSetting youtubeTitleCache;
     public static final StringSetting youtubeDurationCache;
-<<<<<<< HEAD
     public static final StringSetting jsCaptchaCookies;
-=======
     public static final OptionsSetting<ConcurrentFileDownloadingChunks> concurrentDownloadChunkCount;
     public static final BooleanSetting verboseLogs;
     public static final OptionsSetting<ImageClickPreloadStrategy> imageClickPreloadStrategy;
->>>>>>> 5aeea756
 
     static {
         try {
@@ -393,9 +390,7 @@
             transparencyOn = new BooleanSetting(p, "image_transparency_on", false);
             youtubeTitleCache = new StringSetting(p, "yt_title_cache", "{}");
             youtubeDurationCache = new StringSetting(p, "yt_dur_cache", "{}");
-<<<<<<< HEAD
             jsCaptchaCookies = new StringSetting(p, "js_captcha_cookies", "{}");
-=======
             concurrentDownloadChunkCount = new OptionsSetting<>(p,
                     "concurrent_file_downloading_chunks_count",
                     ConcurrentFileDownloadingChunks.class,
@@ -407,7 +402,6 @@
                     ImageClickPreloadStrategy.class,
                     ImageClickPreloadStrategy.PreloadNext
             );
->>>>>>> 5aeea756
         } catch (Throwable error) {
             // If something crashes while the settings are initializing we at least will have the
             // stacktrace. Otherwise we won't because of the Feather.
