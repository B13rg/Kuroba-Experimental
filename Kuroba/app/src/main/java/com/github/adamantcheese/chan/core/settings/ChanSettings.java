--- conflicted
+++ resolved
@@ -44,13 +44,10 @@
 import static java.util.concurrent.TimeUnit.MINUTES;
 
 public class ChanSettings {
-<<<<<<< HEAD
     private static final String TAG = "ChanSettings";
     public static final String EMPTY_JSON = "{}";
-=======
     public static final String NOTIFY_ALL_POSTS = "all";
     public static final String NOTIFY_ONLY_QUOTES = "quotes";
->>>>>>> 612f54ad
 
     public enum MediaAutoLoadMode
             implements OptionSettingItem {
