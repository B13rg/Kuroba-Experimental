/*
 * Kuroba - *chan browser https://github.com/Adamantcheese/Kuroba/
 *
 * This program is free software: you can redistribute it and/or modify
 * it under the terms of the GNU General Public License as published by
 * the Free Software Foundation, either version 3 of the License, or
 * (at your option) any later version.
 *
 * This program is distributed in the hope that it will be useful,
 * but WITHOUT ANY WARRANTY; without even the implied warranty of
 * MERCHANTABILITY or FITNESS FOR A PARTICULAR PURPOSE.  See the
 * GNU General Public License for more details.
 *
 * You should have received a copy of the GNU General Public License
 * along with this program.  If not, see <http://www.gnu.org/licenses/>.
 */
package com.github.adamantcheese.chan.core.site.parser;

import android.text.SpannableString;
import android.text.Spanned;
import android.util.LruCache;

import androidx.annotation.AnyThread;

import com.github.adamantcheese.chan.core.model.Post;
import com.github.adamantcheese.chan.core.model.PostImage;
import com.github.adamantcheese.chan.core.settings.ChanSettings;
import com.github.adamantcheese.chan.ui.text.span.PostLinkable;
import com.github.adamantcheese.chan.ui.theme.Theme;
import com.github.adamantcheese.chan.utils.Logger;
import com.github.adamantcheese.chan.utils.StringUtils;

import org.nibor.autolink.LinkExtractor;
import org.nibor.autolink.LinkSpan;
import org.nibor.autolink.LinkType;

import java.util.Collections;
import java.util.EnumSet;
import java.util.regex.Matcher;
import java.util.regex.Pattern;

import okhttp3.HttpUrl;

@AnyThread
public class CommentParserHelper {
    private static final String TAG = "CommentParserHelper";
    private static final LinkExtractor LINK_EXTRACTOR =
            LinkExtractor.builder().linkTypes(EnumSet.of(LinkType.URL)).build();

    // a cache for titles and durations to prevent extra api calls if not necessary
    public static LruCache<String, String> youtubeTitleCache = new LruCache<>(500);
    public static LruCache<String, String> youtubeDurCache = new LruCache<>(500);

    //@formatter:off
    private static Pattern imageUrlPattern = Pattern.compile(".*/(.+?)\\.(jpg|png|jpeg|gif|webm|mp4|pdf|bmp|webp|mp3|swf|m4a|ogg|flac)", Pattern.CASE_INSENSITIVE);
    private static String[] noThumbLinkSuffixes = {"webm", "pdf", "mp4", "mp3", "swf", "m4a", "ogg", "flac"};
    //@formatter:on

    private static final Pattern dubsPattern = Pattern.compile("(\\d)\\1$");
    private static final Pattern tripsPattern = Pattern.compile("(\\d)\\1{2}$");
    private static final Pattern quadsPattern = Pattern.compile("(\\d)\\1{3}$");
    private static final Pattern quintsPattern = Pattern.compile("(\\d)\\1{4}$");
    private static final Pattern hexesPattern = Pattern.compile("(\\d)\\1{5}$");
    private static final Pattern septsPattern = Pattern.compile("(\\d)\\1{6}$");
    private static final Pattern octsPattern = Pattern.compile("(\\d)\\1{7}$");
    private static final Pattern nonsPattern = Pattern.compile("(\\d)\\1{8}$");
    private static final Pattern decsPattern = Pattern.compile("(\\d)\\1{9}$");

    /**
     * Detect links in the given spannable, and create PostLinkables with Type.LINK for the
     * links found onto the spannable.
     * <p>
     * The links are detected with the autolink-java library.
     *
     * @param theme     The theme to style the links with
     * @param post      The post where the linkables get added to.
     * @param text      Text to find links in
     * @param spannable Spannable to set the spans on.
     */
    public static void detectLinks(Theme theme, Post.Builder post, String text, SpannableString spannable) {
        final Iterable<LinkSpan> links = LINK_EXTRACTOR.extractLinks(text);
        for (final LinkSpan link : links) {
            final String linkText = text.substring(link.getBeginIndex(), link.getEndIndex());
            final PostLinkable pl = new PostLinkable(theme, linkText, linkText, PostLinkable.Type.LINK);
            //priority is 0 by default which is maximum above all else; higher priority is like higher layers, i.e. 2 is above 1, 3 is above 2, etc.
            //we use 500 here for to go below post linkables, but above everything else basically
            spannable.setSpan(pl,
                    link.getBeginIndex(),
                    link.getEndIndex(),
                    (500 << Spanned.SPAN_PRIORITY_SHIFT) & Spanned.SPAN_PRIORITY
            );
            post.addLinkable(pl);
        }
    }

<<<<<<< HEAD
=======
    public static SpannableString replaceYoutubeLinks(Theme theme, Post.Builder post, String text) {
        Map<String, String> titleURLMap =
                new HashMap<>(); //this map is inverted i.e. the title maps to the URL rather than the other way around
        StringBuffer newString = new StringBuffer();
        //find and replace all youtube URLs with their titles, but keep track in the map above for spans later
        Matcher linkMatcher = youtubeLinkPattern.matcher(text);
        while (linkMatcher.find()) {
            String videoID = linkMatcher.group(1);
            RequestFuture<JSONObject> future = RequestFuture.newFuture();
            //this must be a GET request, so the jsonRequest object is null per documentation
            JsonObjectRequest request = new JsonObjectRequest(
                    "https://www.googleapis.com/youtube/v3/videos?part=snippet"
                            + (ChanSettings.parseYoutubeDuration.get() ? "%2CcontentDetails" : "") + "&id=" + videoID
                            + "&fields=items%28id%2Csnippet%28title%29" + (ChanSettings.parseYoutubeDuration.get()
                            ? "%2CcontentDetails%28duration%29"
                            : "") + "%29&key=" + ChanSettings.parseYoutubeAPIKey.get(),
                    null,
                    future,
                    future
            );
            instance(RequestQueue.class).add(request);

            String URL = linkMatcher.group(0);
            Pair<String, String> cachedInfo = youtubeCache.get(URL);
            String title = URL;
            String duration = null;
            if (cachedInfo == null) {
                try {
                    // this will block so we get the title immediately
                    JSONObject response = future.get(2500, TimeUnit.MILLISECONDS);
                    title = response.getJSONArray("items")
                            .getJSONObject(0)
                            .getJSONObject("snippet")
                            .getString("title"); //the response is well formatted so this will always work
                    if (ChanSettings.parseYoutubeDuration.get()) {
                        duration = response.getJSONArray("items")
                                .getJSONObject(0)
                                .getJSONObject("contentDetails")
                                .getString("duration"); //the response is well formatted so this will always work
                        Period time = Period.parse(duration);
                        //format m?m:ss; ? is optional
                        //alternate h?h:mm:ss if hours
                        PeriodFormatter formatter = new PeriodFormatterBuilder().appendLiteral("[")
                                .minimumPrintedDigits(0) //don't print hours if none
                                .appendHours()
                                .appendSuffix(":")
                                .minimumPrintedDigits(time.getHours() > 0 ? 2 : 1) //two digit minutes if hours
                                .printZeroAlways() //always print 0 for minutes, if seconds only
                                .appendMinutes()
                                .appendSuffix(":")
                                .minimumPrintedDigits(2) //always print two digit seconds
                                .appendSeconds()
                                .appendLiteral("]")
                                .toFormatter();
                        duration = formatter.print(time);
                        youtubeCache.put(URL, new Pair<>(title, duration));
                    } else {
                        youtubeCache.put(URL, new Pair<>(title, null));
                    }
                } catch (Exception ignored) {
                    //fall back to just showing the URL, otherwise it will display "null" which is pretty useless
                }
            }
            //prepend two spaces for the youtube icon later
            String extraDur = ChanSettings.parseYoutubeDuration.get() ? (duration != null ? " " + duration : "") : "";
            titleURLMap.put("  " + title + extraDur, URL);
            linkMatcher.appendReplacement(newString, "  " + Matcher.quoteReplacement(title + extraDur));
        }
        linkMatcher.appendTail(newString);

        //we have a new string here with all the links replaced by their text equivalents, we need to add the linkables now using the map
        //we reference newString internally because SpannableString instances don't have an indexOf method, but the two are otherwise the same
        SpannableString finalizedString = new SpannableString(newString);
        for (String key : titleURLMap.keySet()) {
            //set the linkable to be the entire length, including the icon
            PostLinkable pl = new PostLinkable(theme, key, titleURLMap.get(key), PostLinkable.Type.LINK);
            finalizedString.setSpan(pl,
                    newString.indexOf(key),
                    newString.indexOf(key) + key.length(),
                    (500 << Spanned.SPAN_PRIORITY_SHIFT) & Spanned.SPAN_PRIORITY
            );
            post.addLinkable(pl);

            //set the youtube icon span for the linkable
            ImageSpan ytIcon = new ImageSpan(getAppContext(), youtubeIcon);
            int height = Integer.parseInt(ChanSettings.fontSize.get());
            int width = (int) (sp(height) / (youtubeIcon.getHeight() / (float) youtubeIcon.getWidth()));
            ytIcon.getDrawable().setBounds(0, 0, width, sp(height));
            finalizedString.setSpan(ytIcon,
                    newString.indexOf(key),
                    newString.indexOf(key) + 1,
                    (500 << Spanned.SPAN_PRIORITY_SHIFT) & Spanned.SPAN_PRIORITY
            );
        }

        return finalizedString;
    }

>>>>>>> 9ac6c24c
    public static void addPostImages(Post.Builder post) {
        if (ChanSettings.parsePostImageLinks.get()) {
            for (PostLinkable linkable : post.getLinkables()) {
                if (post.postImages.size() >= 5) return; //max 5 images hotlinked
                if (linkable.type == PostLinkable.Type.LINK) {
                    Matcher matcher = imageUrlPattern.matcher(((String) linkable.value));
                    if (matcher.matches()) {
                        boolean noThumbnail = StringUtils.endsWithAny((String) linkable.value, noThumbLinkSuffixes);
                        String spoilerThumbnail =
                                "https://raw.githubusercontent.com/Adamantcheese/Kuroba/multi-feature/docs/internal_spoiler.png";

                        HttpUrl imageUrl = HttpUrl.parse((String) linkable.value);
                        if (imageUrl == null) {
                            Logger.e(TAG, "addPostImages() couldn't parse linkable.value (" + linkable.value + ")");
                            continue;
                        }

                        post.postImages(Collections.singletonList(new PostImage.Builder().serverFilename(matcher.group(1))
                                //spoiler thumb for some linked items, the image itself for the rest; probably not a great idea
                                .thumbnailUrl(HttpUrl.parse(noThumbnail ? spoilerThumbnail : (String) linkable.value))
                                .spoilerThumbnailUrl(HttpUrl.parse(spoilerThumbnail))
                                .imageUrl(imageUrl)
                                .filename(matcher.group(1))
                                .extension(matcher.group(2))
                                .spoiler(true)
                                .isInlined(true)
                                .size(-1)
                                .build()));
                    }
                }
            }
        }
    }

    public static String getRepeatDigits(int no) {
        String number = String.valueOf(no);
        //inverted order to match largest to smallest, otherwise will always match smallest
        if (decsPattern.matcher(number).find()) return "Decs";
        if (nonsPattern.matcher(number).find()) return "Nons";
        if (octsPattern.matcher(number).find()) return "Octs";
        if (septsPattern.matcher(number).find()) return "Septs";
        if (hexesPattern.matcher(number).find()) return "Sexes";
        if (quintsPattern.matcher(number).find()) return "Quints";
        if (quadsPattern.matcher(number).find()) return "Quads";
        if (tripsPattern.matcher(number).find()) return "Trips";
        if (dubsPattern.matcher(number).find()) return "Dubs";
        return null;
    }
}<|MERGE_RESOLUTION|>--- conflicted
+++ resolved
@@ -47,10 +47,6 @@
     private static final LinkExtractor LINK_EXTRACTOR =
             LinkExtractor.builder().linkTypes(EnumSet.of(LinkType.URL)).build();
 
-    // a cache for titles and durations to prevent extra api calls if not necessary
-    public static LruCache<String, String> youtubeTitleCache = new LruCache<>(500);
-    public static LruCache<String, String> youtubeDurCache = new LruCache<>(500);
-
     //@formatter:off
     private static Pattern imageUrlPattern = Pattern.compile(".*/(.+?)\\.(jpg|png|jpeg|gif|webm|mp4|pdf|bmp|webp|mp3|swf|m4a|ogg|flac)", Pattern.CASE_INSENSITIVE);
     private static String[] noThumbLinkSuffixes = {"webm", "pdf", "mp4", "mp3", "swf", "m4a", "ogg", "flac"};
@@ -93,107 +89,6 @@
         }
     }
 
-<<<<<<< HEAD
-=======
-    public static SpannableString replaceYoutubeLinks(Theme theme, Post.Builder post, String text) {
-        Map<String, String> titleURLMap =
-                new HashMap<>(); //this map is inverted i.e. the title maps to the URL rather than the other way around
-        StringBuffer newString = new StringBuffer();
-        //find and replace all youtube URLs with their titles, but keep track in the map above for spans later
-        Matcher linkMatcher = youtubeLinkPattern.matcher(text);
-        while (linkMatcher.find()) {
-            String videoID = linkMatcher.group(1);
-            RequestFuture<JSONObject> future = RequestFuture.newFuture();
-            //this must be a GET request, so the jsonRequest object is null per documentation
-            JsonObjectRequest request = new JsonObjectRequest(
-                    "https://www.googleapis.com/youtube/v3/videos?part=snippet"
-                            + (ChanSettings.parseYoutubeDuration.get() ? "%2CcontentDetails" : "") + "&id=" + videoID
-                            + "&fields=items%28id%2Csnippet%28title%29" + (ChanSettings.parseYoutubeDuration.get()
-                            ? "%2CcontentDetails%28duration%29"
-                            : "") + "%29&key=" + ChanSettings.parseYoutubeAPIKey.get(),
-                    null,
-                    future,
-                    future
-            );
-            instance(RequestQueue.class).add(request);
-
-            String URL = linkMatcher.group(0);
-            Pair<String, String> cachedInfo = youtubeCache.get(URL);
-            String title = URL;
-            String duration = null;
-            if (cachedInfo == null) {
-                try {
-                    // this will block so we get the title immediately
-                    JSONObject response = future.get(2500, TimeUnit.MILLISECONDS);
-                    title = response.getJSONArray("items")
-                            .getJSONObject(0)
-                            .getJSONObject("snippet")
-                            .getString("title"); //the response is well formatted so this will always work
-                    if (ChanSettings.parseYoutubeDuration.get()) {
-                        duration = response.getJSONArray("items")
-                                .getJSONObject(0)
-                                .getJSONObject("contentDetails")
-                                .getString("duration"); //the response is well formatted so this will always work
-                        Period time = Period.parse(duration);
-                        //format m?m:ss; ? is optional
-                        //alternate h?h:mm:ss if hours
-                        PeriodFormatter formatter = new PeriodFormatterBuilder().appendLiteral("[")
-                                .minimumPrintedDigits(0) //don't print hours if none
-                                .appendHours()
-                                .appendSuffix(":")
-                                .minimumPrintedDigits(time.getHours() > 0 ? 2 : 1) //two digit minutes if hours
-                                .printZeroAlways() //always print 0 for minutes, if seconds only
-                                .appendMinutes()
-                                .appendSuffix(":")
-                                .minimumPrintedDigits(2) //always print two digit seconds
-                                .appendSeconds()
-                                .appendLiteral("]")
-                                .toFormatter();
-                        duration = formatter.print(time);
-                        youtubeCache.put(URL, new Pair<>(title, duration));
-                    } else {
-                        youtubeCache.put(URL, new Pair<>(title, null));
-                    }
-                } catch (Exception ignored) {
-                    //fall back to just showing the URL, otherwise it will display "null" which is pretty useless
-                }
-            }
-            //prepend two spaces for the youtube icon later
-            String extraDur = ChanSettings.parseYoutubeDuration.get() ? (duration != null ? " " + duration : "") : "";
-            titleURLMap.put("  " + title + extraDur, URL);
-            linkMatcher.appendReplacement(newString, "  " + Matcher.quoteReplacement(title + extraDur));
-        }
-        linkMatcher.appendTail(newString);
-
-        //we have a new string here with all the links replaced by their text equivalents, we need to add the linkables now using the map
-        //we reference newString internally because SpannableString instances don't have an indexOf method, but the two are otherwise the same
-        SpannableString finalizedString = new SpannableString(newString);
-        for (String key : titleURLMap.keySet()) {
-            //set the linkable to be the entire length, including the icon
-            PostLinkable pl = new PostLinkable(theme, key, titleURLMap.get(key), PostLinkable.Type.LINK);
-            finalizedString.setSpan(pl,
-                    newString.indexOf(key),
-                    newString.indexOf(key) + key.length(),
-                    (500 << Spanned.SPAN_PRIORITY_SHIFT) & Spanned.SPAN_PRIORITY
-            );
-            post.addLinkable(pl);
-
-            //set the youtube icon span for the linkable
-            ImageSpan ytIcon = new ImageSpan(getAppContext(), youtubeIcon);
-            int height = Integer.parseInt(ChanSettings.fontSize.get());
-            int width = (int) (sp(height) / (youtubeIcon.getHeight() / (float) youtubeIcon.getWidth()));
-            ytIcon.getDrawable().setBounds(0, 0, width, sp(height));
-            finalizedString.setSpan(ytIcon,
-                    newString.indexOf(key),
-                    newString.indexOf(key) + 1,
-                    (500 << Spanned.SPAN_PRIORITY_SHIFT) & Spanned.SPAN_PRIORITY
-            );
-        }
-
-        return finalizedString;
-    }
-
->>>>>>> 9ac6c24c
     public static void addPostImages(Post.Builder post) {
         if (ChanSettings.parsePostImageLinks.get()) {
             for (PostLinkable linkable : post.getLinkables()) {
