--- conflicted
+++ resolved
@@ -164,27 +164,17 @@
                     // Suppress all of the exceptions so that the stream does not complete
                     .onErrorReturnItem(false);
         }).subscribe(
-<<<<<<< HEAD
-                (res) -> {},
+                (res) -> {
+                },
                 (error) -> Logger.e(TAG, "Uncaught exception!!! workerQueue is in error state now!!! " +
                         "This should not happen!!!", error),
-=======
-                (res) -> {
-                },
-                (error) -> Logger.e(TAG, "Uncaught exception!!! workerQueue is in error state now!!! This should not happen!!!", error),
->>>>>>> 7c559e9e
                 () -> Logger.e(TAG, "workerQueue stream has completed!!! This should not happen!!!"));
     }
 
     /**
      * Enqueues a thread's posts with all the images/webm/etc to be saved to the disk.
-<<<<<<< HEAD
-     * */
+     */
     public boolean enqueueThreadToSave(
-=======
-     */
-    public void enqueueThreadToSave(
->>>>>>> 7c559e9e
             Loadable loadable,
             List<Post> postsToSave) {
         if (!BackgroundUtils.isMainThread()) {
@@ -362,25 +352,9 @@
                 throw new CouldNotCreateImagesDirectoryException(threadSaveDirImages);
             }
 
-<<<<<<< HEAD
             AbstractFile boardSaveDir = getBoardSaveDir(loadable);
             if (!boardSaveDir.exists() && !boardSaveDir.create()) {
                 throw new CouldNotCreateSpoilerImageDirectoryException(boardSaveDir);
-=======
-            if (!ChanSettings.allowMediaScannerToScanLocalThreads.get()) {
-                // .nomedia file being in the images directory "should" prevent media scanner from
-                // scanning this directory
-                File noMediaFile = new File(threadSaveDirImages, NO_MEDIA_FILE_NAME);
-                if (!noMediaFile.exists() && !noMediaFile.createNewFile()) {
-                    throw new CouldNotCreateNoMediaFile(threadSaveDirImages);
-                }
-            } else {
-                File noMediaFile = new File(threadSaveDirImages, NO_MEDIA_FILE_NAME);
-                if (noMediaFile.exists() && !noMediaFile.delete()) {
-                    Logger.e(TAG, "Could not delete .nomedia file from directory "
-                            + threadSaveDirImages.getAbsolutePath());
-                }
->>>>>>> 7c559e9e
             }
 
             dealWithMediaScanner(threadSaveDirImages);
@@ -420,63 +394,6 @@
                         boardSaveDir,
                         spoilerImageUrl)
                 )
-<<<<<<< HEAD
-                .flatMap((res) -> {
-                    // For each post create a new inner rx stream (so they can be processed in parallel)
-                    return Flowable.fromIterable(newPosts)
-                            // Here we create a separate reactive stream for each image request.
-                            // But we use an executor service with limited threads amount, so there
-                            // will be only this much at a time.
-                            //                   |
-                            //                 / | \
-                            //                /  |  \
-                            //               /   |   \
-                            //               V   V   V // Separate streams.
-                            //               |   |   |
-                            //               o   o   o // Download images in parallel.
-                            //               |   |   |
-                            //               V   V   V // Combine them back to a single stream.
-                            //               \   |   /
-                            //                \  |  /
-                            //                 \ | /
-                            //                   |
-                            .flatMap((post) -> {
-                                return downloadImages(
-                                        loadable,
-                                        threadSaveDirImages,
-                                        post,
-                                        currentImageDownloadIndex,
-                                        postsWithImages,
-                                        imageDownloadsWithIoError,
-                                        maxImageIoErrors);
-                            })
-                            .toList()
-                            .doOnSuccess((list) -> Logger.d(TAG, "PostImage download result list = " + list));
-                })
-                .flatMap((res) -> {
-                    return Single.defer(() -> {
-                        if (!isCurrentDownloadRunning(loadable)) {
-                            if (isCurrentDownloadStopped(loadable)) {
-                                Logger.d(TAG, "Thread downloading has been stopped "
-                                        + loadableToString(loadable));
-                            } else {
-                                Logger.d(TAG, "Thread downloading has been canceled "
-                                        + loadableToString(loadable));
-                            }
-
-                            return Single.just(false);
-                        }
-
-                        updateLastSavedPostNo(loadable, newPosts);
-
-                        Logger.d(TAG, "Successfully updated a thread " + loadableToString(loadable));
-                        return Single.just(true);
-                    });
-                })
-                // Have to use blockingGet here. This is a place where all of the exception will come
-                // out from
-                .blockingGet();
-=======
                         .flatMap((res) -> {
                             // For each post create a new inner rx stream (so they can be processed in parallel)
                             return Flowable.fromIterable(newPosts)
@@ -530,9 +447,8 @@
                             });
                         })
                         // Have to use blockingGet here. This is a place where all of the exception will come
-                        // out from
+                // out from
                         .blockingGet();
->>>>>>> 7c559e9e
             } finally {
                 if (shouldDeleteDownloadedFiles(loadable)) {
                     if (isCurrentDownloadStopped(loadable)) {
@@ -640,13 +556,8 @@
      * Returns only the posts that we haven't saved yet. Sorts them in ascending order.
      * If a post has at least one image that has not been downloaded yet it will be
      * redownloaded again
-<<<<<<< HEAD
-     * */
+     */
     private List<Post> filterAndSortPosts(AbstractFile threadSaveDirImages, Loadable loadable, List<Post> inputPosts) {
-=======
-     */
-    private List<Post> filterAndSortPosts(File threadSaveDirImages, Loadable loadable, List<Post> inputPosts) {
->>>>>>> 7c559e9e
         // Filter out already saved posts (by lastSavedPostNo)
         int lastSavedPostNo = databaseManager.runTask(databaseSavedThreadManager.getLastSavedPostNo(loadable.id));
 
@@ -1241,15 +1152,10 @@
     /**
      * The main difference between AdditionalThreadParameters and SaveThreadParameters is that
      * SaveThreadParameters is getting deleted after each thread download attempt while
-<<<<<<< HEAD
      * AdditionalThreadParameters stay until app restart. We use them to not download 404ed images
      * on each attempt (because it may block the downloading process for up to
      * OKHTTP_TIMEOUT_SECONDS seconds)
-     * */
-=======
-     * AdditionalThreadParameters stay until app restart.
-     */
->>>>>>> 7c559e9e
+     */
     public static class AdditionalThreadParameters {
         private Loadable loadable;
         private Set<String> deletedImages;
