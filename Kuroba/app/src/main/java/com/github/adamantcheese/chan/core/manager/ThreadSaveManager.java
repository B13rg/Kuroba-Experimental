--- conflicted
+++ resolved
@@ -376,16 +376,6 @@
         return Single.fromCallable(() -> {
             BackgroundUtils.ensureBackgroundThread();
 
-<<<<<<< HEAD
-            if (ChanSettings.localThreadLocation.get().isEmpty() &&
-                    ChanSettings.localThreadsLocationUri.get().isEmpty())
-            {
-                // wtf???
-                throw new IllegalStateException("Both localThreadLocation and localThreadLocationUri are empty!");
-            }
-
-=======
->>>>>>> 07245a00
             if (!isCurrentDownloadRunning(loadable)) {
                 // This download was canceled or stopped while waiting in the queue.
                 Logger.d(TAG,
