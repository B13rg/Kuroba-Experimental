--- conflicted
+++ resolved
@@ -56,11 +56,8 @@
 import okhttp3.Response;
 import okhttp3.ResponseBody;
 
-<<<<<<< HEAD
 import static com.github.adamantcheese.chan.utils.ChanUtils.loadableToString;
-=======
 import static java.lang.Thread.currentThread;
->>>>>>> 8371cbf6
 
 public class ThreadSaveManager {
     private static final String TAG = "ThreadSaveManager";
@@ -85,16 +82,7 @@
     @GuardedBy("activeDownloads")
     private final Map<Loadable, AdditionalThreadParameters> additionalThreadParameter = new HashMap<>();
 
-<<<<<<< HEAD
     private OkHttpClient okHttpClient;
-=======
-    private OkHttpClient okHttpClient = new OkHttpClient().newBuilder()
-            .writeTimeout(OKHTTP_TIMEOUT_SECONDS, TimeUnit.SECONDS)
-            .readTimeout(OKHTTP_TIMEOUT_SECONDS, TimeUnit.SECONDS)
-            .connectTimeout(OKHTTP_TIMEOUT_SECONDS, TimeUnit.SECONDS)
-            .callTimeout(OKHTTP_TIMEOUT_SECONDS, TimeUnit.SECONDS)
-            .build();
->>>>>>> 8371cbf6
     private ExecutorService executorService = Executors.newFixedThreadPool(getThreadsCountForDownloaderExecutor());
 
     private PublishProcessor<Loadable> workerQueue = PublishProcessor.create();
@@ -112,17 +100,11 @@
     }
 
     @Inject
-<<<<<<< HEAD
-    public ThreadSaveManager(DatabaseManager databaseManager,
-                             OkHttpClient okHttpClient,
+    public ThreadSaveManager(
+            DatabaseManager databaseManager,
+            OkHttpClient okHttpClient,
                              SavedThreadLoaderRepository savedThreadLoaderRepository,
                              FileManager fileManager
-=======
-    public ThreadSaveManager(
-            DatabaseManager databaseManager,
-            SavedThreadLoaderRepository savedThreadLoaderRepository,
-            FileManager fileManager
->>>>>>> 8371cbf6
     ) {
         this.okHttpClient = okHttpClient;
         this.databaseManager = databaseManager;
@@ -145,12 +127,12 @@
         // always slow because they have to download images, but we check whether a download request
         // is already enqueued so it's okay for us to rely on the buffering)
         workerQueue.onBackpressureBuffer()
-<<<<<<< HEAD
-                   // Collect all the request over some time
-                   .buffer(REQUEST_BUFFERING_TIME_SECONDS, TimeUnit.SECONDS)
-                   .concatMap(this::processCollectedRequests)
-                   .subscribe(res -> {}, // OK
-                              error -> {
+                // Collect all the request over some time
+                .buffer(REQUEST_BUFFERING_TIME_SECONDS, TimeUnit.SECONDS)
+                .concatMap(this::processCollectedRequests)
+                .subscribe(res -> {},
+                        // OK
+                        error -> {
                                 throw new RuntimeException("Uncaught exception!!! " +
                                           "workerQueue is in error state now!!! " +
                                           "This should not happen!!!, original error = " + error.getMessage());
@@ -160,19 +142,6 @@
                                 );
                            }
                    );
-=======
-                // Collect all the request over some time
-                .buffer(REQUEST_BUFFERING_TIME_SECONDS, TimeUnit.SECONDS)
-                .concatMap(this::processCollectedRequests)
-                .subscribe(res -> {},
-                        // OK
-                        error -> Logger.e(TAG,
-                                "Uncaught exception!!! workerQueue is in error state now!!! "
-                                        + "This should not happen!!!",
-                                error
-                        ), () -> Logger.e(TAG, "workerQueue stream has completed!!! This should not happen!!!")
-                );
->>>>>>> 8371cbf6
     }
 
     private Flowable<Boolean> processCollectedRequests(List<Loadable> loadableList) {
