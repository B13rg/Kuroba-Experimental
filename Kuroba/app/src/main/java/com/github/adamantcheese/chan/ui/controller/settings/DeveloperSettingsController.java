--- conflicted
+++ resolved
@@ -86,11 +86,7 @@
         wrapper.addView(crashButton);
 
         Button clearCacheButton = new Button(context);
-<<<<<<< HEAD
 
-=======
-        FileCache cache = instance(FileCache.class);
->>>>>>> 8371cbf6
         clearCacheButton.setOnClickListener(v -> {
             fileCacheV2.clearCache();
             showToast("Cleared image cache");
