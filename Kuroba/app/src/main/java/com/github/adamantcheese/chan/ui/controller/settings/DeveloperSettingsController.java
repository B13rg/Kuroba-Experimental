--- conflicted
+++ resolved
@@ -195,7 +195,8 @@
         resetThreadOpenCounter.setText("Reset thread open counter");
         wrapper.addView(resetThreadOpenCounter);
 
-<<<<<<< HEAD
+        addCrashOnSafeThrowButton(wrapper);
+
         // Reset the hash and make the app updated
         Button resetPrevApkHash = new Button(context);
         resetPrevApkHash.setOnClickListener(v -> {
@@ -217,9 +218,6 @@
         });
         setCurrentApkHashAsPrevApkHash.setText("Make app not updated");
         wrapper.addView(setCurrentApkHashAsPrevApkHash);
-=======
-        addCrashOnSafeThrowButton(wrapper);
->>>>>>> 7573246b
 
         ScrollView scrollView = new ScrollView(context);
         scrollView.addView(wrapper);
