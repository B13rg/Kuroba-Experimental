--- conflicted
+++ resolved
@@ -81,12 +81,10 @@
         logsButton.setText(R.string.settings_open_logs);
         wrapper.addView(logsButton);
 
-<<<<<<< HEAD
+        // Enable/Disable verbose logs
         addVerboseLogsButton(wrapper);
 
-=======
         //CRASH APP
->>>>>>> 6dc4af15
         Button crashButton = new Button(context);
         crashButton.setOnClickListener(v -> {
             throw new RuntimeException("Debug crash");
