package com.github.adamantcheese.chan.core.image;

import android.graphics.Bitmap;
import android.graphics.BitmapFactory;
import android.os.Handler;
import android.os.Looper;

import androidx.annotation.Nullable;

import com.android.volley.VolleyError;
import com.android.volley.toolbox.ImageLoader;
import com.android.volley.toolbox.ImageLoader.ImageListener;
import com.github.adamantcheese.chan.core.manager.ThreadSaveManager;
import com.github.adamantcheese.chan.core.model.PostImage;
import com.github.adamantcheese.chan.core.model.orm.Loadable;
import com.github.adamantcheese.chan.ui.settings.base_directory.LocalThreadsBaseDirectory;
import com.github.adamantcheese.chan.utils.AndroidUtils;
import com.github.adamantcheese.chan.utils.BackgroundUtils;
import com.github.adamantcheese.chan.utils.Logger;
import com.github.adamantcheese.chan.utils.StringUtils;
import com.github.k1rakishou.fsaf.FileManager;
import com.github.k1rakishou.fsaf.file.AbstractFile;
import com.github.k1rakishou.fsaf.file.FileSegment;
import com.github.k1rakishou.fsaf.file.Segment;

import java.io.IOException;
import java.io.InputStream;
import java.lang.reflect.Constructor;
import java.lang.reflect.Field;
import java.util.ArrayList;
import java.util.List;
import java.util.concurrent.Executor;
import java.util.concurrent.Executors;

public class ImageLoaderV2 {
    private static final String TAG = "ImageLoaderV2";

    private ImageLoader imageLoader;
    private FileManager fileManager;

    private Executor diskLoaderExecutor = Executors.newSingleThreadExecutor();
    private Handler mainThreadHandler = new Handler(Looper.getMainLooper());

    public ImageLoaderV2(ImageLoader imageLoader, FileManager fileManager) {
        this.imageLoader = imageLoader;
        this.fileManager = fileManager;
    }

    public ImageLoader.ImageContainer getImage(boolean isThumbnail,
                                               Loadable loadable,
                                               PostImage postImage,
                                               int width,
                                               int height,
                                               ImageListener imageListener
    ) {
        BackgroundUtils.ensureMainThread();

        if (loadable.isLocal() || loadable.isDownloading()) {
            String formattedName;
            Logger.d(TAG, "Loading image " + postImage.imageUrl.toString() + " from the disk");

            if (postImage.spoiler) {
                String extension = StringUtils.extractFileNameExtension(postImage.spoilerThumbnailUrl.toString());

                formattedName = ThreadSaveManager.formatSpoilerImageName(extension);
            } else {
                if (isThumbnail) {
                    String extension = StringUtils.extractFileNameExtension(postImage.thumbnailUrl.toString());

                    if (extension == null) {
                        // We expect images to have extensions
<<<<<<< HEAD
                        throw new NullPointerException("Could not extract extension from a thumbnailUrl = "
                                                               + postImage.thumbnailUrl.toString());
=======
                        throw new NullPointerException(
                                "Could not extract extension from a thumbnailUrl = "
                                + postImage.thumbnailUrl.toString()
                        );
>>>>>>> bc8ec272
                    }

                    formattedName = ThreadSaveManager.formatThumbnailImageName(postImage.serverFilename, extension);
                } else {
                    String extension = postImage.extension;

                    formattedName = ThreadSaveManager.formatOriginalImageName(postImage.serverFilename, extension);
                }
            }

<<<<<<< HEAD
            return getFromDisk(loadable, formattedName, postImage.spoiler, imageListener, width, height);
        } else {
            return imageLoader.get(postImage.getThumbnailUrl().toString(), imageListener, width, height);
        }
    }

    public ImageLoader.ImageContainer getFromDisk(Loadable loadable,
                                                  String filename,
                                                  boolean isSpoiler,
                                                  ImageListener imageListener,
                                                  int width,
                                                  int height
=======
            return getFromDisk(
                    loadable,
                    formattedName,
                    postImage.spoiler,
                    imageListener,
                    width,
                    height,
                    () -> {
                        Logger.d(TAG,
                                "Falling back to load the image " +
                                postImage.imageUrl.toString() +
                                        " via the imageLoaderV1"
                        );

                        return imageLoader.get(
                                postImage.getThumbnailUrl().toString(),
                                imageListener,
                                width,
                                height
                        );
                    }
            );
        } else {
            Logger.d(
                    TAG,
                    "Loading image " + postImage.imageUrl.toString() + " via the imageLoaderV1"
            );

            return imageLoader.get(
                    postImage.getThumbnailUrl().toString(),
                    imageListener,
                    width,
                    height
            );
        }
    }

    @SuppressWarnings("DuplicateExpressions")
    public ImageLoader.ImageContainer getFromDisk(
            Loadable loadable,
            String filename,
            boolean isSpoiler,
            ImageLoader.ImageListener imageListener,
            int width,
            int height,
            @Nullable ImageLoaderFallbackCallback callback
>>>>>>> bc8ec272
    ) {
        BackgroundUtils.ensureMainThread();

        ImageLoader.ImageContainer container = null;

        try {
            @SuppressWarnings("JavaReflectionMemberAccess") Constructor c
                    = ImageLoader.ImageContainer.class.getConstructor(ImageLoader.class,
                                                                      Bitmap.class,
                                                                      String.class,
                                                                      String.class,
                                                                      ImageListener.class
            );

            c.setAccessible(true);
            container = (ImageLoader.ImageContainer) c.newInstance(imageLoader, null, null, null, imageListener);
        } catch (Exception failedSomething) {
            Logger.e(TAG, "Reflection failed", failedSomething);
            return null;
        }

        final ImageLoader.ImageContainer finalContainer = container;

        diskLoaderExecutor.execute(() -> {
            try {
                if (!fileManager.baseDirectoryExists(LocalThreadsBaseDirectory.class)) {
                    throw new IOException("Base local threads directory does not exist");
                }

                AbstractFile baseDirFile = fileManager.newBaseDirectoryFile(LocalThreadsBaseDirectory.class);
                if (baseDirFile == null) {
<<<<<<< HEAD
                    throw new IOException("getFromDisk() fileManager.newLocalThreadFile() returned null");
=======
                    // User has deleted the base directory with all the files,
                    // fallback to loading the image from the server
                    Logger.w(TAG, "Base saved files directory does not exist");

                    if (imageListener != null && callback != null) {
                        AndroidUtils.runOnUiThread(() -> {
                            imageListener.onResponse(callback.onLocalImageDoesNotExist(), true);
                        });
                    }

                    return;
>>>>>>> bc8ec272
                }

                List<Segment> segments = new ArrayList<>();

                if (isSpoiler) {
                    segments.addAll(ThreadSaveManager.getBoardSubDir(loadable));
                } else {
                    segments.addAll(ThreadSaveManager.getImagesSubDir(loadable));
                }

                segments.add(new FileSegment(filename));
                AbstractFile imageOnDiskFile = baseDirFile.clone(segments);

                boolean exists = fileManager.exists(imageOnDiskFile);
                boolean isFile = fileManager.isFile(imageOnDiskFile);
                boolean canRead = fileManager.canRead(imageOnDiskFile);

                if (!exists || !isFile || !canRead) {
<<<<<<< HEAD
                    String errorMessage = "Could not load image from the disk: (path = " + imageOnDiskFile.getFullPath()
                            + ", exists = " + exists + ", isFile = " + isFile + ", canRead = " + canRead + ")";

                    Logger.e(TAG, errorMessage);
                    postError(imageListener, errorMessage);
=======
                    // Local file does not exist, fallback to loading the image from the server
                    Logger.d(TAG, "Local image does not exist (or is inaccessible)");

                    if (imageListener != null && callback != null) {
                        AndroidUtils.runOnUiThread(() -> {
                            imageListener.onResponse(callback.onLocalImageDoesNotExist(), true);
                        });
                    }

>>>>>>> bc8ec272
                    return;
                }

                try (InputStream inputStream = fileManager.getInputStream(imageOnDiskFile)) {
                    // Image exists on the disk - try to load it and put in the cache
                    BitmapFactory.Options bitmapOptions = new BitmapFactory.Options();
                    bitmapOptions.outWidth = width;
                    bitmapOptions.outHeight = height;

                    Bitmap bitmap = BitmapFactory.decodeStream(inputStream, null, bitmapOptions);

                    if (bitmap == null) {
                        Logger.e(TAG, "Could not decode bitmap");
                        postError(imageListener, "Could not decode bitmap");
                        return;
                    }

                    mainThreadHandler.post(() -> {
                        try {
                            Field bitmapField = finalContainer.getClass().getDeclaredField("mBitmap");
                            Field urlField = finalContainer.getClass().getDeclaredField("mRequestUrl");
                            bitmapField.setAccessible(true);
                            urlField.setAccessible(true);
                            bitmapField.set(finalContainer, bitmap);
                            urlField.set(finalContainer, imageOnDiskFile.getFullPath());

                            if (imageListener != null) {
                                imageListener.onResponse(finalContainer, true);
                            }
                        } catch (Exception e) {
                            postError(imageListener, "Couldn't set fields");
                        }
                    });
                }
            } catch (Exception e) {
<<<<<<< HEAD
                String message = "Could not get an image from the disk, error message = " + e.getMessage();
                postError(imageListener, message);
=======
                // Some error has occurred, fallback to loading the image from the server
                Logger.e(TAG, "Error while trying to load a local image", e);

                if (imageListener != null && callback != null) {
                    AndroidUtils.runOnUiThread(() -> {
                        imageListener.onResponse(callback.onLocalImageDoesNotExist(), true);
                    });
                }
>>>>>>> bc8ec272
            }
        });

        return container;
    }

    private void postError(ImageListener imageListener, String message) {
        mainThreadHandler.post(() -> {
            if (imageListener != null) {
                imageListener.onErrorResponse(new VolleyError(message));
            }
        });
    }

    public void cancelRequest(ImageLoader.ImageContainer container) {
        BackgroundUtils.ensureMainThread();
        container.cancelRequest();
    }

    public ImageLoader.ImageContainer get(String requestUrl, ImageListener listener) {
        BackgroundUtils.ensureMainThread();
        return imageLoader.get(requestUrl, listener);
    }

    public ImageLoader.ImageContainer get(String requestUrl, ImageListener listener, int width, int height) {
        BackgroundUtils.ensureMainThread();

        return imageLoader.get(requestUrl, listener, width, height);
    }

    private interface ImageLoaderFallbackCallback {
        ImageLoader.ImageContainer onLocalImageDoesNotExist();
    }
}<|MERGE_RESOLUTION|>--- conflicted
+++ resolved
@@ -69,15 +69,8 @@
 
                     if (extension == null) {
                         // We expect images to have extensions
-<<<<<<< HEAD
-                        throw new NullPointerException("Could not extract extension from a thumbnailUrl = "
-                                                               + postImage.thumbnailUrl.toString());
-=======
                         throw new NullPointerException(
-                                "Could not extract extension from a thumbnailUrl = "
-                                + postImage.thumbnailUrl.toString()
-                        );
->>>>>>> bc8ec272
+                                "Could not get extension from thumbnailUrl = " + postImage.thumbnailUrl.toString());
                     }
 
                     formattedName = ThreadSaveManager.formatThumbnailImageName(postImage.serverFilename, extension);
@@ -88,67 +81,31 @@
                 }
             }
 
-<<<<<<< HEAD
-            return getFromDisk(loadable, formattedName, postImage.spoiler, imageListener, width, height);
+            return getFromDisk(
+                    loadable, formattedName, postImage.spoiler, imageListener, width, height,
+                    () -> {
+                        Logger.d(TAG,
+                                 "Falling back to imageLoaderV1 load the image " + postImage.imageUrl.toString()
+                        );
+
+                        return imageLoader.get(postImage.getThumbnailUrl().toString(), imageListener, width, height);
+                    }
+            );
         } else {
+            Logger.d(TAG, "Loading image " + postImage.imageUrl.toString() + " via the imageLoaderV1");
+
             return imageLoader.get(postImage.getThumbnailUrl().toString(), imageListener, width, height);
         }
     }
 
+    @SuppressWarnings("DuplicateExpressions")
     public ImageLoader.ImageContainer getFromDisk(Loadable loadable,
                                                   String filename,
                                                   boolean isSpoiler,
-                                                  ImageListener imageListener,
+                                                  ImageLoader.ImageListener imageListener,
                                                   int width,
-                                                  int height
-=======
-            return getFromDisk(
-                    loadable,
-                    formattedName,
-                    postImage.spoiler,
-                    imageListener,
-                    width,
-                    height,
-                    () -> {
-                        Logger.d(TAG,
-                                "Falling back to load the image " +
-                                postImage.imageUrl.toString() +
-                                        " via the imageLoaderV1"
-                        );
-
-                        return imageLoader.get(
-                                postImage.getThumbnailUrl().toString(),
-                                imageListener,
-                                width,
-                                height
-                        );
-                    }
-            );
-        } else {
-            Logger.d(
-                    TAG,
-                    "Loading image " + postImage.imageUrl.toString() + " via the imageLoaderV1"
-            );
-
-            return imageLoader.get(
-                    postImage.getThumbnailUrl().toString(),
-                    imageListener,
-                    width,
-                    height
-            );
-        }
-    }
-
-    @SuppressWarnings("DuplicateExpressions")
-    public ImageLoader.ImageContainer getFromDisk(
-            Loadable loadable,
-            String filename,
-            boolean isSpoiler,
-            ImageLoader.ImageListener imageListener,
-            int width,
-            int height,
-            @Nullable ImageLoaderFallbackCallback callback
->>>>>>> bc8ec272
+                                                  int height,
+                                                  @Nullable ImageLoaderFallbackCallback callback
     ) {
         BackgroundUtils.ensureMainThread();
 
@@ -180,9 +137,6 @@
 
                 AbstractFile baseDirFile = fileManager.newBaseDirectoryFile(LocalThreadsBaseDirectory.class);
                 if (baseDirFile == null) {
-<<<<<<< HEAD
-                    throw new IOException("getFromDisk() fileManager.newLocalThreadFile() returned null");
-=======
                     // User has deleted the base directory with all the files,
                     // fallback to loading the image from the server
                     Logger.w(TAG, "Base saved files directory does not exist");
@@ -194,7 +148,6 @@
                     }
 
                     return;
->>>>>>> bc8ec272
                 }
 
                 List<Segment> segments = new ArrayList<>();
@@ -213,13 +166,6 @@
                 boolean canRead = fileManager.canRead(imageOnDiskFile);
 
                 if (!exists || !isFile || !canRead) {
-<<<<<<< HEAD
-                    String errorMessage = "Could not load image from the disk: (path = " + imageOnDiskFile.getFullPath()
-                            + ", exists = " + exists + ", isFile = " + isFile + ", canRead = " + canRead + ")";
-
-                    Logger.e(TAG, errorMessage);
-                    postError(imageListener, errorMessage);
-=======
                     // Local file does not exist, fallback to loading the image from the server
                     Logger.d(TAG, "Local image does not exist (or is inaccessible)");
 
@@ -228,8 +174,6 @@
                             imageListener.onResponse(callback.onLocalImageDoesNotExist(), true);
                         });
                     }
-
->>>>>>> bc8ec272
                     return;
                 }
 
@@ -265,10 +209,6 @@
                     });
                 }
             } catch (Exception e) {
-<<<<<<< HEAD
-                String message = "Could not get an image from the disk, error message = " + e.getMessage();
-                postError(imageListener, message);
-=======
                 // Some error has occurred, fallback to loading the image from the server
                 Logger.e(TAG, "Error while trying to load a local image", e);
 
@@ -277,7 +217,6 @@
                         imageListener.onResponse(callback.onLocalImageDoesNotExist(), true);
                     });
                 }
->>>>>>> bc8ec272
             }
         });
 
