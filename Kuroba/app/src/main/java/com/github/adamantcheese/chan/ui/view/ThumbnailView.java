/*
 * Kuroba - *chan browser https://github.com/Adamantcheese/Kuroba/
 *
 * This program is free software: you can redistribute it and/or modify
 * it under the terms of the GNU General Public License as published by
 * the Free Software Foundation, either version 3 of the License, or
 * (at your option) any later version.
 *
 * This program is distributed in the hope that it will be useful,
 * but WITHOUT ANY WARRANTY; without even the implied warranty of
 * MERCHANTABILITY or FITNESS FOR A PARTICULAR PURPOSE.  See the
 * GNU General Public License for more details.
 *
 * You should have received a copy of the GNU General Public License
 * along with this program.  If not, see <http://www.gnu.org/licenses/>.
 */
package com.github.adamantcheese.chan.ui.view;

import android.content.Context;
import android.content.res.ColorStateList;
import android.graphics.Bitmap;
import android.graphics.BitmapShader;
import android.graphics.Canvas;
import android.graphics.Color;
import android.graphics.Matrix;
import android.graphics.Paint;
import android.graphics.Rect;
import android.graphics.RectF;
import android.graphics.Shader;
import android.graphics.drawable.ColorDrawable;
import android.graphics.drawable.Drawable;
import android.graphics.drawable.RippleDrawable;
import android.text.TextUtils;
import android.util.AttributeSet;
import android.util.TypedValue;
import android.view.View;

import com.android.volley.AuthFailureError;
import com.android.volley.NetworkError;
import com.android.volley.ParseError;
import com.android.volley.TimeoutError;
import com.android.volley.VolleyError;
import com.android.volley.toolbox.ImageLoader;
import com.github.adamantcheese.chan.R;
import com.github.adamantcheese.chan.core.model.orm.Loadable;

import javax.inject.Inject;

import static com.github.adamantcheese.chan.Chan.inject;
import static com.github.adamantcheese.chan.utils.AndroidUtils.getString;
import static com.github.adamantcheese.chan.utils.AndroidUtils.sp;

public class ThumbnailView extends View implements ImageLoader.ImageListener {
    private ImageLoader.ImageContainer container;

    private boolean circular = false;
    private int rounding = 0;
    private boolean clickable = false;

    private boolean calculate;
    private Bitmap bitmap;
    private RectF bitmapRect = new RectF();
    private RectF drawRect = new RectF();
    private RectF outputRect = new RectF();

    private Matrix matrix = new Matrix();
    BitmapShader bitmapShader;
    private Paint paint = new Paint(Paint.ANTI_ALIAS_FLAG | Paint.FILTER_BITMAP_FLAG);

    private boolean foregroundCalculate = false;
    private Drawable foreground;

    protected boolean error = false;
    private String errorText;
    private Paint textPaint = new Paint(Paint.ANTI_ALIAS_FLAG);
    private Rect tmpTextRect = new Rect();

    @Inject
    public ImageLoader imageLoader;

    public ThumbnailView(Context context) {
        super(context);
        init();
    }

    public ThumbnailView(Context context, AttributeSet attrs) {
        super(context, attrs);
        init();
    }

    public ThumbnailView(Context context, AttributeSet attrs, int defStyleAttr) {
        super(context, attrs, defStyleAttr);
        init();
    }

    private void init() {
        textPaint.setColor(0xff000000);
        textPaint.setTextSize(sp(14));

        inject(this);
    }

    public void setUrl(String url, int maxWidth, int maxHeight) {
        if (container != null && container.getRequestUrl().equals(url)) {
            return;
        }

        if (container != null) {
            container.cancelRequest();
            container = null;
            error = false;
            setImageBitmap(null);
        }

        if (!TextUtils.isEmpty(url)) {
<<<<<<< HEAD
            container = injector().instance(ImageLoader.class).get(url, this, maxWidth, maxHeight);
        }
    }

    public void setUrl(String url) {
        setUrl(url, 0, 0);
=======
            container = imageLoader.get(url, this, 0, 0);
        }
    }

    public void setUrlFromDisk(
            Loadable loadable,
            String filename,
            boolean isSpoiler,
            int width,
            int height) {
        container = imageLoader.getFromDisk(loadable, filename, isSpoiler, this, width, height);
>>>>>>> 1d5849d7
    }

    public void setCircular(boolean circular) {
        this.circular = circular;
    }

    public void setRounding(int rounding) {
        this.rounding = rounding;
    }

    @Override
    public void setClickable(boolean clickable) {
        super.setClickable(clickable);

        if (clickable != this.clickable) {
            this.clickable = clickable;

            foregroundCalculate = clickable;
            if (clickable) {
                TypedValue rippleAttrForThemeValue = new TypedValue();
                getContext().getTheme().resolveAttribute(R.attr.colorControlHighlight, rippleAttrForThemeValue, true);
                foreground = new RippleDrawable(ColorStateList.valueOf(rippleAttrForThemeValue.data), null, new ColorDrawable(Color.WHITE));
                foreground.setCallback(this);
                if (foreground.isStateful()) {
                    foreground.setState(getDrawableState());
                }
            } else {
                unscheduleDrawable(foreground);
                foreground = null;
            }
            requestLayout();
            invalidate();
        }
    }

    public Bitmap getBitmap() {
        return bitmap;
    }

    @Override
    public void onResponse(ImageLoader.ImageContainer response, boolean isImmediate) {
        if (response.getBitmap() != null) {
            setImageBitmap(response.getBitmap());
            onImageSet(isImmediate);
        }
    }

    @Override
    public void onErrorResponse(VolleyError e) {
        error = true;

        if (e instanceof NetworkError || e instanceof TimeoutError || e instanceof ParseError || e instanceof AuthFailureError) {
            errorText = getString(R.string.thumbnail_load_failed_network);
        } else {
            errorText = getString(R.string.thumbnail_load_failed_server);
        }

        onImageSet(false);
        invalidate();
    }

    @Override
    protected boolean onSetAlpha(int alpha) {
        if (error) {
            textPaint.setAlpha(alpha);
        } else {
            paint.setAlpha(alpha);
        }
        invalidate();

        return true;
    }

    @Override
    protected void onMeasure(int widthMeasureSpec, int heightMeasureSpec) {
        super.onMeasure(widthMeasureSpec, heightMeasureSpec);
        calculate = true;
        foregroundCalculate = true;
    }

    @Override
    protected void onDraw(Canvas canvas) {
        if (getAlpha() == 0f) {
            return;
        }

        int width = getWidth() - getPaddingLeft() - getPaddingRight();
        int height = getHeight() - getPaddingTop() - getPaddingBottom();

        if (error) {
            canvas.save();

            textPaint.getTextBounds(errorText, 0, errorText.length(), tmpTextRect);
            float x = width / 2f - tmpTextRect.exactCenterX();
            float y = height / 2f - tmpTextRect.exactCenterY();
            canvas.drawText(errorText, x + getPaddingLeft(), y + getPaddingTop(), textPaint);

            canvas.restore();
        } else {
            if (bitmap == null) {
                return;
            }

            if (calculate) {
                calculate = false;
                bitmapRect.set(0, 0, bitmap.getWidth(), bitmap.getHeight());
                float scale = Math.max(
                        (float) width / (float) bitmap.getWidth(),
                        (float) height / (float) bitmap.getHeight());
                float scaledX = bitmap.getWidth() * scale;
                float scaledY = bitmap.getHeight() * scale;
                float offsetX = (scaledX - width) * 0.5f;
                float offsetY = (scaledY - height) * 0.5f;

                drawRect.set(-offsetX, -offsetY, scaledX - offsetX, scaledY - offsetY);
                drawRect.offset(getPaddingLeft(), getPaddingTop());

                outputRect.set(getPaddingLeft(), getPaddingTop(), getWidth() - getPaddingRight(), getHeight() - getPaddingBottom());

                matrix.setRectToRect(bitmapRect, drawRect, Matrix.ScaleToFit.FILL);

                bitmapShader.setLocalMatrix(matrix);
                paint.setShader(bitmapShader);
            }

            canvas.save();
            canvas.clipRect(outputRect);

            if (circular) {
                canvas.drawRoundRect(outputRect, width / 2f, height / 2f, paint);
            } else {
                canvas.drawRoundRect(outputRect, rounding, rounding, paint);
            }

            canvas.restore();
            canvas.save();

            if (foreground != null) {
                if (foregroundCalculate) {
                    foregroundCalculate = false;
                    foreground.setBounds(0, 0, getRight(), getBottom());
                }

                foreground.draw(canvas);
            }

            canvas.restore();
        }
    }

    @Override
    protected boolean verifyDrawable(Drawable who) {
        return super.verifyDrawable(who) || (who == foreground);
    }

    @Override
    public void jumpDrawablesToCurrentState() {
        super.jumpDrawablesToCurrentState();

        if (foreground != null) {
            foreground.jumpToCurrentState();
        }
    }

    @Override
    protected void drawableStateChanged() {
        super.drawableStateChanged();
        if (foreground != null && foreground.isStateful()) {
            foreground.setState(getDrawableState());
        }
    }

    @Override
    public void drawableHotspotChanged(float x, float y) {
        super.drawableHotspotChanged(x, y);

        if (foreground != null) {
            foreground.setHotspot(x, y);
        }
    }

    private void onImageSet(boolean isImmediate) {
        clearAnimation();
        if (!isImmediate) {
            setAlpha(0f);
            animate().alpha(1f).setDuration(200);
        } else {
            setAlpha(1f);
        }
    }

    private void setImageBitmap(Bitmap bitmap) {
        bitmapShader = null;
        paint.setShader(null);

        this.bitmap = bitmap;
        if (bitmap != null) {
            calculate = true;
            bitmapShader = new BitmapShader(bitmap, Shader.TileMode.CLAMP, Shader.TileMode.CLAMP);
        }
        invalidate();
    }
}<|MERGE_RESOLUTION|>--- conflicted
+++ resolved
@@ -41,6 +41,7 @@
 import com.android.volley.TimeoutError;
 import com.android.volley.VolleyError;
 import com.android.volley.toolbox.ImageLoader;
+import com.github.adamantcheese.chan.Chan;
 import com.github.adamantcheese.chan.R;
 import com.github.adamantcheese.chan.core.model.orm.Loadable;
 
@@ -113,16 +114,12 @@
         }
 
         if (!TextUtils.isEmpty(url)) {
-<<<<<<< HEAD
-            container = injector().instance(ImageLoader.class).get(url, this, maxWidth, maxHeight);
+            container = Chan.injector().instance(ImageLoader.class).get(url, this, maxWidth, maxHeight);
         }
     }
 
     public void setUrl(String url) {
         setUrl(url, 0, 0);
-=======
-            container = imageLoader.get(url, this, 0, 0);
-        }
     }
 
     public void setUrlFromDisk(
@@ -132,7 +129,6 @@
             int width,
             int height) {
         container = imageLoader.getFromDisk(loadable, filename, isSpoiler, this, width, height);
->>>>>>> 1d5849d7
     }
 
     public void setCircular(boolean circular) {
