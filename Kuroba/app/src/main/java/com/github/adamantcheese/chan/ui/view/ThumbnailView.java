--- conflicted
+++ resolved
@@ -129,26 +129,8 @@
         setUrl(url, 0, 0);
     }
 
-<<<<<<< HEAD
     public void setUrlFromDisk(Loadable loadable, String filename, boolean isSpoiler, int width, int height) {
-        container = imageLoaderV2.getFromDisk(loadable, filename, isSpoiler, this, width, height);
-=======
-    public void setUrlFromDisk(
-            Loadable loadable,
-            String filename,
-            boolean isSpoiler,
-            int width,
-            int height) {
-        container = imageLoaderV2.getFromDisk(
-                loadable,
-                filename,
-                isSpoiler,
-                this,
-                width,
-                height,
-                null
-        );
->>>>>>> bc8ec272
+        container = imageLoaderV2.getFromDisk(loadable, filename, isSpoiler, this, width, height, null);
     }
 
     public void setCircular(boolean circular) {
