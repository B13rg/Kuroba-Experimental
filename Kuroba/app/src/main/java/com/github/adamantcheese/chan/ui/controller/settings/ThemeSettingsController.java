--- conflicted
+++ resolved
@@ -145,13 +145,13 @@
         }
 
         @Override
-<<<<<<< HEAD
+        public Page getPage(Post op) {
+            return null;
+        }
+
+        @Override
         public boolean hasAlreadySeenPost(Post post) {
             return false;
-=======
-        public Page getPage(Post op) {
-            return null;
->>>>>>> 5f75d56f
         }
     };
 
