/*
 * Kuroba - *chan browser https://github.com/Adamantcheese/Kuroba/
 *
 * This program is free software: you can redistribute it and/or modify
 * it under the terms of the GNU General Public License as published by
 * the Free Software Foundation, either version 3 of the License, or
 * (at your option) any later version.
 *
 * This program is distributed in the hope that it will be useful,
 * but WITHOUT ANY WARRANTY; without even the implied warranty of
 * MERCHANTABILITY or FITNESS FOR A PARTICULAR PURPOSE.  See the
 * GNU General Public License for more details.
 *
 * You should have received a copy of the GNU General Public License
 * along with this program.  If not, see <http://www.gnu.org/licenses/>.
 */
package com.github.adamantcheese.chan.ui.controller;

import android.content.Context;
import android.graphics.drawable.Drawable;
import android.view.View;
import android.view.ViewGroup;
import android.view.animation.DecelerateInterpolator;
import android.view.animation.Interpolator;
import android.widget.ImageView;

import androidx.annotation.NonNull;
import androidx.appcompat.app.AlertDialog;
import androidx.recyclerview.widget.GridLayoutManager;
import androidx.recyclerview.widget.RecyclerView;

import com.github.adamantcheese.chan.R;
import com.github.adamantcheese.chan.controller.Controller;
import com.github.adamantcheese.chan.core.model.PostImage;
import com.github.adamantcheese.chan.core.model.orm.Loadable;
import com.github.adamantcheese.chan.core.saver.ImageSaveTask;
import com.github.adamantcheese.chan.core.saver.ImageSaver;
import com.github.adamantcheese.chan.core.settings.ChanSettings;
import com.github.adamantcheese.chan.ui.theme.ThemeHelper;
import com.github.adamantcheese.chan.ui.toolbar.ToolbarMenuItem;
import com.github.adamantcheese.chan.ui.view.GridRecyclerView;
import com.github.adamantcheese.chan.ui.view.PostImageThumbnailView;
import com.github.adamantcheese.chan.utils.RecyclerUtils;
import com.github.adamantcheese.chan.utils.StringUtils;
import com.google.android.material.floatingactionbutton.FloatingActionButton;

import java.io.File;
import java.util.ArrayList;
import java.util.List;

import javax.inject.Inject;

import static com.github.adamantcheese.chan.Chan.inject;
import static com.github.adamantcheese.chan.utils.AndroidUtils.dp;
import static com.github.adamantcheese.chan.utils.AndroidUtils.getQuantityString;
import static com.github.adamantcheese.chan.utils.AndroidUtils.getString;
import static com.github.adamantcheese.chan.utils.AndroidUtils.inflate;
import static com.github.adamantcheese.chan.utils.AndroidUtils.showToast;

public class AlbumDownloadController
        extends Controller
        implements View.OnClickListener {
    private GridRecyclerView recyclerView;
    private FloatingActionButton download;

    private List<AlbumDownloadItem> items = new ArrayList<>();
    private Loadable loadable;

    @Inject
    ImageSaver imageSaver;

    private boolean allChecked = true;

    public AlbumDownloadController(Context context) {
        super(context);

        inject(this);
    }

    @Override
    public void onCreate() {
        super.onCreate();

        view = inflate(context, R.layout.controller_album_download);

        updateTitle();

        navigation.buildMenu().withItem(R.drawable.ic_select_all_white_24dp, this::onCheckAllClicked).build();

        download = view.findViewById(R.id.download);
        download.setOnClickListener(this);
        ThemeHelper.getTheme().applyFabColor(download);
        recyclerView = view.findViewById(R.id.recycler_view);
        recyclerView.setHasFixedSize(true);
        GridLayoutManager gridLayoutManager = new GridLayoutManager(context, 3);
        recyclerView.setLayoutManager(gridLayoutManager);
        recyclerView.setSpanWidth(dp(90));

        AlbumAdapter adapter = new AlbumAdapter();
        recyclerView.setAdapter(adapter);
    }

    @Override
    public void onClick(View v) {
        if (v == download) {
            int checkCount = getCheckCount();
            if (checkCount == 0) {
                showToast(R.string.album_download_none_checked);
            } else {
                String subFolder = ChanSettings.saveBoardFolder.get() ? (ChanSettings.saveThreadFolder.get()
                        ? appendAdditionalSubDirectories(items.get(0).postImage)
                        : loadable.site.name() + File.separator + loadable.boardCode) : null;
                String message = getString(
                        R.string.album_download_confirm,
                        getQuantityString(R.plurals.image, checkCount, checkCount),
                        (subFolder != null ? subFolder : "your base saved files location") + "."
                );

                //generate tasks before prompting
                List<ImageSaveTask> tasks = new ArrayList<>(items.size());
                for (AlbumDownloadItem item : items) {
                    if (item.checked) {
                        ImageSaveTask imageTask = new ImageSaveTask(loadable, item.postImage);
                        if (subFolder != null) {
                            imageTask.setSubFolder(subFolder);
                        }
                        tasks.add(imageTask);
                    }
                }

                new AlertDialog.Builder(context).setMessage(message)
                        .setNegativeButton(R.string.cancel, null)
<<<<<<< HEAD
                        .setPositiveButton(R.string.ok, (dialog, which) -> {
                            List<ImageSaveTask> tasks = new ArrayList<>(items.size());
                            for (AlbumDownloadItem item : items) {
                                if (item.checked) {
                                    tasks.add(new ImageSaveTask(loadable, item.postImage, true));
                                }
                            }

                            if (imageSaver.startBundledTask(context, folderForAlbum, tasks)) {
                                navigationController.popController();
                                return;
                            }

                            showToast(R.string.album_download_could_not_save_one_or_more_images);
                        })
=======
                        .setPositiveButton(R.string.ok, (dialog, which) -> handleDownloadResult(tasks))
>>>>>>> 6dc4af15
                        .show();
            }
        }
    }

    private void handleDownloadResult(List<ImageSaveTask> tasks) {
        ImageSaver.BundledImageSaveResult result = imageSaver.startBundledTask(context, tasks);

        switch (result) {
            case Ok:
                navigationController.popController();
                break;
            case BaseDirectoryDoesNotExist:
                showToast(R.string.files_base_dir_does_not_exist);
                break;
            case UnknownError:
                showToast(R.string.album_download_could_not_save_one_or_more_images);
                break;
        }
    }

    private void onCheckAllClicked(ToolbarMenuItem menuItem) {
        RecyclerUtils.clearRecyclerCache(recyclerView);

        for (int i = 0, itemsSize = items.size(); i < itemsSize; i++) {
            AlbumDownloadItem item = items.get(i);
            if (item.checked == allChecked) {
                item.checked = !allChecked;
                AlbumDownloadCell cell = (AlbumDownloadCell) recyclerView.findViewHolderForAdapterPosition(i);
                if (cell != null) {
                    setItemChecked(cell, item.checked, true);
                }
            }
        }
        updateAllChecked();
        updateTitle();
    }

    public void setPostImages(Loadable loadable, List<PostImage> postImages) {
        this.loadable = loadable;
        for (int i = 0, postImagesSize = postImages.size(); i < postImagesSize; i++) {
            PostImage postImage = postImages.get(i);
            items.add(new AlbumDownloadItem(postImage, true, i));
        }
    }

    private void updateTitle() {
        navigation.title = getString(R.string.album_download_screen, getCheckCount(), items.size());
        ((ToolbarNavigationController) navigationController).toolbar.updateTitle(navigation);
    }

    private void updateAllChecked() {
        allChecked = getCheckCount() == items.size();
    }

    private int getCheckCount() {
        int checkCount = 0;
        for (AlbumDownloadItem item : items) {
            if (item.checked) {
                checkCount++;
            }
        }
        return checkCount;
    }

    //This method and the one in ImageViewerController should be roughly equivalent in function
    @NonNull
    private String appendAdditionalSubDirectories(PostImage postImage) {
        // save to op no appended with the first 50 characters of the subject
        // should be unique and perfectly understandable title wise
        String sanitizedSubFolderName = StringUtils.dirNameRemoveBadCharacters(loadable.site.name()) + File.separator
                + StringUtils.dirNameRemoveBadCharacters(loadable.boardCode) + File.separator + loadable.no + "_";

        String tempTitle = (loadable.no == 0 ? "catalog" : loadable.title);

        String sanitizedFileName = StringUtils.dirNameRemoveBadCharacters(tempTitle);
        String truncatedFileName = sanitizedFileName.substring(0, Math.min(sanitizedFileName.length(), 50));

        return sanitizedSubFolderName + truncatedFileName;
    }

    private static class AlbumDownloadItem {
        public PostImage postImage;
        public boolean checked;
        public int id;

        public AlbumDownloadItem(PostImage postImage, boolean checked, int id) {
            this.postImage = postImage;
            this.checked = checked;
            this.id = id;
        }
    }

    private class AlbumAdapter
            extends RecyclerView.Adapter<AlbumDownloadCell> {
        public AlbumAdapter() {
            setHasStableIds(true);
        }

        @Override
        public AlbumDownloadCell onCreateViewHolder(ViewGroup parent, int viewType) {
            View view = inflate(parent.getContext(), R.layout.cell_album_download, parent, false);

            return new AlbumDownloadCell(view);
        }

        @Override
        public void onBindViewHolder(AlbumDownloadCell holder, int position) {
            AlbumDownloadItem item = items.get(position);

            holder.thumbnailView.setPostImage(loadable, item.postImage, true, dp(100), dp(100));
            setItemChecked(holder, item.checked, false);
        }

        @Override
        public int getItemCount() {
            return items.size();
        }

        @Override
        public long getItemId(int position) {
            return items.get(position).id;
        }
    }

    private class AlbumDownloadCell
            extends RecyclerView.ViewHolder
            implements View.OnClickListener {
        private ImageView checkbox;
        private PostImageThumbnailView thumbnailView;

        public AlbumDownloadCell(View itemView) {
            super(itemView);
            itemView.getLayoutParams().height = recyclerView.getRealSpanWidth();
            checkbox = itemView.findViewById(R.id.checkbox);
            thumbnailView = itemView.findViewById(R.id.thumbnail_view);
            thumbnailView.setOnClickListener(this);
        }

        @Override
        public void onClick(View v) {
            int adapterPosition = getAdapterPosition();
            AlbumDownloadItem item = items.get(adapterPosition);
            item.checked = !item.checked;
            updateAllChecked();
            updateTitle();
            setItemChecked(this, item.checked, true);
        }
    }

    private void setItemChecked(AlbumDownloadCell cell, boolean checked, boolean animated) {
        float scale = checked ? 0.75f : 1f;
        if (animated) {
            Interpolator slowdown = new DecelerateInterpolator(3f);
            cell.thumbnailView.animate().scaleX(scale).scaleY(scale).setInterpolator(slowdown).setDuration(500).start();
        } else {
            cell.thumbnailView.setScaleX(scale);
            cell.thumbnailView.setScaleY(scale);
        }

        Drawable drawable = context.getDrawable(checked
                ? R.drawable.ic_blue_checkmark_24dp
                : R.drawable.ic_radio_button_unchecked_white_24dp);
        cell.checkbox.setImageDrawable(drawable);
    }
}<|MERGE_RESOLUTION|>--- conflicted
+++ resolved
@@ -120,7 +120,7 @@
                 List<ImageSaveTask> tasks = new ArrayList<>(items.size());
                 for (AlbumDownloadItem item : items) {
                     if (item.checked) {
-                        ImageSaveTask imageTask = new ImageSaveTask(loadable, item.postImage);
+                        ImageSaveTask imageTask = new ImageSaveTask(loadable, item.postImage, true);
                         if (subFolder != null) {
                             imageTask.setSubFolder(subFolder);
                         }
@@ -130,25 +130,7 @@
 
                 new AlertDialog.Builder(context).setMessage(message)
                         .setNegativeButton(R.string.cancel, null)
-<<<<<<< HEAD
-                        .setPositiveButton(R.string.ok, (dialog, which) -> {
-                            List<ImageSaveTask> tasks = new ArrayList<>(items.size());
-                            for (AlbumDownloadItem item : items) {
-                                if (item.checked) {
-                                    tasks.add(new ImageSaveTask(loadable, item.postImage, true));
-                                }
-                            }
-
-                            if (imageSaver.startBundledTask(context, folderForAlbum, tasks)) {
-                                navigationController.popController();
-                                return;
-                            }
-
-                            showToast(R.string.album_download_could_not_save_one_or_more_images);
-                        })
-=======
                         .setPositiveButton(R.string.ok, (dialog, which) -> handleDownloadResult(tasks))
->>>>>>> 6dc4af15
                         .show();
             }
         }
