--- conflicted
+++ resolved
@@ -131,33 +131,16 @@
                 new AlertDialog.Builder(context).setMessage(message)
                         .setNegativeButton(R.string.cancel, null)
                         .setPositiveButton(R.string.ok, (dialog, which) -> {
-<<<<<<< HEAD
-                            List<ImageSaveTask> tasks = new ArrayList<>(items.size());
-                            for (AlbumDownloadItem item : items) {
-                                if (item.checked) {
-                                    tasks.add(new ImageSaveTask(loadable, item.postImage));
-                                }
-                            }
-
-                            handleDownloadResult(folderForAlbum, tasks);
-=======
-                            if (imageSaver.startBundledTask(context, tasks)) {
-                                navigationController.popController();
-                                return;
-                            }
-
-                            showToast(R.string.album_download_could_not_save_one_or_more_images);
->>>>>>> d9a52e95
+                            handleDownloadResult(tasks);
                         })
                         .show();
             }
         }
     }
 
-    private void handleDownloadResult(String folderForAlbum, List<ImageSaveTask> tasks) {
+    private void handleDownloadResult(List<ImageSaveTask> tasks) {
         ImageSaver.BundledImageSaveResult result = imageSaver.startBundledTask(
                 context,
-                folderForAlbum,
                 tasks
         );
 
