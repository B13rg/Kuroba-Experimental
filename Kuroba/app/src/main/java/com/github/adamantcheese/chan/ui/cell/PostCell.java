/*
 * Kuroba - *chan browser https://github.com/Adamantcheese/Kuroba/
 *
 * This program is free software: you can redistribute it and/or modify
 * it under the terms of the GNU General Public License as published by
 * the Free Software Foundation, either version 3 of the License, or
 * (at your option) any later version.
 *
 * This program is distributed in the hope that it will be useful,
 * but WITHOUT ANY WARRANTY; without even the implied warranty of
 * MERCHANTABILITY or FITNESS FOR A PARTICULAR PURPOSE.  See the
 * GNU General Public License for more details.
 *
 * You should have received a copy of the GNU General Public License
 * along with this program.  If not, see <http://www.gnu.org/licenses/>.
 */
package com.github.adamantcheese.chan.ui.cell;

import android.annotation.SuppressLint;
import android.app.SearchManager;
import android.content.Context;
import android.content.Intent;
import android.content.res.ColorStateList;
import android.graphics.Bitmap;
import android.graphics.BitmapFactory;
import android.graphics.Canvas;
import android.graphics.Paint;
import android.graphics.Point;
import android.graphics.Rect;
import android.graphics.RectF;
import android.graphics.Typeface;
import android.text.Layout;
import android.text.Spannable;
import android.text.SpannableString;
import android.text.SpannableStringBuilder;
import android.text.Spanned;
import android.text.TextPaint;
import android.text.TextUtils;
import android.text.format.DateUtils;
import android.text.method.LinkMovementMethod;
import android.text.style.BackgroundColorSpan;
import android.text.style.ClickableSpan;
import android.text.style.UnderlineSpan;
import android.util.AttributeSet;
import android.view.ActionMode;
import android.view.GestureDetector;
import android.view.Menu;
import android.view.MenuItem;
import android.view.MotionEvent;
import android.view.View;
import android.widget.ImageView;
import android.widget.LinearLayout;
import android.widget.RelativeLayout;
import android.widget.TextView;

import androidx.annotation.NonNull;
import androidx.annotation.Nullable;

import com.android.volley.VolleyError;
import com.android.volley.toolbox.ImageLoader.ImageContainer;
import com.android.volley.toolbox.ImageLoader.ImageListener;
import com.github.adamantcheese.chan.R;
import com.github.adamantcheese.chan.core.cache.CacheHandler;
import com.github.adamantcheese.chan.core.image.ImageLoaderV2;
import com.github.adamantcheese.chan.core.model.Post;
import com.github.adamantcheese.chan.core.model.PostHttpIcon;
import com.github.adamantcheese.chan.core.model.PostImage;
import com.github.adamantcheese.chan.core.model.orm.Loadable;
import com.github.adamantcheese.chan.core.settings.ChanSettings;
import com.github.adamantcheese.chan.core.site.parser.CommentParserHelper;
import com.github.adamantcheese.chan.core.site.sites.chan4.Chan4PagesRequest.Page;
import com.github.adamantcheese.chan.ui.animation.PostCellAnimator;
import com.github.adamantcheese.chan.ui.helper.PostHelper;
import com.github.adamantcheese.chan.ui.text.FastTextView;
import com.github.adamantcheese.chan.ui.text.FastTextViewMovementMethod;
import com.github.adamantcheese.chan.ui.text.span.AbsoluteSizeSpanHashed;
import com.github.adamantcheese.chan.ui.text.span.ForegroundColorSpanHashed;
import com.github.adamantcheese.chan.ui.text.span.PostLinkable;
import com.github.adamantcheese.chan.ui.theme.Theme;
import com.github.adamantcheese.chan.ui.theme.ThemeHelper;
import com.github.adamantcheese.chan.ui.view.FloatingMenu;
import com.github.adamantcheese.chan.ui.view.FloatingMenuItem;
import com.github.adamantcheese.chan.ui.view.PostImageThumbnailView;
import com.github.adamantcheese.chan.ui.view.ThumbnailView;
import com.github.adamantcheese.chan.utils.Logger;

import java.text.BreakIterator;
import java.util.ArrayList;
import java.util.Collections;
import java.util.List;

import kotlin.Unit;
import okhttp3.HttpUrl;

import static android.text.TextUtils.isEmpty;
import static android.view.View.MeasureSpec.AT_MOST;
import static android.view.View.MeasureSpec.EXACTLY;
import static android.view.View.MeasureSpec.UNSPECIFIED;
import static com.github.adamantcheese.chan.Chan.instance;
import static com.github.adamantcheese.chan.core.settings.ChanSettings.LayoutMode.AUTO;
import static com.github.adamantcheese.chan.core.settings.ChanSettings.LayoutMode.SPLIT;
import static com.github.adamantcheese.chan.ui.adapter.PostsFilter.Order.isNotBumpOrder;
import static com.github.adamantcheese.chan.utils.AndroidUtils.dp;
import static com.github.adamantcheese.chan.utils.AndroidUtils.getDimen;
import static com.github.adamantcheese.chan.utils.AndroidUtils.getDisplaySize;
import static com.github.adamantcheese.chan.utils.AndroidUtils.getQuantityString;
import static com.github.adamantcheese.chan.utils.AndroidUtils.getRes;
import static com.github.adamantcheese.chan.utils.AndroidUtils.getString;
import static com.github.adamantcheese.chan.utils.AndroidUtils.isTablet;
import static com.github.adamantcheese.chan.utils.AndroidUtils.openIntent;
import static com.github.adamantcheese.chan.utils.AndroidUtils.setRoundItemBackground;
import static com.github.adamantcheese.chan.utils.AndroidUtils.sp;
import static com.github.adamantcheese.chan.utils.AndroidUtils.updatePaddings;
import static com.github.adamantcheese.chan.utils.PostUtils.getReadableFileSize;

public class PostCell
        extends LinearLayout
        implements PostCellInterface {
    private static final String TAG = "PostCell";
    private static final int COMMENT_MAX_LENGTH_BOARD = 350;

    private List<PostImageThumbnailView> thumbnailViews = new ArrayList<>(1);
    private RelativeLayout relativeLayoutContainer;
    private FastTextView title;
    private PostIcons icons;
    private TextView comment;
    private FastTextView replies;
    private View repliesAdditionalArea;
    private ImageView options;
    private View divider;
    private View postAttentionLabel;

    private int detailsSizePx;
    private int iconSizePx;
    private int paddingPx;
    private boolean threadMode;
    private boolean ignoreNextOnClick;
    private boolean hasColoredFilter;

    private Loadable loadable;
    private Post post;
    @Nullable
    private PostCellCallback callback;
    private boolean inPopup;
    private boolean highlighted;
    private boolean selected;
    private int markedNo;
    private boolean showDivider;

    private GestureDetector gestureDetector;
    private PostViewMovementMethod commentMovementMethod = new PostViewMovementMethod();
    private PostViewFastMovementMethod titleMovementMethod = new PostViewFastMovementMethod();
    private PostCellAnimator.UnseenPostIndicatorFadeAnimation unseenPostIndicatorFadeOutAnimation =
            PostCellAnimator.createUnseenPostIndicatorFadeAnimation();


    public PostCell(Context context) {
        super(context);
    }

    public PostCell(Context context, AttributeSet attrs) {
        super(context, attrs);
    }

    public PostCell(Context context, AttributeSet attrs, int defStyleAttr) {
        super(context, attrs, defStyleAttr);
    }

    @Override
    protected void onFinishInflate() {
        super.onFinishInflate();

        relativeLayoutContainer = findViewById(R.id.relative_layout_container);
        title = findViewById(R.id.title);
        icons = findViewById(R.id.icons);
        comment = findViewById(R.id.comment);
        replies = findViewById(R.id.replies);
        repliesAdditionalArea = findViewById(R.id.replies_additional_area);
        options = findViewById(R.id.options);
        divider = findViewById(R.id.divider);
        postAttentionLabel = findViewById(R.id.post_attention_label);

        int textSizeSp = Integer.parseInt(ChanSettings.fontSize.get());
        paddingPx = dp(textSizeSp - 6);
        detailsSizePx = sp(textSizeSp - 4);
        title.setTextSize(textSizeSp);
        title.setPadding(paddingPx, paddingPx, dp(16), 0);

        iconSizePx = sp(textSizeSp - 3);
        icons.setHeight(sp(textSizeSp));
        icons.setSpacing(dp(4));
        icons.setPadding(paddingPx, dp(4), paddingPx, 0);

        comment.setTextSize(textSizeSp);
        comment.setPadding(paddingPx, paddingPx, paddingPx, 0);

        replies.setTextSize(textSizeSp);
        replies.setPadding(paddingPx, 0, paddingPx, paddingPx);

        setRoundItemBackground(replies);
        setRoundItemBackground(options);

        RelativeLayout.LayoutParams dividerParams = (RelativeLayout.LayoutParams) divider.getLayoutParams();
        dividerParams.leftMargin = paddingPx;
        dividerParams.rightMargin = paddingPx;
        divider.setLayoutParams(dividerParams);

        OnClickListener repliesClickListener = v -> {
            if (replies.getVisibility() != VISIBLE || !threadMode) {
                return;
            }

            if (post.getRepliesFromCount() > 0) {
                if (callback != null) {
                    callback.onShowPostReplies(post);
                }
            }
        };
        replies.setOnClickListener(repliesClickListener);
        repliesAdditionalArea.setOnClickListener(repliesClickListener);

        options.setOnClickListener(v -> {
            List<FloatingMenuItem> items = new ArrayList<>();
            List<FloatingMenuItem> extraItems = new ArrayList<>();

            if (callback != null) {
                Object extraOption = callback.onPopulatePostOptions(post, items, extraItems);
                showOptions(v, items, extraItems, extraOption);
            }
        });

        setOnClickListener(v -> {
            if (ignoreNextOnClick) {
                ignoreNextOnClick = false;
            } else {
                if (callback != null) {
                    callback.onPostClicked(post);
                }
            }
        });

        gestureDetector = new GestureDetector(getContext(), new DoubleTapGestureListener());
    }

    private void showOptions(
            View anchor, List<FloatingMenuItem> items, List<FloatingMenuItem> extraItems, Object extraOption
    ) {
        if (ThemeHelper.getTheme().isLightTheme) {
            options.setImageResource(R.drawable.ic_overflow_black);
        }

        FloatingMenu menu = new FloatingMenu(getContext(), anchor, items);
        menu.setCallback(new FloatingMenu.FloatingMenuCallback() {
            @Override
            public void onFloatingMenuItemClicked(FloatingMenu menu, FloatingMenuItem item) {
                if (item.getId() == extraOption) {
                    showOptions(anchor, extraItems, null, null);
                }

                if (callback != null) {
                    callback.onPostOptionClicked(post, item.getId(), inPopup);
                }
            }

            @Override
            public void onFloatingMenuDismissed(FloatingMenu menu) {
                options.setImageResource(R.drawable.ic_overflow);
            }
        });
        menu.show();
    }

    @Override
    public void onPostRecycled(boolean isActuallyRecycling) {
        if (post != null) {
            unbindPost(post, isActuallyRecycling);
        }
    }

    public void setPost(
            Loadable loadable,
            final Post post,
            PostCellInterface.PostCellCallback callback,
            boolean inPopup,
            boolean highlighted,
            boolean selected,
            int markedNo,
            boolean showDivider,
            ChanSettings.PostViewMode postViewMode,
            boolean compact,
            Theme theme
    ) {
        if ((this.post != null && this.post.equals(post))
                && this.inPopup == inPopup
                && this.highlighted == highlighted
                && this.selected == selected
                && this.markedNo == markedNo
                && this.showDivider == showDivider
        ) {
            return;
        }

        this.loadable = loadable;
        this.post = post;
        this.callback = callback;
        this.inPopup = inPopup;
        this.highlighted = highlighted;
        this.selected = selected;
        this.markedNo = markedNo;
        this.showDivider = showDivider;
        this.hasColoredFilter = post.filterHighlightedColor != 0;

        bindPost(theme, post);

        if (inPopup) {
            setOnTouchListener((v, ev) -> gestureDetector.onTouchEvent(ev));
        }
    }

    public Post getPost() {
        return post;
    }

    public ThumbnailView getThumbnailView(PostImage postImage) {
        for (int i = 0; i < post.getPostImagesCount(); i++) {
            if (post.getPostImages().get(i).equalUrl(postImage)) {
                return ChanSettings.textOnly.get() ? null : thumbnailViews.get(i);
            }
        }

        return null;
    }

    @Override
    public boolean hasOverlappingRendering() {
        return false;
    }

    private void unbindPost(Post post, boolean isActuallyRecycling) {
        icons.cancelRequests();

        for (PostImageThumbnailView view : thumbnailViews) {
            view.setPostImage(loadable, null, false, 0, 0);
        }

        if (post != null) {
            setPostLinkableListener(post, false);
        }

        unseenPostIndicatorFadeOutAnimation.end();

        if (callback != null) {
            callback.onPostUnbind(post, isActuallyRecycling);
        }

        this.callback = null;
    }

    private void bindPost(Theme theme, Post post) {
        if (callback == null) {
            throw new NullPointerException("Callback is null during bindPost()");
        }

        // Assume that we're in thread mode if the loadable is null
        threadMode = callback.getLoadable() == null || callback.getLoadable().isThreadMode();

        setPostLinkableListener(post, true);
        options.setImageTintList(ColorStateList.valueOf(theme.textSecondary));

        replies.setClickable(threadMode);
        repliesAdditionalArea.setClickable(threadMode);

        if (!threadMode) {
            replies.setBackgroundResource(0);
        }

        bindBackgroundColor(theme, post);
        bindPostAttentionLabel(theme, post);
        bindThumbnails();
        bindTitle(theme, post);
        bindIcons(theme, post);

        CharSequence commentText = getCommentText(post);
        bindPostComment(theme, post, commentText);

        if (threadMode) {
            bindThreadPost(post, commentText);
        } else {
            bindCatalogPost(commentText);
        }

        if ((!threadMode && post.getReplies() > 0) || (post.getRepliesFromCount() > 0)) {
            bindRepliesWithImageCountText(post, post.getRepliesFromCount());
        } else {
            bindRepliesText();
        }

        divider.setVisibility(showDivider ? VISIBLE : GONE);

        if (ChanSettings.shiftPostFormat.get() && post.getPostImagesCount() == 1 && !ChanSettings.textOnly.get()) {
            applyPostShiftFormat();
        }

        startAttentionLabelFadeOutAnimation();

        if (callback != null) {
            callback.onPostBind(post);
        }
    }

    private void startAttentionLabelFadeOutAnimation() {
        if (hasColoredFilter || postAttentionLabel.getVisibility() != View.VISIBLE) {
            return;
        }

        if (!ChanSettings.markUnseenPosts.get()) {
            return;
        }

        if (callback != null && !callback.hasAlreadySeenPost(post)) {
            unseenPostIndicatorFadeOutAnimation.start(alpha -> {
                        postAttentionLabel.setAlpha(alpha);
                        return Unit.INSTANCE;
                    }
            );
        }
    }

    private void bindPostAttentionLabel(Theme theme, Post post) {
        // Filter label is more important than unseen post label
        if (hasColoredFilter) {
            postAttentionLabel.setVisibility(VISIBLE);
            postAttentionLabel.setBackgroundColor(post.filterHighlightedColor);
            return;
        }

        if (ChanSettings.markUnseenPosts.get()) {
            if (callback != null && !callback.hasAlreadySeenPost(post)) {
                postAttentionLabel.setVisibility(VISIBLE);
                postAttentionLabel.setBackgroundColor(theme.subjectColor);
                return;
            }
        }

        // No filters for this post and the user has already seen it
        postAttentionLabel.setVisibility(GONE);
    }

    private void bindBackgroundColor(Theme theme, Post post) {
        if (highlighted) {
            setBackgroundColor(theme.highlightedColor);
        } else if (post.isSavedReply) {
            setBackgroundColor(theme.savedReplyColor);
        } else if (selected) {
            setBackgroundColor(theme.selectedColor);
        } else if (threadMode) {
            setBackgroundResource(0);
        } else {
            setBackgroundResource(R.drawable.item_background);
        }
    }

    private void bindTitle(Theme theme, Post post) {
        List<CharSequence> titleParts = new ArrayList<>(5);

        if (post.subjectSpan != null) {
            titleParts.add(post.subjectSpan);
            titleParts.add("\n");
        }

        titleParts.add(post.nameTripcodeIdCapcodeSpan);

        CharSequence time;
        if (ChanSettings.postFullDate.get()) {
            time = PostHelper.getLocalDate(post);
        } else {
            time = DateUtils.getRelativeTimeSpanString(post.time * 1000L,
                    System.currentTimeMillis(),
                    DateUtils.SECOND_IN_MILLIS,
                    0
            );
        }

        String noText = "No. " + post.no;
        if (ChanSettings.addDubs.get()) {
            String repeat = CommentParserHelper.getRepeatDigits(post.no);
            if (repeat != null) {
                noText += " (" + repeat + ")";
            }
        }
        SpannableString date = new SpannableString(noText + " " + time);
        date.setSpan(new ForegroundColorSpanHashed(theme.detailsColor), 0, date.length(), 0);
        date.setSpan(new AbsoluteSizeSpanHashed(detailsSizePx), 0, date.length(), 0);

        if (ChanSettings.tapNoReply.get()) {
            date.setSpan(new PostNumberClickableSpan(), 0, noText.length(), 0);
        }

        titleParts.add(date);

        for (PostImage image : post.getPostImages()) {
            boolean postFileName = ChanSettings.postFilename.get();
            if (postFileName) {
                //that special character forces it to be left-to-right, as textDirection didn't want to be obeyed
                String filename = '\u200E' + (image.spoiler
                        ? getString(R.string.image_spoiler_filename)
                        : image.filename + "." + image.extension);
                SpannableString fileInfo = new SpannableString("\n" + filename);
                fileInfo.setSpan(new ForegroundColorSpanHashed(theme.detailsColor), 0, fileInfo.length(), 0);
                fileInfo.setSpan(new AbsoluteSizeSpanHashed(detailsSizePx), 0, fileInfo.length(), 0);
                fileInfo.setSpan(new UnderlineSpan(), 0, fileInfo.length(), 0);
                titleParts.add(fileInfo);
            }

            if (ChanSettings.postFileInfo.get()) {
                SpannableStringBuilder fileInfo = new SpannableStringBuilder();
                fileInfo.append(postFileName ? " " : "\n");
                fileInfo.append(image.extension.toUpperCase());
                //if -1, linked image, no info
                fileInfo.append(image.getSize() == -1 ? "" : " " + getReadableFileSize(image.getSize()));
                fileInfo.append(image.isInlined ? "" : " " + image.imageWidth + "x" + image.imageHeight);
                fileInfo.setSpan(new ForegroundColorSpanHashed(theme.detailsColor), 0, fileInfo.length(), 0);
                fileInfo.setSpan(new AbsoluteSizeSpanHashed(detailsSizePx), 0, fileInfo.length(), 0);
                titleParts.add(fileInfo);
            }
        }

        title.setText(TextUtils.concat(titleParts.toArray(new CharSequence[0])));
    }

    private void bindPostComment(Theme theme, Post post, CharSequence commentText) {
        if (post.httpIcons != null) {
            comment.setPadding(paddingPx, paddingPx, paddingPx, 0);
        } else {
            comment.setPadding(paddingPx, paddingPx / 2, paddingPx, 0);
        }

        if (!theme.altFontIsMain && ChanSettings.fontAlternate.get()) {
            comment.setTypeface(theme.altFont);
        }

        if (theme.altFontIsMain) {
            comment.setTypeface(ChanSettings.fontAlternate.get() ? Typeface.DEFAULT : theme.altFont);
        }

        comment.setTextColor(theme.textPrimary);

        if (ChanSettings.shiftPostFormat.get()) {
            comment.setVisibility(isEmpty(commentText) ? GONE : VISIBLE);
        } else {
            comment.setVisibility(isEmpty(commentText) && post.getPostImagesCount() == 0 ? GONE : VISIBLE);
        }
    }

    private CharSequence getCommentText(Post post) {
        CharSequence commentText;
        if (!threadMode && post.getComment().length() > COMMENT_MAX_LENGTH_BOARD) {
            commentText = truncatePostComment(post);
        } else {
            commentText = post.getComment();
        }
        return commentText;
    }

    private void bindIcons(Theme theme, Post post) {
        icons.edit();
        icons.set(PostIcons.STICKY, post.isSticky());
        icons.set(PostIcons.CLOSED, post.isClosed());
        icons.set(PostIcons.DELETED, post.deleted.get());
        icons.set(PostIcons.ARCHIVED, post.isArchived());
        icons.set(PostIcons.HTTP_ICONS, post.httpIcons != null);

        if (post.httpIcons != null) {
            icons.setHttpIcons(post.httpIcons, theme, iconSizePx);
        }

        icons.apply();
    }

    private void bindRepliesText() {
        replies.setVisibility(GONE);
        updatePaddings(comment, -1, -1, -1, paddingPx);
        updatePaddings(replies, -1, -1, 0, -1);
    }

    private void bindRepliesWithImageCountText(Post post, int repliesFromSize) {
        replies.setVisibility(VISIBLE);

        int replyCount = threadMode ? repliesFromSize : post.getReplies();
        String text = getQuantityString(R.plurals.reply, replyCount, replyCount);

        if (!threadMode && post.getThreadImagesCount() > 0) {
            text += ", " + getQuantityString(R.plurals.image, post.getThreadImagesCount(), post.getThreadImagesCount());
        }

        if (callback != null && !ChanSettings.neverShowPages.get()) {
            Page p = callback.getPage(post);
            if (p != null && isNotBumpOrder(ChanSettings.boardOrder.get())) {
                text += ", page " + p.page;
            }
        }

        replies.setText(text);
        updatePaddings(comment, -1, -1, -1, 0);
        updatePaddings(replies, -1, -1, paddingPx, -1);
    }

    @SuppressLint("ClickableViewAccessibility")
    private void bindCatalogPost(CharSequence commentText) {
        comment.setText(commentText);
        comment.setOnTouchListener(null);
        comment.setClickable(false);

        // Sets focusable to auto, clickable and longclickable to false.
        comment.setMovementMethod(null);

<<<<<<< HEAD
        title.setMovementMethod(null);
    }
=======
        if ((!threadMode && post.getReplies() > 0) || (repliesFromSize > 0)) {
            replies.setVisibility(VISIBLE);
            repliesAdditionalArea.setVisibility(VISIBLE);
>>>>>>> ebcee8e8

    @SuppressLint("ClickableViewAccessibility")
    private void bindThreadPost(Post post, CharSequence commentText) {
        comment.setTextIsSelectable(true);
        comment.setText(commentText, TextView.BufferType.SPANNABLE);
        comment.setCustomSelectionActionModeCallback(new ActionMode.Callback() {
            private MenuItem quoteMenuItem;
            private MenuItem webSearchItem;
            private boolean processed;

            @Override
            public boolean onCreateActionMode(ActionMode mode, Menu menu) {
                quoteMenuItem = menu.add(Menu.NONE, R.id.post_selection_action_quote, 0, R.string.post_quote);
                webSearchItem = menu.add(Menu.NONE, R.id.post_selection_action_search, 1, R.string.post_web_search);
                return true;
            }

            @Override
            public boolean onPrepareActionMode(ActionMode mode, Menu menu) {
                return true;
            }

<<<<<<< HEAD
            @Override
            public boolean onActionItemClicked(ActionMode mode, MenuItem item) {
                CharSequence selection =
                        comment.getText().subSequence(comment.getSelectionStart(), comment.getSelectionEnd());
                if (item == quoteMenuItem) {
                    if (callback != null) {
                        callback.onPostSelectionQuoted(post, selection);
                        processed = true;
                    }
                } else if (item == webSearchItem) {
                    Intent searchIntent = new Intent(Intent.ACTION_WEB_SEARCH);
                    searchIntent.putExtra(SearchManager.QUERY, selection.toString());
                    openIntent(searchIntent);
                    processed = true;
                }
=======
            replies.setText(text);
            updatePaddings(comment, -1, -1, -1, 0);
            updatePaddings(replies, -1, -1, paddingPx, -1);
        } else {
            replies.setVisibility(GONE);
            repliesAdditionalArea.setVisibility(GONE);
            updatePaddings(comment, -1, -1, -1, paddingPx);
            updatePaddings(replies, -1, -1, 0, -1);
        }
>>>>>>> ebcee8e8

                if (processed) {
                    mode.finish();
                    processed = false;
                    return true;
                } else {
                    return false;
                }
            }

            @Override
            public void onDestroyActionMode(ActionMode mode) {
            }
        });

        // Sets focusable to auto, clickable and longclickable to true.
        comment.setMovementMethod(commentMovementMethod);

        // And this sets clickable to appropriate values again.
        comment.setOnTouchListener((v, event) -> gestureDetector.onTouchEvent(event));

        if (ChanSettings.tapNoReply.get()) {
            title.setMovementMethod(titleMovementMethod);
        }
    }

    private void applyPostShiftFormat() {
        //display width, we don't care about height here
        Point displaySize = getDisplaySize();

        int thumbnailSize = getDimen(R.dimen.cell_post_thumbnail_size);
        boolean isSplitMode =
                ChanSettings.layoutMode.get() == SPLIT || (ChanSettings.layoutMode.get() == AUTO && isTablet());

        //get the width of the cell for calculations, height we don't need but measure it anyways
        //0.35 is from SplitNavigationControllerLayout; measure for the smaller of the two sides
        this.measure(
                MeasureSpec.makeMeasureSpec(isSplitMode ? (int) (displaySize.x * 0.35) : displaySize.x, AT_MOST),
                MeasureSpec.makeMeasureSpec(displaySize.y, AT_MOST)
        );

        //we want the heights here, but the widths must be the exact size between the thumbnail and view edge so that we calculate offsets right
        title.measure(MeasureSpec.makeMeasureSpec(this.getMeasuredWidth() - thumbnailSize, EXACTLY),
                MeasureSpec.makeMeasureSpec(0, UNSPECIFIED)
        );
        icons.measure(MeasureSpec.makeMeasureSpec(this.getMeasuredWidth() - thumbnailSize, EXACTLY),
                MeasureSpec.makeMeasureSpec(0, UNSPECIFIED)
        );
        comment.measure(MeasureSpec.makeMeasureSpec(this.getMeasuredWidth() - thumbnailSize, EXACTLY),
                MeasureSpec.makeMeasureSpec(0, UNSPECIFIED)
        );
        int wrapHeight = title.getMeasuredHeight() + icons.getMeasuredHeight();
        int extraWrapHeight = wrapHeight + comment.getMeasuredHeight();
        //wrap if the title+icons height is larger than 0.8x the thumbnail size, or if everything is over 1.6x the thumbnail size
        if ((wrapHeight >= 0.8f * thumbnailSize) || extraWrapHeight >= 1.6f * thumbnailSize) {
            RelativeLayout.LayoutParams commentParams = (RelativeLayout.LayoutParams) comment.getLayoutParams();
            commentParams.removeRule(RelativeLayout.RIGHT_OF);
            if (title.getMeasuredHeight() + (icons.getVisibility() == VISIBLE ? icons.getMeasuredHeight() : 0)
                    < thumbnailSize) {
                commentParams.addRule(RelativeLayout.BELOW, R.id.thumbnail_view);
            } else {
                commentParams.addRule(RelativeLayout.BELOW,
                        (icons.getVisibility() == VISIBLE ? R.id.icons : R.id.title)
                );
            }
            comment.setLayoutParams(commentParams);

            RelativeLayout.LayoutParams replyParams = (RelativeLayout.LayoutParams) replies.getLayoutParams();
            replyParams.removeRule(RelativeLayout.RIGHT_OF);
            replies.setLayoutParams(replyParams);
        } else if (comment.getVisibility() == GONE) {
            RelativeLayout.LayoutParams replyParams = (RelativeLayout.LayoutParams) replies.getLayoutParams();
            replyParams.addRule(RelativeLayout.ALIGN_PARENT_BOTTOM);
            replies.setLayoutParams(replyParams);

            RelativeLayout.LayoutParams replyExtraParams =
                    (RelativeLayout.LayoutParams) repliesAdditionalArea.getLayoutParams();
            replyExtraParams.addRule(RelativeLayout.ALIGN_PARENT_BOTTOM);
            repliesAdditionalArea.setLayoutParams(replyExtraParams);
        }
    }

    private void bindThumbnails() {
        for (PostImageThumbnailView thumbnailView : thumbnailViews) {
            relativeLayoutContainer.removeView(thumbnailView);
        }
        thumbnailViews.clear();

        // Places the thumbnails below each other.
        // The placement is done using the RelativeLayout BELOW rule, with generated view ids.
        if (post.getPostImagesCount() > 0 && !ChanSettings.textOnly.get()) {
            int lastId = 0;
            int generatedId = 1;
            boolean first = true;
            for (int i = 0; i < post.getPostImagesCount(); i++) {
                PostImage image = post.getPostImages().get(i);
                if (image.imageUrl == null) {
                    Logger.e(TAG, "buildThumbnails() image.imageUrl == null");
                    continue;
                }

                PostImageThumbnailView v = new PostImageThumbnailView(getContext());

                // Set the correct id.
                // The first thumbnail uses thumbnail_view so that the layout can offset to that.
                final int idToSet = first ? R.id.thumbnail_view : generatedId++;
                v.setId(idToSet);
                final int size = getDimen(R.dimen.cell_post_thumbnail_size);

                RelativeLayout.LayoutParams p = new RelativeLayout.LayoutParams(size, size);
                p.alignWithParent = true;

                if (!first) {
                    p.addRule(RelativeLayout.BELOW, lastId);
                }

                v.setPostImage(loadable, image, false, size, size);
                v.setClickable(true);
                //don't set a callback if the post is deleted, but if the file already exists in cache let it through
                if (!post.deleted.get() || instance(CacheHandler.class).exists(image.imageUrl.toString())) {
                    v.setOnClickListener(v2 -> {
                        if (callback != null) {
                            callback.onThumbnailClicked(image, v);
                        }
                    });
                }
                v.setRounding(dp(2));
                p.setMargins(dp(4), first ? dp(4) : 0, 0,
                        //1 extra for bottom divider
                        i + 1 == post.getPostImagesCount() ? dp(1) + dp(4) : 0
                );

                relativeLayoutContainer.addView(v, p);
                thumbnailViews.add(v);

                lastId = idToSet;
                first = false;
            }
        }
    }

    private void setPostLinkableListener(Post post, boolean bind) {
        if (post.getComment() instanceof Spanned) {
            Spanned commentSpanned = (Spanned) post.getComment();
            PostLinkable[] linkables = commentSpanned.getSpans(0, commentSpanned.length(), PostLinkable.class);
            for (PostLinkable linkable : linkables) {
                linkable.setMarkedNo(bind ? markedNo : -1);
            }

            if (!bind) {
                if (commentSpanned instanceof Spannable) {
                    Spannable commentSpannable = (Spannable) commentSpanned;
                    commentSpannable.removeSpan(BACKGROUND_SPAN);
                }
            }
        }
    }

    private CharSequence truncatePostComment(Post post) {
        BreakIterator bi = BreakIterator.getWordInstance();
        bi.setText(post.getComment().toString());
        int precedingBoundary = bi.following(PostCell.COMMENT_MAX_LENGTH_BOARD);
        // Fallback to old method in case the comment does not have any spaces/individual words
        CharSequence commentText = precedingBoundary > 0
                ? post.getComment().subSequence(0, precedingBoundary)
                : post.getComment().subSequence(0, PostCell.COMMENT_MAX_LENGTH_BOARD);
        return TextUtils.concat(commentText, "\u2026"); // append ellipsis
    }

    private static BackgroundColorSpan BACKGROUND_SPAN = new BackgroundColorSpan(0x6633B5E5);

    /**
     * A MovementMethod that searches for PostLinkables.<br>
     * See {@link PostLinkable} for more information.
     */
    public class PostViewMovementMethod
            extends LinkMovementMethod {
        @Override
        public boolean onTouchEvent(@NonNull TextView widget, @NonNull Spannable buffer, @NonNull MotionEvent event) {
            int action = event.getActionMasked();

            if (action == MotionEvent.ACTION_UP || action == MotionEvent.ACTION_CANCEL
                    || action == MotionEvent.ACTION_DOWN) {
                int x = (int) event.getX();
                int y = (int) event.getY();

                x -= widget.getTotalPaddingLeft();
                y -= widget.getTotalPaddingTop();

                x += widget.getScrollX();
                y += widget.getScrollY();

                Layout layout = widget.getLayout();
                int line = layout.getLineForVertical(y);
                int off = layout.getOffsetForHorizontal(line, x);

                ClickableSpan[] links = buffer.getSpans(off, off, ClickableSpan.class);
                List<ClickableSpan> link = new ArrayList<>();
                Collections.addAll(link, links);

                if (link.size() > 0) {
                    ClickableSpan clickableSpan1 = link.get(0);
                    ClickableSpan clickableSpan2 = link.size() > 1 ? link.get(1) : null;
                    PostLinkable linkable1 =
                            clickableSpan1 instanceof PostLinkable ? (PostLinkable) clickableSpan1 : null;
                    PostLinkable linkable2 =
                            clickableSpan2 instanceof PostLinkable ? (PostLinkable) clickableSpan2 : null;
                    if (action == MotionEvent.ACTION_UP) {
                        ignoreNextOnClick = true;

                        if (linkable2 == null && linkable1 != null) {
                            //regular, non-spoilered link
                            if (callback != null) {
                                callback.onPostLinkableClicked(post, linkable1);
                            }
                        } else if (linkable2 != null && linkable1 != null) {
                            //spoilered link, figure out which span is the spoiler
                            if (linkable1.type == PostLinkable.Type.SPOILER) {
                                if (linkable1.isSpoilerVisible()) {
                                    //linkable2 is the link and we're unspoilered
                                    if (callback != null) {
                                        callback.onPostLinkableClicked(post, linkable2);
                                    }
                                } else {
                                    //linkable2 is the link and we're spoilered; don't do the click event on the link yet
                                    link.remove(linkable2);
                                }
                            } else if (linkable2.type == PostLinkable.Type.SPOILER) {
                                if (linkable2.isSpoilerVisible()) {
                                    //linkable 1 is the link and we're unspoilered
                                    if (callback != null) {
                                        callback.onPostLinkableClicked(post, linkable1);
                                    }
                                } else {
                                    //linkable1 is the link and we're spoilered; don't do the click event on the link yet
                                    link.remove(linkable1);
                                }
                            } else {
                                //weird case where a double stack of linkables, but isn't spoilered (some 4chan stickied posts)
                                if (callback != null) {
                                    callback.onPostLinkableClicked(post, linkable1);
                                }
                            }
                        }

                        //do onclick on all spoiler postlinkables afterwards, so that we don't update the spoiler state early
                        for (ClickableSpan s : link) {
                            if (s instanceof PostLinkable && ((PostLinkable) s).type == PostLinkable.Type.SPOILER) {
                                s.onClick(widget);
                            }
                        }

                        buffer.removeSpan(BACKGROUND_SPAN);
                    } else if (action == MotionEvent.ACTION_DOWN && clickableSpan1 instanceof PostLinkable) {
                        buffer.setSpan(BACKGROUND_SPAN,
                                buffer.getSpanStart(clickableSpan1),
                                buffer.getSpanEnd(clickableSpan1),
                                0
                        );
                    } else if (action == MotionEvent.ACTION_CANCEL) {
                        buffer.removeSpan(BACKGROUND_SPAN);
                    }

                    return true;
                } else {
                    buffer.removeSpan(BACKGROUND_SPAN);
                }
            }

            return true;
        }
    }

    /**
     * A MovementMethod that searches for PostLinkables.<br>
     * This version is for the {@link FastTextView}.<br>
     * See {@link PostLinkable} for more information.
     */
    private static class PostViewFastMovementMethod
            implements FastTextViewMovementMethod {
        @Override
        public boolean onTouchEvent(@NonNull FastTextView widget, @NonNull Spanned buffer, @NonNull MotionEvent event) {
            int action = event.getActionMasked();

            if (action == MotionEvent.ACTION_UP) {
                int x = (int) event.getX();
                int y = (int) event.getY();

                x -= widget.getPaddingLeft();
                y -= widget.getPaddingTop();

                x += widget.getScrollX();
                y += widget.getScrollY();

                Layout layout = widget.getLayout();
                int line = layout.getLineForVertical(y);
                int off = layout.getOffsetForHorizontal(line, x);

                ClickableSpan[] link = buffer.getSpans(off, off, ClickableSpan.class);

                if (link.length != 0) {
                    link[0].onClick(widget);
                    return true;
                }
            }

            return false;
        }
    }

    private class PostNumberClickableSpan
            extends ClickableSpan {
        @Override
        public void onClick(@NonNull View widget) {
            if (callback != null) {
                callback.onPostNoClicked(post);
            }
        }

        @Override
        public void updateDrawState(TextPaint ds) {
            ds.setUnderlineText(false);
        }
    }

    private static Bitmap stickyIcon = BitmapFactory.decodeResource(getRes(), R.drawable.sticky_icon);
    private static Bitmap closedIcon = BitmapFactory.decodeResource(getRes(), R.drawable.closed_icon);
    private static Bitmap trashIcon = BitmapFactory.decodeResource(getRes(), R.drawable.trash_icon);
    private static Bitmap archivedIcon = BitmapFactory.decodeResource(getRes(), R.drawable.archived_icon);
    private static Bitmap errorIcon = BitmapFactory.decodeResource(getRes(), R.drawable.error_icon);

    public static class PostIcons
            extends View {
        private static final int STICKY = 0x1;
        private static final int CLOSED = 0x2;
        private static final int DELETED = 0x4;
        private static final int ARCHIVED = 0x8;
        private static final int HTTP_ICONS = 0x10;

        private int height;
        private int spacing;
        private int icons;
        private int previousIcons;
        private RectF drawRect = new RectF();

        private Paint textPaint = new Paint(Paint.ANTI_ALIAS_FLAG);
        private Rect textRect = new Rect();

        private int httpIconTextColor;
        private int httpIconTextSize;

        private List<PostIconsHttpIcon> httpIcons;

        public PostIcons(Context context) {
            this(context, null);
        }

        public PostIcons(Context context, AttributeSet attrs) {
            this(context, attrs, 0);
        }

        public PostIcons(Context context, AttributeSet attrs, int defStyleAttr) {
            super(context, attrs, defStyleAttr);

            textPaint.setTypeface(Typeface.create((String) null, Typeface.ITALIC));
            setVisibility(GONE);
        }

        public void setHeight(int height) {
            this.height = height;
        }

        public void setSpacing(int spacing) {
            this.spacing = spacing;
        }

        public void edit() {
            previousIcons = icons;
            httpIcons = null;
        }

        public void apply() {
            if (previousIcons != icons) {
                // Require a layout only if the height changed
                if (previousIcons == 0 || icons == 0) {
                    setVisibility(icons == 0 ? GONE : VISIBLE);
                    requestLayout();
                }

                invalidate();
            }
        }

        public void setHttpIcons(List<PostHttpIcon> icons, Theme theme, int size) {
            httpIconTextColor = theme.detailsColor;
            httpIconTextSize = size;
            httpIcons = new ArrayList<>(icons.size());
            for (PostHttpIcon icon : icons) {
                int codeIndex = icon.name.indexOf('/'); //this is for country codes
                String name = icon.name.substring(0, codeIndex != -1 ? codeIndex : icon.name.length());
                PostIconsHttpIcon j = new PostIconsHttpIcon(this, name, icon.url);
                httpIcons.add(j);
                j.request();
            }
        }

        public void cancelRequests() {
            if (httpIcons != null) {
                for (PostIconsHttpIcon httpIcon : httpIcons) {
                    httpIcon.cancel();
                }
            }
        }

        public void set(int icon, boolean enable) {
            if (enable) {
                icons |= icon;
            } else {
                icons &= ~icon;
            }
        }

        public boolean get(int icon) {
            return (icons & icon) == icon;
        }

        @Override
        protected void onMeasure(int widthMeasureSpec, int heightMeasureSpec) {
            int measureHeight = icons == 0 ? 0 : (height + getPaddingTop() + getPaddingBottom());

            setMeasuredDimension(widthMeasureSpec, MeasureSpec.makeMeasureSpec(measureHeight, EXACTLY));
        }

        @Override
        protected void onDraw(Canvas canvas) {
            if (icons != 0) {
                canvas.save();
                canvas.translate(getPaddingLeft(), getPaddingTop());

                int offset = 0;

                if (get(STICKY)) {
                    offset += drawBitmap(canvas, stickyIcon, offset);
                }

                if (get(CLOSED)) {
                    offset += drawBitmap(canvas, closedIcon, offset);
                }

                if (get(DELETED)) {
                    offset += drawBitmap(canvas, trashIcon, offset);
                }

                if (get(ARCHIVED)) {
                    offset += drawBitmap(canvas, archivedIcon, offset);
                }

                if (get(HTTP_ICONS)) {
                    for (PostIconsHttpIcon httpIcon : httpIcons) {
                        if (httpIcon.bitmap != null) {
                            offset += drawBitmap(canvas, httpIcon.bitmap, offset);

                            textPaint.setColor(httpIconTextColor);
                            textPaint.setTextSize(httpIconTextSize);
                            textPaint.getTextBounds(httpIcon.name, 0, httpIcon.name.length(), textRect);
                            float y = height / 2f - textRect.exactCenterY();
                            canvas.drawText(httpIcon.name, offset, y, textPaint);
                            offset += textRect.width() + spacing;
                        }
                    }
                }

                canvas.restore();
            }
        }

        private int drawBitmap(Canvas canvas, Bitmap bitmap, int offset) {
            int width = (int) (((float) height / bitmap.getHeight()) * bitmap.getWidth());
            drawRect.set(offset, 0f, offset + width, height);
            canvas.drawBitmap(bitmap, null, drawRect, null);
            return width + spacing;
        }
    }

    private static class PostIconsHttpIcon
            implements ImageListener {
        private final PostIcons postIcons;
        private final String name;
        private final HttpUrl url;
        private ImageContainer request;
        private Bitmap bitmap;
        private ImageLoaderV2 imageLoaderV2;

        private PostIconsHttpIcon(PostIcons postIcons, String name, HttpUrl url) {
            this.postIcons = postIcons;
            this.name = name;
            this.url = url;
            this.imageLoaderV2 = instance(ImageLoaderV2.class);
        }

        private void request() {
            request = imageLoaderV2.get(url.toString(), this);
        }

        private void cancel() {
            if (request != null) {
                imageLoaderV2.cancelRequest(request);
                request = null;
            }
        }

        @Override
        public void onResponse(ImageContainer response, boolean isImmediate) {
            if (response.getBitmap() != null) {
                bitmap = response.getBitmap();
                postIcons.invalidate();
            }
        }

        @Override
        public void onErrorResponse(VolleyError error) {
            bitmap = errorIcon;
            postIcons.invalidate();
        }
    }

    private class DoubleTapGestureListener
            extends GestureDetector.SimpleOnGestureListener {
        @Override
        public boolean onDoubleTap(MotionEvent e) {
            if (callback != null) {
                callback.onPostDoubleClicked(post);
            }

            return true;
        }
    }
}<|MERGE_RESOLUTION|>--- conflicted
+++ resolved
@@ -577,14 +577,9 @@
         icons.apply();
     }
 
-    private void bindRepliesText() {
-        replies.setVisibility(GONE);
-        updatePaddings(comment, -1, -1, -1, paddingPx);
-        updatePaddings(replies, -1, -1, 0, -1);
-    }
-
     private void bindRepliesWithImageCountText(Post post, int repliesFromSize) {
         replies.setVisibility(VISIBLE);
+        repliesAdditionalArea.setVisibility(VISIBLE);
 
         int replyCount = threadMode ? repliesFromSize : post.getReplies();
         String text = getQuantityString(R.plurals.reply, replyCount, replyCount);
@@ -603,6 +598,14 @@
         replies.setText(text);
         updatePaddings(comment, -1, -1, -1, 0);
         updatePaddings(replies, -1, -1, paddingPx, -1);
+    }
+
+    private void bindRepliesText() {
+        replies.setVisibility(GONE);
+        repliesAdditionalArea.setVisibility(GONE);
+
+        updatePaddings(comment, -1, -1, -1, paddingPx);
+        updatePaddings(replies, -1, -1, 0, -1);
     }
 
     @SuppressLint("ClickableViewAccessibility")
@@ -614,14 +617,8 @@
         // Sets focusable to auto, clickable and longclickable to false.
         comment.setMovementMethod(null);
 
-<<<<<<< HEAD
         title.setMovementMethod(null);
     }
-=======
-        if ((!threadMode && post.getReplies() > 0) || (repliesFromSize > 0)) {
-            replies.setVisibility(VISIBLE);
-            repliesAdditionalArea.setVisibility(VISIBLE);
->>>>>>> ebcee8e8
 
     @SuppressLint("ClickableViewAccessibility")
     private void bindThreadPost(Post post, CharSequence commentText) {
@@ -644,7 +641,6 @@
                 return true;
             }
 
-<<<<<<< HEAD
             @Override
             public boolean onActionItemClicked(ActionMode mode, MenuItem item) {
                 CharSequence selection =
@@ -660,17 +656,6 @@
                     openIntent(searchIntent);
                     processed = true;
                 }
-=======
-            replies.setText(text);
-            updatePaddings(comment, -1, -1, -1, 0);
-            updatePaddings(replies, -1, -1, paddingPx, -1);
-        } else {
-            replies.setVisibility(GONE);
-            repliesAdditionalArea.setVisibility(GONE);
-            updatePaddings(comment, -1, -1, -1, paddingPx);
-            updatePaddings(replies, -1, -1, 0, -1);
-        }
->>>>>>> ebcee8e8
 
                 if (processed) {
                     mode.finish();
