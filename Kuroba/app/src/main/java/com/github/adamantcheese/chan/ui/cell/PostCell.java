/*
 * Kuroba - *chan browser https://github.com/Adamantcheese/Kuroba/
 *
 * This program is free software: you can redistribute it and/or modify
 * it under the terms of the GNU General Public License as published by
 * the Free Software Foundation, either version 3 of the License, or
 * (at your option) any later version.
 *
 * This program is distributed in the hope that it will be useful,
 * but WITHOUT ANY WARRANTY; without even the implied warranty of
 * MERCHANTABILITY or FITNESS FOR A PARTICULAR PURPOSE.  See the
 * GNU General Public License for more details.
 *
 * You should have received a copy of the GNU General Public License
 * along with this program.  If not, see <http://www.gnu.org/licenses/>.
 */
package com.github.adamantcheese.chan.ui.cell;

import android.annotation.SuppressLint;
import android.app.SearchManager;
import android.content.Context;
import android.content.Intent;
import android.content.res.ColorStateList;
import android.graphics.Bitmap;
import android.graphics.BitmapFactory;
import android.graphics.Canvas;
import android.graphics.Paint;
import android.graphics.Point;
import android.graphics.Rect;
import android.graphics.RectF;
import android.graphics.Typeface;
import android.text.Layout;
import android.text.Spannable;
import android.text.SpannableString;
import android.text.SpannableStringBuilder;
import android.text.Spanned;
import android.text.TextPaint;
import android.text.TextUtils;
import android.text.format.DateUtils;
import android.text.method.LinkMovementMethod;
import android.text.style.BackgroundColorSpan;
import android.text.style.ClickableSpan;
import android.text.style.UnderlineSpan;
import android.util.AttributeSet;
import android.view.ActionMode;
import android.view.GestureDetector;
import android.view.Menu;
import android.view.MenuItem;
import android.view.MotionEvent;
import android.view.View;
import android.widget.ImageView;
import android.widget.LinearLayout;
import android.widget.RelativeLayout;
import android.widget.TextView;

import androidx.annotation.NonNull;
import androidx.annotation.Nullable;

import com.android.volley.VolleyError;
import com.android.volley.toolbox.ImageLoader.ImageContainer;
import com.android.volley.toolbox.ImageLoader.ImageListener;
import com.github.adamantcheese.chan.R;
import com.github.adamantcheese.chan.core.cache.CacheHandler;
import com.github.adamantcheese.chan.core.image.ImageLoaderV2;
import com.github.adamantcheese.chan.core.model.Post;
import com.github.adamantcheese.chan.core.model.PostHttpIcon;
import com.github.adamantcheese.chan.core.model.PostImage;
import com.github.adamantcheese.chan.core.model.orm.Loadable;
import com.github.adamantcheese.chan.core.settings.ChanSettings;
import com.github.adamantcheese.chan.core.site.parser.CommentParserHelper;
<<<<<<< HEAD
import com.github.adamantcheese.chan.ui.animation.PostCellAnimator;
=======
import com.github.adamantcheese.chan.core.site.sites.chan4.Chan4PagesRequest.Page;
>>>>>>> 5f75d56f
import com.github.adamantcheese.chan.ui.helper.PostHelper;
import com.github.adamantcheese.chan.ui.text.FastTextView;
import com.github.adamantcheese.chan.ui.text.FastTextViewMovementMethod;
import com.github.adamantcheese.chan.ui.text.span.AbsoluteSizeSpanHashed;
import com.github.adamantcheese.chan.ui.text.span.ForegroundColorSpanHashed;
import com.github.adamantcheese.chan.ui.text.span.PostLinkable;
import com.github.adamantcheese.chan.ui.theme.Theme;
import com.github.adamantcheese.chan.ui.theme.ThemeHelper;
import com.github.adamantcheese.chan.ui.view.FloatingMenu;
import com.github.adamantcheese.chan.ui.view.FloatingMenuItem;
import com.github.adamantcheese.chan.ui.view.PostImageThumbnailView;
import com.github.adamantcheese.chan.ui.view.ThumbnailView;
import com.github.adamantcheese.chan.utils.Logger;

import java.text.BreakIterator;
import java.util.ArrayList;
import java.util.Collections;
import java.util.List;

import kotlin.Unit;
import okhttp3.HttpUrl;

import static android.text.TextUtils.isEmpty;
import static android.view.View.MeasureSpec.AT_MOST;
import static android.view.View.MeasureSpec.EXACTLY;
import static android.view.View.MeasureSpec.UNSPECIFIED;
import static com.github.adamantcheese.chan.Chan.instance;
import static com.github.adamantcheese.chan.core.settings.ChanSettings.LayoutMode.AUTO;
import static com.github.adamantcheese.chan.core.settings.ChanSettings.LayoutMode.SPLIT;
import static com.github.adamantcheese.chan.ui.adapter.PostsFilter.Order.isNotBumpOrder;
import static com.github.adamantcheese.chan.utils.AndroidUtils.dp;
import static com.github.adamantcheese.chan.utils.AndroidUtils.getDimen;
import static com.github.adamantcheese.chan.utils.AndroidUtils.getDisplaySize;
import static com.github.adamantcheese.chan.utils.AndroidUtils.getQuantityString;
import static com.github.adamantcheese.chan.utils.AndroidUtils.getRes;
import static com.github.adamantcheese.chan.utils.AndroidUtils.getString;
import static com.github.adamantcheese.chan.utils.AndroidUtils.isTablet;
import static com.github.adamantcheese.chan.utils.AndroidUtils.openIntent;
import static com.github.adamantcheese.chan.utils.AndroidUtils.setRoundItemBackground;
import static com.github.adamantcheese.chan.utils.AndroidUtils.sp;
import static com.github.adamantcheese.chan.utils.AndroidUtils.updatePaddings;
import static com.github.adamantcheese.chan.utils.PostUtils.getReadableFileSize;

public class PostCell
        extends LinearLayout
        implements PostCellInterface {
    private static final String TAG = "PostCell";
    private static final int COMMENT_MAX_LENGTH_BOARD = 350;

    private List<PostImageThumbnailView> thumbnailViews = new ArrayList<>(1);
    private RelativeLayout relativeLayoutContainer;
    private FastTextView title;
    private PostIcons icons;
    private TextView comment;
    private FastTextView replies;
    private View repliesAdditionalArea;
    private ImageView options;
    private View divider;
    private View postAttentionLabel;

    private int detailsSizePx;
    private int iconSizePx;
    private int paddingPx;
    private boolean threadMode;
    private boolean ignoreNextOnClick;
    private boolean hasColoredFilter;

    private Loadable loadable;
    private Post post;
    @Nullable
    private PostCellCallback callback;
    private boolean inPopup;
    private boolean highlighted;
    private boolean selected;
    private int markedNo;
    private boolean showDivider;

    private GestureDetector gestureDetector;
    private PostViewMovementMethod commentMovementMethod = new PostViewMovementMethod();
    private PostViewFastMovementMethod titleMovementMethod = new PostViewFastMovementMethod();
    private PostCellAnimator.UnseenPostIndicatorFadeAnimation unseenPostIndicatorFadeOutAnimation =
            PostCellAnimator.createUnseenPostIndicatorFadeAnimation();


    public PostCell(Context context) {
        super(context);
    }

    public PostCell(Context context, AttributeSet attrs) {
        super(context, attrs);
    }

    public PostCell(Context context, AttributeSet attrs, int defStyleAttr) {
        super(context, attrs, defStyleAttr);
    }

    @Override
    protected void onFinishInflate() {
        super.onFinishInflate();

        relativeLayoutContainer = findViewById(R.id.relative_layout_container);
        title = findViewById(R.id.title);
        icons = findViewById(R.id.icons);
        comment = findViewById(R.id.comment);
        replies = findViewById(R.id.replies);
        repliesAdditionalArea = findViewById(R.id.replies_additional_area);
        options = findViewById(R.id.options);
        divider = findViewById(R.id.divider);
        postAttentionLabel = findViewById(R.id.post_attention_label);

        int textSizeSp = Integer.parseInt(ChanSettings.fontSize.get());
        paddingPx = dp(textSizeSp - 6);
        detailsSizePx = sp(textSizeSp - 4);
        title.setTextSize(textSizeSp);
        title.setPadding(paddingPx, paddingPx, dp(16), 0);

        iconSizePx = sp(textSizeSp - 3);
        icons.setHeight(sp(textSizeSp));
        icons.setSpacing(dp(4));
        icons.setPadding(paddingPx, dp(4), paddingPx, 0);

        comment.setTextSize(textSizeSp);
        comment.setPadding(paddingPx, paddingPx, paddingPx, 0);

        replies.setTextSize(textSizeSp);
        replies.setPadding(paddingPx, 0, paddingPx, paddingPx);

        setRoundItemBackground(replies);
        setRoundItemBackground(options);

        RelativeLayout.LayoutParams dividerParams = (RelativeLayout.LayoutParams) divider.getLayoutParams();
        dividerParams.leftMargin = paddingPx;
        dividerParams.rightMargin = paddingPx;
        divider.setLayoutParams(dividerParams);

        OnClickListener repliesClickListener = v -> {
            if (replies.getVisibility() != VISIBLE || !threadMode) {
                return;
            }

            if (post.getRepliesFromCount() > 0) {
                if (callback != null) {
                    callback.onShowPostReplies(post);
                }
            }
        };
        replies.setOnClickListener(repliesClickListener);
        repliesAdditionalArea.setOnClickListener(repliesClickListener);

        options.setOnClickListener(v -> {
            List<FloatingMenuItem> items = new ArrayList<>();
            List<FloatingMenuItem> extraItems = new ArrayList<>();

            if (callback != null) {
                Object extraOption = callback.onPopulatePostOptions(post, items, extraItems);
                showOptions(v, items, extraItems, extraOption);
            }
        });

        setOnClickListener(v -> {
            if (ignoreNextOnClick) {
                ignoreNextOnClick = false;
            } else {
                if (callback != null) {
                    callback.onPostClicked(post);
                }
            }
        });

        gestureDetector = new GestureDetector(getContext(), new DoubleTapGestureListener());
    }

    private void showOptions(
            View anchor, List<FloatingMenuItem> items, List<FloatingMenuItem> extraItems, Object extraOption
    ) {
        if (ThemeHelper.getTheme().isLightTheme) {
            options.setImageResource(R.drawable.ic_overflow_black);
        }

        FloatingMenu menu = new FloatingMenu(getContext(), anchor, items);
        menu.setCallback(new FloatingMenu.FloatingMenuCallback() {
            @Override
            public void onFloatingMenuItemClicked(FloatingMenu menu, FloatingMenuItem item) {
                if (item.getId() == extraOption) {
                    showOptions(anchor, extraItems, null, null);
                }

                if (callback != null) {
                    callback.onPostOptionClicked(post, item.getId(), inPopup);
                }
            }

            @Override
            public void onFloatingMenuDismissed(FloatingMenu menu) {
                options.setImageResource(R.drawable.ic_overflow);
            }
        });
        menu.show();
    }

    @Override
    public void onPostRecycled() {
        if (post != null) {
            unbindPost(post);
        }
    }

    public void setPost(
            Loadable loadable,
            final Post post,
            PostCellInterface.PostCellCallback callback,
            boolean inPopup,
            boolean highlighted,
            boolean selected,
            int markedNo,
            boolean showDivider,
            ChanSettings.PostViewMode postViewMode,
            boolean compact,
            Theme theme
    ) {
        if ((this.post != null && this.post.equals(post))
                && this.inPopup == inPopup
                && this.highlighted == highlighted
                && this.selected == selected
                && this.markedNo == markedNo
                && this.showDivider == showDivider
        ) {
            return;
        }

        this.loadable = loadable;
        this.post = post;
        this.callback = callback;
        this.inPopup = inPopup;
        this.highlighted = highlighted;
        this.selected = selected;
        this.markedNo = markedNo;
        this.showDivider = showDivider;
        this.hasColoredFilter = post.filterHighlightedColor != 0;

        bindPost(theme, post);

        if (inPopup) {
            setOnTouchListener((v, ev) -> gestureDetector.onTouchEvent(ev));
        }
    }

    public Post getPost() {
        return post;
    }

    public ThumbnailView getThumbnailView(PostImage postImage) {
        for (int i = 0; i < post.images.size(); i++) {
            if (post.images.get(i).equalUrl(postImage)) {
                return ChanSettings.textOnly.get() ? null : thumbnailViews.get(i);
            }
        }

        return null;
    }

    @Override
    public boolean hasOverlappingRendering() {
        return false;
    }

    private void unbindPost(Post post) {
        icons.cancelRequests();

        for (PostImageThumbnailView view : thumbnailViews) {
            view.setPostImage(loadable, null, false, 0, 0);
        }

        if (post != null) {
            setPostLinkableListener(post, false);
        }

        unseenPostIndicatorFadeOutAnimation.end();

        if (callback != null) {
            callback.onPostUnbind(post);
        }

        this.callback = null;
    }

    private void bindPost(Theme theme, Post post) {
        if (callback == null) {
            throw new NullPointerException("Callback is null during bindPost()");
        }

        // Assume that we're in thread mode if the loadable is null
        threadMode = callback.getLoadable() == null || callback.getLoadable().isThreadMode();

        setPostLinkableListener(post, true);

        options.setImageTintList(ColorStateList.valueOf(theme.textSecondary));

        replies.setClickable(threadMode);
        repliesAdditionalArea.setClickable(threadMode);

        if (!threadMode) {
            replies.setBackgroundResource(0);
        }

        bindBackgroundColor(theme, post);
        bindPostAttentionLabel(theme, post);
        bindThumbnails();
        bindTitle(theme, post);
        bindIcons(theme, post);

        CharSequence commentText = getCommentText(post);
        bindPostComment(theme, post, commentText);

        if (threadMode) {
            bindThreadPost(post, commentText);
        } else {
            bindCatalogPost(commentText);
        }

        if ((!threadMode && post.getReplies() > 0) || (post.getRepliesFromCount() > 0)) {
            bindRepliesWithImageCountText(post, post.getRepliesFromCount());
        } else {
            bindRepliesText();
        }

        divider.setVisibility(showDivider ? VISIBLE : GONE);

        if (ChanSettings.shiftPostFormat.get() && post.images.size() == 1 && !ChanSettings.textOnly.get()) {
            applyPostShiftFormat();
        }

        startAttentionLabelFadeOutAnimation();

        if (callback != null) {
            callback.onPostBind(post);
        }
    }

    private void startAttentionLabelFadeOutAnimation() {
        if (hasColoredFilter) {
            return;
        }

        if (callback != null && !callback.hasAlreadySeenPost(post)) {
            unseenPostIndicatorFadeOutAnimation.start(alpha -> {
                        postAttentionLabel.setAlpha(alpha);
                        return Unit.INSTANCE;
                    }
            );
        }
    }

    private void bindPostAttentionLabel(Theme theme, Post post) {
        // Filter label is more important than unseen post label
        if (hasColoredFilter) {
            postAttentionLabel.setVisibility(VISIBLE);
            postAttentionLabel.setBackgroundColor(post.filterHighlightedColor);
            return;
        }

        if (callback != null && !callback.hasAlreadySeenPost(post)) {
            postAttentionLabel.setVisibility(VISIBLE);
            postAttentionLabel.setBackgroundColor(theme.subjectColor);
            return;
        }

        // No filters for this post and the user has already seen it
        postAttentionLabel.setVisibility(GONE);
    }

    private void bindBackgroundColor(Theme theme, Post post) {
        if (highlighted) {
            setBackgroundColor(theme.highlightedColor);
        } else if (post.isSavedReply) {
            setBackgroundColor(theme.savedReplyColor);
        } else if (selected) {
            setBackgroundColor(theme.selectedColor);
        } else if (threadMode) {
            setBackgroundResource(0);
        } else {
            setBackgroundResource(R.drawable.item_background);
        }
    }

    private void bindTitle(Theme theme, Post post) {
        List<CharSequence> titleParts = new ArrayList<>(5);

        if (post.subjectSpan != null) {
            titleParts.add(post.subjectSpan);
            titleParts.add("\n");
        }

        titleParts.add(post.nameTripcodeIdCapcodeSpan);

        CharSequence time;
        if (ChanSettings.postFullDate.get()) {
            time = PostHelper.getLocalDate(post);
        } else {
            time = DateUtils.getRelativeTimeSpanString(post.time * 1000L,
                    System.currentTimeMillis(),
                    DateUtils.SECOND_IN_MILLIS,
                    0
            );
        }

        String noText = "No. " + post.no;
        if (ChanSettings.addDubs.get()) {
            String repeat = CommentParserHelper.getRepeatDigits(post.no);
            if (repeat != null) {
                noText += " (" + repeat + ")";
            }
        }
        SpannableString date = new SpannableString(noText + " " + time);
        date.setSpan(new ForegroundColorSpanHashed(theme.detailsColor), 0, date.length(), 0);
        date.setSpan(new AbsoluteSizeSpanHashed(detailsSizePx), 0, date.length(), 0);

        if (ChanSettings.tapNoReply.get()) {
            date.setSpan(new PostNumberClickableSpan(), 0, noText.length(), 0);
        }

        titleParts.add(date);

        for (PostImage image : post.images) {
            boolean postFileName = ChanSettings.postFilename.get();
            if (postFileName) {
                //that special character forces it to be left-to-right, as textDirection didn't want to be obeyed
                String filename = '\u200E' + (image.spoiler
                        ? getString(R.string.image_spoiler_filename)
                        : image.filename + "." + image.extension);
                SpannableString fileInfo = new SpannableString("\n" + filename);
                fileInfo.setSpan(new ForegroundColorSpanHashed(theme.detailsColor), 0, fileInfo.length(), 0);
                fileInfo.setSpan(new AbsoluteSizeSpanHashed(detailsSizePx), 0, fileInfo.length(), 0);
                fileInfo.setSpan(new UnderlineSpan(), 0, fileInfo.length(), 0);
                titleParts.add(fileInfo);
            }

            if (ChanSettings.postFileInfo.get()) {
                SpannableStringBuilder fileInfo = new SpannableStringBuilder();
                fileInfo.append(postFileName ? " " : "\n");
                fileInfo.append(image.extension.toUpperCase());
                //if -1, linked image, no info
                fileInfo.append(image.size == -1 ? "" : " " + getReadableFileSize(image.size));
                fileInfo.append(image.size == -1 ? "" : " " + image.imageWidth + "x" + image.imageHeight);
                fileInfo.setSpan(new ForegroundColorSpanHashed(theme.detailsColor), 0, fileInfo.length(), 0);
                fileInfo.setSpan(new AbsoluteSizeSpanHashed(detailsSizePx), 0, fileInfo.length(), 0);
                titleParts.add(fileInfo);
            }
        }

        title.setText(TextUtils.concat(titleParts.toArray(new CharSequence[0])));
    }

    private void bindPostComment(Theme theme, Post post, CharSequence commentText) {
        if (post.httpIcons != null) {
            comment.setPadding(paddingPx, paddingPx, paddingPx, 0);
        } else {
            comment.setPadding(paddingPx, paddingPx / 2, paddingPx, 0);
        }

        if (!theme.altFontIsMain && ChanSettings.fontAlternate.get()) {
            comment.setTypeface(theme.altFont);
        }

        if (theme.altFontIsMain) {
            comment.setTypeface(ChanSettings.fontAlternate.get() ? Typeface.DEFAULT : theme.altFont);
        }

        comment.setTextColor(theme.textPrimary);

        if (ChanSettings.shiftPostFormat.get()) {
            comment.setVisibility(isEmpty(commentText) ? GONE : VISIBLE);
        } else {
            //noinspection ConstantConditions
            comment.setVisibility(isEmpty(commentText) && post.images == null ? GONE : VISIBLE);
        }
    }

    private CharSequence getCommentText(Post post) {
        CharSequence commentText;
        if (!threadMode && post.getComment().length() > COMMENT_MAX_LENGTH_BOARD) {
            commentText = truncatePostComment(post);
        } else {
            commentText = post.getComment();
        }
        return commentText;
    }

    private void bindIcons(Theme theme, Post post) {
        icons.edit();
        icons.set(PostIcons.STICKY, post.isSticky());
        icons.set(PostIcons.CLOSED, post.isClosed());
        icons.set(PostIcons.DELETED, post.deleted.get());
        icons.set(PostIcons.ARCHIVED, post.isArchived());
        icons.set(PostIcons.HTTP_ICONS, post.httpIcons != null);

        if (post.httpIcons != null) {
            icons.setHttpIcons(post.httpIcons, theme, iconSizePx);
        }

        icons.apply();
    }

    private void bindRepliesText() {
        replies.setVisibility(GONE);
        updatePaddings(comment, -1, -1, -1, paddingPx);
        updatePaddings(replies, -1, -1, 0, -1);
    }

    private void bindRepliesWithImageCountText(Post post, int repliesFromSize) {
        replies.setVisibility(VISIBLE);

        int replyCount = threadMode ? repliesFromSize : post.getReplies();
        String text = getQuantityString(R.plurals.reply, replyCount, replyCount);

        if (!threadMode && post.getImagesCount() > 0) {
            text += ", " + getQuantityString(R.plurals.image, post.getImagesCount(), post.getImagesCount());
        }

        replies.setText(text);
        updatePaddings(comment, -1, -1, -1, 0);
        updatePaddings(replies, -1, -1, paddingPx, -1);
    }

    @SuppressLint("ClickableViewAccessibility")
    private void bindCatalogPost(CharSequence commentText) {
        comment.setText(commentText);
        comment.setOnTouchListener(null);
        comment.setClickable(false);

        // Sets focusable to auto, clickable and longclickable to false.
        comment.setMovementMethod(null);

        title.setMovementMethod(null);
    }

    @SuppressLint("ClickableViewAccessibility")
    private void bindThreadPost(Post post, CharSequence commentText) {
        comment.setTextIsSelectable(true);
        comment.setText(commentText, TextView.BufferType.SPANNABLE);
        comment.setCustomSelectionActionModeCallback(new ActionMode.Callback() {
            private MenuItem quoteMenuItem;
            private MenuItem webSearchItem;
            private boolean processed;

            @Override
            public boolean onCreateActionMode(ActionMode mode, Menu menu) {
                quoteMenuItem = menu.add(Menu.NONE, R.id.post_selection_action_quote, 0, R.string.post_quote);
                webSearchItem = menu.add(Menu.NONE, R.id.post_selection_action_search, 1, R.string.post_web_search);
                return true;
            }

<<<<<<< HEAD
            @Override
            public boolean onPrepareActionMode(ActionMode mode, Menu menu) {
                return true;
            }
=======
            if (!ChanSettings.neverShowPages.get()) {
                Page p = callback.getPage(post);
                if (p != null && isNotBumpOrder(ChanSettings.boardOrder.get())) {
                    text += ", page " + p.page;
                }
            }

            replies.setText(text);
            updatePaddings(comment, -1, -1, -1, 0);
            updatePaddings(replies, -1, -1, paddingPx, -1);
        } else {
            replies.setVisibility(GONE);
            updatePaddings(comment, -1, -1, -1, paddingPx);
            updatePaddings(replies, -1, -1, 0, -1);
        }

        divider.setVisibility(showDivider ? VISIBLE : GONE);
>>>>>>> 5f75d56f

            @Override
            public boolean onActionItemClicked(ActionMode mode, MenuItem item) {
                CharSequence selection =
                        comment.getText().subSequence(comment.getSelectionStart(), comment.getSelectionEnd());
                if (item == quoteMenuItem) {
                    if (callback != null) {
                        callback.onPostSelectionQuoted(post, selection);
                        processed = true;
                    }
                } else if (item == webSearchItem) {
                    Intent searchIntent = new Intent(Intent.ACTION_WEB_SEARCH);
                    searchIntent.putExtra(SearchManager.QUERY, selection.toString());
                    openIntent(searchIntent);
                    processed = true;
                }

                if (processed) {
                    mode.finish();
                    processed = false;
                    return true;
                } else {
                    return false;
                }
            }

            @Override
            public void onDestroyActionMode(ActionMode mode) {
            }
        });

        // Sets focusable to auto, clickable and longclickable to true.
        comment.setMovementMethod(commentMovementMethod);

        // And this sets clickable to appropriate values again.
        comment.setOnTouchListener((v, event) -> gestureDetector.onTouchEvent(event));

        if (ChanSettings.tapNoReply.get()) {
            title.setMovementMethod(titleMovementMethod);
        }
    }

    private void applyPostShiftFormat() {
        //display width, we don't care about height here
        Point displaySize = getDisplaySize();

        int thumbnailSize = getDimen(R.dimen.cell_post_thumbnail_size);
        boolean isSplitMode =
                ChanSettings.layoutMode.get() == SPLIT || (ChanSettings.layoutMode.get() == AUTO && isTablet());

        //get the width of the cell for calculations, height we don't need but measure it anyways
        //0.35 is from SplitNavigationControllerLayout; measure for the smaller of the two sides
        this.measure(
                MeasureSpec.makeMeasureSpec(isSplitMode ? (int) (displaySize.x * 0.35) : displaySize.x, AT_MOST),
                MeasureSpec.makeMeasureSpec(displaySize.y, AT_MOST)
        );

        //we want the heights here, but the widths must be the exact size between the thumbnail and view edge so that we calculate offsets right
        title.measure(MeasureSpec.makeMeasureSpec(this.getMeasuredWidth() - thumbnailSize, EXACTLY),
                MeasureSpec.makeMeasureSpec(0, UNSPECIFIED)
        );
        icons.measure(MeasureSpec.makeMeasureSpec(this.getMeasuredWidth() - thumbnailSize, EXACTLY),
                MeasureSpec.makeMeasureSpec(0, UNSPECIFIED)
        );
        comment.measure(MeasureSpec.makeMeasureSpec(this.getMeasuredWidth() - thumbnailSize, EXACTLY),
                MeasureSpec.makeMeasureSpec(0, UNSPECIFIED)
        );
        int wrapHeight = title.getMeasuredHeight() + icons.getMeasuredHeight();
        int extraWrapHeight = wrapHeight + comment.getMeasuredHeight();
        //wrap if the title+icons height is larger than 0.8x the thumbnail size, or if everything is over 1.6x the thumbnail size
        if ((wrapHeight >= 0.8f * thumbnailSize) || extraWrapHeight >= 1.6f * thumbnailSize) {
            RelativeLayout.LayoutParams commentParams = (RelativeLayout.LayoutParams) comment.getLayoutParams();
            commentParams.removeRule(RelativeLayout.RIGHT_OF);
            if (title.getMeasuredHeight() + (icons.getVisibility() == VISIBLE ? icons.getMeasuredHeight() : 0)
                    < thumbnailSize) {
                commentParams.addRule(RelativeLayout.BELOW, R.id.thumbnail_view);
            } else {
                commentParams.addRule(RelativeLayout.BELOW,
                        (icons.getVisibility() == VISIBLE ? R.id.icons : R.id.title)
                );
            }
            comment.setLayoutParams(commentParams);

            RelativeLayout.LayoutParams replyParams = (RelativeLayout.LayoutParams) replies.getLayoutParams();
            replyParams.removeRule(RelativeLayout.RIGHT_OF);
            replies.setLayoutParams(replyParams);
        } else if (comment.getVisibility() == GONE) {
            RelativeLayout.LayoutParams replyParams = (RelativeLayout.LayoutParams) replies.getLayoutParams();
            replyParams.addRule(RelativeLayout.ALIGN_PARENT_BOTTOM);
            replies.setLayoutParams(replyParams);

            RelativeLayout.LayoutParams replyExtraParams =
                    (RelativeLayout.LayoutParams) repliesAdditionalArea.getLayoutParams();
            replyExtraParams.addRule(RelativeLayout.ALIGN_PARENT_BOTTOM);
            repliesAdditionalArea.setLayoutParams(replyExtraParams);
        }
    }

    private void bindThumbnails() {
        for (PostImageThumbnailView thumbnailView : thumbnailViews) {
            relativeLayoutContainer.removeView(thumbnailView);
        }
        thumbnailViews.clear();

        // Places the thumbnails below each other.
        // The placement is done using the RelativeLayout BELOW rule, with generated view ids.
        if (!post.images.isEmpty() && !ChanSettings.textOnly.get()) {
            int lastId = 0;
            int generatedId = 1;
            boolean first = true;
            for (int i = 0; i < post.images.size(); i++) {
                PostImage image = post.images.get(i);
                if (image.imageUrl == null) {
                    Logger.e(TAG, "buildThumbnails() image.imageUrl == null");
                    continue;
                }

                PostImageThumbnailView v = new PostImageThumbnailView(getContext());

                // Set the correct id.
                // The first thumbnail uses thumbnail_view so that the layout can offset to that.
                final int idToSet = first ? R.id.thumbnail_view : generatedId++;
                v.setId(idToSet);
                final int size = getDimen(R.dimen.cell_post_thumbnail_size);

                RelativeLayout.LayoutParams p = new RelativeLayout.LayoutParams(size, size);
                p.alignWithParent = true;

                if (!first) {
                    p.addRule(RelativeLayout.BELOW, lastId);
                }

                v.setPostImage(loadable, image, false, size, size);
                v.setClickable(true);
                //don't set a callback if the post is deleted, but if the file already exists in cache let it through
                if (!post.deleted.get() || instance(CacheHandler.class).exists(image.imageUrl.toString())) {
                    v.setOnClickListener(v2 -> {
                        if (callback != null) {
                            callback.onThumbnailClicked(image, v);
                        }
                    });
                }
                v.setRounding(dp(2));
                p.setMargins(dp(4), first ? dp(4) : 0, 0,
                        //1 extra for bottom divider
                        i + 1 == post.images.size() ? dp(1) + dp(4) : 0
                );

                relativeLayoutContainer.addView(v, p);
                thumbnailViews.add(v);

                lastId = idToSet;
                first = false;
            }
        }
    }

    private void setPostLinkableListener(Post post, boolean bind) {
        if (post.getComment() instanceof Spanned) {
            Spanned commentSpanned = (Spanned) post.getComment();
            PostLinkable[] linkables = commentSpanned.getSpans(0, commentSpanned.length(), PostLinkable.class);
            for (PostLinkable linkable : linkables) {
                linkable.setMarkedNo(bind ? markedNo : -1);
            }

            if (!bind) {
                if (commentSpanned instanceof Spannable) {
                    Spannable commentSpannable = (Spannable) commentSpanned;
                    commentSpannable.removeSpan(BACKGROUND_SPAN);
                }
            }
        }
    }

    private CharSequence truncatePostComment(Post post) {
        BreakIterator bi = BreakIterator.getWordInstance();
        bi.setText(post.getComment().toString());
        int precedingBoundary = bi.following(PostCell.COMMENT_MAX_LENGTH_BOARD);
        // Fallback to old method in case the comment does not have any spaces/individual words
        CharSequence commentText = precedingBoundary > 0
                ? post.getComment().subSequence(0, precedingBoundary)
                : post.getComment().subSequence(0, PostCell.COMMENT_MAX_LENGTH_BOARD);
        return TextUtils.concat(commentText, "\u2026"); // append ellipsis
    }

    private static BackgroundColorSpan BACKGROUND_SPAN = new BackgroundColorSpan(0x6633B5E5);

    /**
     * A MovementMethod that searches for PostLinkables.<br>
     * See {@link PostLinkable} for more information.
     */
    public class PostViewMovementMethod
            extends LinkMovementMethod {
        @Override
        public boolean onTouchEvent(@NonNull TextView widget, @NonNull Spannable buffer, @NonNull MotionEvent event) {
            int action = event.getActionMasked();

            if (action == MotionEvent.ACTION_UP || action == MotionEvent.ACTION_CANCEL
                    || action == MotionEvent.ACTION_DOWN) {
                int x = (int) event.getX();
                int y = (int) event.getY();

                x -= widget.getTotalPaddingLeft();
                y -= widget.getTotalPaddingTop();

                x += widget.getScrollX();
                y += widget.getScrollY();

                Layout layout = widget.getLayout();
                int line = layout.getLineForVertical(y);
                int off = layout.getOffsetForHorizontal(line, x);

                ClickableSpan[] links = buffer.getSpans(off, off, ClickableSpan.class);
                List<ClickableSpan> link = new ArrayList<>();
                Collections.addAll(link, links);

                if (link.size() > 0) {
                    ClickableSpan clickableSpan1 = link.get(0);
                    ClickableSpan clickableSpan2 = link.size() > 1 ? link.get(1) : null;
                    PostLinkable linkable1 =
                            clickableSpan1 instanceof PostLinkable ? (PostLinkable) clickableSpan1 : null;
                    PostLinkable linkable2 =
                            clickableSpan2 instanceof PostLinkable ? (PostLinkable) clickableSpan2 : null;
                    if (action == MotionEvent.ACTION_UP) {
                        ignoreNextOnClick = true;

                        if (linkable2 == null && linkable1 != null) {
                            //regular, non-spoilered link
                            if (callback != null) {
                                callback.onPostLinkableClicked(post, linkable1);
                            }
                        } else if (linkable2 != null && linkable1 != null) {
                            //spoilered link, figure out which span is the spoiler
                            if (linkable1.type == PostLinkable.Type.SPOILER) {
                                if (linkable1.isSpoilerVisible()) {
                                    //linkable2 is the link and we're unspoilered
                                    if (callback != null) {
                                        callback.onPostLinkableClicked(post, linkable2);
                                    }
                                } else {
                                    //linkable2 is the link and we're spoilered; don't do the click event on the link yet
                                    link.remove(linkable2);
                                }
                            } else if (linkable2.type == PostLinkable.Type.SPOILER) {
                                if (linkable2.isSpoilerVisible()) {
                                    //linkable 1 is the link and we're unspoilered
                                    if (callback != null) {
                                        callback.onPostLinkableClicked(post, linkable1);
                                    }
                                } else {
                                    //linkable1 is the link and we're spoilered; don't do the click event on the link yet
                                    link.remove(linkable1);
                                }
                            } else {
                                //weird case where a double stack of linkables, but isn't spoilered (some 4chan stickied posts)
                                if (callback != null) {
                                    callback.onPostLinkableClicked(post, linkable1);
                                }
                            }
                        }

                        //do onclick on all spoiler postlinkables afterwards, so that we don't update the spoiler state early
                        for (ClickableSpan s : link) {
                            if (s instanceof PostLinkable && ((PostLinkable) s).type == PostLinkable.Type.SPOILER) {
                                s.onClick(widget);
                            }
                        }

                        buffer.removeSpan(BACKGROUND_SPAN);
                    } else if (action == MotionEvent.ACTION_DOWN && clickableSpan1 instanceof PostLinkable) {
                        buffer.setSpan(BACKGROUND_SPAN,
                                buffer.getSpanStart(clickableSpan1),
                                buffer.getSpanEnd(clickableSpan1),
                                0
                        );
                    } else if (action == MotionEvent.ACTION_CANCEL) {
                        buffer.removeSpan(BACKGROUND_SPAN);
                    }

                    return true;
                } else {
                    buffer.removeSpan(BACKGROUND_SPAN);
                }
            }

            return true;
        }
    }

    /**
     * A MovementMethod that searches for PostLinkables.<br>
     * This version is for the {@link FastTextView}.<br>
     * See {@link PostLinkable} for more information.
     */
    private static class PostViewFastMovementMethod
            implements FastTextViewMovementMethod {
        @Override
        public boolean onTouchEvent(@NonNull FastTextView widget, @NonNull Spanned buffer, @NonNull MotionEvent event) {
            int action = event.getActionMasked();

            if (action == MotionEvent.ACTION_UP) {
                int x = (int) event.getX();
                int y = (int) event.getY();

                x -= widget.getPaddingLeft();
                y -= widget.getPaddingTop();

                x += widget.getScrollX();
                y += widget.getScrollY();

                Layout layout = widget.getLayout();
                int line = layout.getLineForVertical(y);
                int off = layout.getOffsetForHorizontal(line, x);

                ClickableSpan[] link = buffer.getSpans(off, off, ClickableSpan.class);

                if (link.length != 0) {
                    link[0].onClick(widget);
                    return true;
                }
            }

            return false;
        }
    }

    private class PostNumberClickableSpan
            extends ClickableSpan {
        @Override
        public void onClick(@NonNull View widget) {
            if (callback != null) {
                callback.onPostNoClicked(post);
            }
        }

        @Override
        public void updateDrawState(TextPaint ds) {
            ds.setUnderlineText(false);
        }
    }

    private static Bitmap stickyIcon = BitmapFactory.decodeResource(getRes(), R.drawable.sticky_icon);
    private static Bitmap closedIcon = BitmapFactory.decodeResource(getRes(), R.drawable.closed_icon);
    private static Bitmap trashIcon = BitmapFactory.decodeResource(getRes(), R.drawable.trash_icon);
    private static Bitmap archivedIcon = BitmapFactory.decodeResource(getRes(), R.drawable.archived_icon);
    private static Bitmap errorIcon = BitmapFactory.decodeResource(getRes(), R.drawable.error_icon);

    public static class PostIcons
            extends View {
        private static final int STICKY = 0x1;
        private static final int CLOSED = 0x2;
        private static final int DELETED = 0x4;
        private static final int ARCHIVED = 0x8;
        private static final int HTTP_ICONS = 0x10;

        private int height;
        private int spacing;
        private int icons;
        private int previousIcons;
        private RectF drawRect = new RectF();

        private Paint textPaint = new Paint(Paint.ANTI_ALIAS_FLAG);
        private Rect textRect = new Rect();

        private int httpIconTextColor;
        private int httpIconTextSize;

        private List<PostIconsHttpIcon> httpIcons;

        public PostIcons(Context context) {
            this(context, null);
        }

        public PostIcons(Context context, AttributeSet attrs) {
            this(context, attrs, 0);
        }

        public PostIcons(Context context, AttributeSet attrs, int defStyleAttr) {
            super(context, attrs, defStyleAttr);

            textPaint.setTypeface(Typeface.create((String) null, Typeface.ITALIC));
            setVisibility(GONE);
        }

        public void setHeight(int height) {
            this.height = height;
        }

        public void setSpacing(int spacing) {
            this.spacing = spacing;
        }

        public void edit() {
            previousIcons = icons;
            httpIcons = null;
        }

        public void apply() {
            if (previousIcons != icons) {
                // Require a layout only if the height changed
                if (previousIcons == 0 || icons == 0) {
                    setVisibility(icons == 0 ? GONE : VISIBLE);
                    requestLayout();
                }

                invalidate();
            }
        }

        public void setHttpIcons(List<PostHttpIcon> icons, Theme theme, int size) {
            httpIconTextColor = theme.detailsColor;
            httpIconTextSize = size;
            httpIcons = new ArrayList<>(icons.size());
            for (PostHttpIcon icon : icons) {
                int codeIndex = icon.name.indexOf('/'); //this is for country codes
                String name = icon.name.substring(0, codeIndex != -1 ? codeIndex : icon.name.length());
                PostIconsHttpIcon j = new PostIconsHttpIcon(this, name, icon.url);
                httpIcons.add(j);
                j.request();
            }
        }

        public void cancelRequests() {
            if (httpIcons != null) {
                for (PostIconsHttpIcon httpIcon : httpIcons) {
                    httpIcon.cancel();
                }
            }
        }

        public void set(int icon, boolean enable) {
            if (enable) {
                icons |= icon;
            } else {
                icons &= ~icon;
            }
        }

        public boolean get(int icon) {
            return (icons & icon) == icon;
        }

        @Override
        protected void onMeasure(int widthMeasureSpec, int heightMeasureSpec) {
            int measureHeight = icons == 0 ? 0 : (height + getPaddingTop() + getPaddingBottom());

            setMeasuredDimension(widthMeasureSpec, MeasureSpec.makeMeasureSpec(measureHeight, EXACTLY));
        }

        @Override
        protected void onDraw(Canvas canvas) {
            if (icons != 0) {
                canvas.save();
                canvas.translate(getPaddingLeft(), getPaddingTop());

                int offset = 0;

                if (get(STICKY)) {
                    offset += drawBitmap(canvas, stickyIcon, offset);
                }

                if (get(CLOSED)) {
                    offset += drawBitmap(canvas, closedIcon, offset);
                }

                if (get(DELETED)) {
                    offset += drawBitmap(canvas, trashIcon, offset);
                }

                if (get(ARCHIVED)) {
                    offset += drawBitmap(canvas, archivedIcon, offset);
                }

                if (get(HTTP_ICONS)) {
                    for (PostIconsHttpIcon httpIcon : httpIcons) {
                        if (httpIcon.bitmap != null) {
                            offset += drawBitmap(canvas, httpIcon.bitmap, offset);

                            textPaint.setColor(httpIconTextColor);
                            textPaint.setTextSize(httpIconTextSize);
                            textPaint.getTextBounds(httpIcon.name, 0, httpIcon.name.length(), textRect);
                            float y = height / 2f - textRect.exactCenterY();
                            canvas.drawText(httpIcon.name, offset, y, textPaint);
                            offset += textRect.width() + spacing;
                        }
                    }
                }

                canvas.restore();
            }
        }

        private int drawBitmap(Canvas canvas, Bitmap bitmap, int offset) {
            int width = (int) (((float) height / bitmap.getHeight()) * bitmap.getWidth());
            drawRect.set(offset, 0f, offset + width, height);
            canvas.drawBitmap(bitmap, null, drawRect, null);
            return width + spacing;
        }
    }

    private static class PostIconsHttpIcon
            implements ImageListener {
        private final PostIcons postIcons;
        private final String name;
        private final HttpUrl url;
        private ImageContainer request;
        private Bitmap bitmap;
        private ImageLoaderV2 imageLoaderV2;

        private PostIconsHttpIcon(PostIcons postIcons, String name, HttpUrl url) {
            this.postIcons = postIcons;
            this.name = name;
            this.url = url;
            this.imageLoaderV2 = instance(ImageLoaderV2.class);
        }

        private void request() {
            request = imageLoaderV2.get(url.toString(), this);
        }

        private void cancel() {
            if (request != null) {
                imageLoaderV2.cancelRequest(request);
                request = null;
            }
        }

        @Override
        public void onResponse(ImageContainer response, boolean isImmediate) {
            if (response.getBitmap() != null) {
                bitmap = response.getBitmap();
                postIcons.invalidate();
            }
        }

        @Override
        public void onErrorResponse(VolleyError error) {
            bitmap = errorIcon;
            postIcons.invalidate();
        }
    }

    private class DoubleTapGestureListener
            extends GestureDetector.SimpleOnGestureListener {
        @Override
        public boolean onDoubleTap(MotionEvent e) {
            if (callback != null) {
                callback.onPostDoubleClicked(post);
            }

            return true;
        }
    }
}<|MERGE_RESOLUTION|>--- conflicted
+++ resolved
@@ -68,11 +68,8 @@
 import com.github.adamantcheese.chan.core.model.orm.Loadable;
 import com.github.adamantcheese.chan.core.settings.ChanSettings;
 import com.github.adamantcheese.chan.core.site.parser.CommentParserHelper;
-<<<<<<< HEAD
+import com.github.adamantcheese.chan.core.site.sites.chan4.Chan4PagesRequest.Page;
 import com.github.adamantcheese.chan.ui.animation.PostCellAnimator;
-=======
-import com.github.adamantcheese.chan.core.site.sites.chan4.Chan4PagesRequest.Page;
->>>>>>> 5f75d56f
 import com.github.adamantcheese.chan.ui.helper.PostHelper;
 import com.github.adamantcheese.chan.ui.text.FastTextView;
 import com.github.adamantcheese.chan.ui.text.FastTextViewMovementMethod;
@@ -592,6 +589,13 @@
             text += ", " + getQuantityString(R.plurals.image, post.getImagesCount(), post.getImagesCount());
         }
 
+        if (callback != null && !ChanSettings.neverShowPages.get()) {
+            Page p = callback.getPage(post);
+            if (p != null && isNotBumpOrder(ChanSettings.boardOrder.get())) {
+                text += ", page " + p.page;
+            }
+        }
+
         replies.setText(text);
         updatePaddings(comment, -1, -1, -1, 0);
         updatePaddings(replies, -1, -1, paddingPx, -1);
@@ -625,30 +629,10 @@
                 return true;
             }
 
-<<<<<<< HEAD
             @Override
             public boolean onPrepareActionMode(ActionMode mode, Menu menu) {
                 return true;
             }
-=======
-            if (!ChanSettings.neverShowPages.get()) {
-                Page p = callback.getPage(post);
-                if (p != null && isNotBumpOrder(ChanSettings.boardOrder.get())) {
-                    text += ", page " + p.page;
-                }
-            }
-
-            replies.setText(text);
-            updatePaddings(comment, -1, -1, -1, 0);
-            updatePaddings(replies, -1, -1, paddingPx, -1);
-        } else {
-            replies.setVisibility(GONE);
-            updatePaddings(comment, -1, -1, -1, paddingPx);
-            updatePaddings(replies, -1, -1, 0, -1);
-        }
-
-        divider.setVisibility(showDivider ? VISIBLE : GONE);
->>>>>>> 5f75d56f
 
             @Override
             public boolean onActionItemClicked(ActionMode mode, MenuItem item) {
