/*
 * Kuroba - *chan browser https://github.com/Adamantcheese/Kuroba/
 *
 * This program is free software: you can redistribute it and/or modify
 * it under the terms of the GNU General Public License as published by
 * the Free Software Foundation, either version 3 of the License, or
 * (at your option) any later version.
 *
 * This program is distributed in the hope that it will be useful,
 * but WITHOUT ANY WARRANTY; without even the implied warranty of
 * MERCHANTABILITY or FITNESS FOR A PARTICULAR PURPOSE.  See the
 * GNU General Public License for more details.
 *
 * You should have received a copy of the GNU General Public License
 * along with this program.  If not, see <http://www.gnu.org/licenses/>.
 */
package com.github.adamantcheese.chan.ui.cell;

import android.annotation.SuppressLint;
import android.app.SearchManager;
import android.content.Context;
import android.content.Intent;
import android.content.res.ColorStateList;
import android.graphics.Bitmap;
import android.graphics.BitmapFactory;
import android.graphics.Canvas;
import android.graphics.Paint;
import android.graphics.Point;
import android.graphics.Rect;
import android.graphics.RectF;
import android.graphics.Typeface;
import android.text.Layout;
import android.text.Spannable;
import android.text.SpannableString;
import android.text.SpannableStringBuilder;
import android.text.Spanned;
import android.text.TextPaint;
import android.text.TextUtils;
import android.text.format.DateUtils;
import android.text.method.LinkMovementMethod;
import android.text.style.BackgroundColorSpan;
import android.text.style.ClickableSpan;
import android.text.style.UnderlineSpan;
import android.util.AttributeSet;
import android.view.ActionMode;
import android.view.GestureDetector;
import android.view.Menu;
import android.view.MenuItem;
import android.view.MotionEvent;
import android.view.View;
import android.widget.ImageView;
import android.widget.LinearLayout;
import android.widget.RelativeLayout;
import android.widget.TextView;

import androidx.annotation.NonNull;
import androidx.annotation.Nullable;

import com.android.volley.VolleyError;
import com.android.volley.toolbox.ImageLoader.ImageContainer;
import com.android.volley.toolbox.ImageLoader.ImageListener;
import com.github.adamantcheese.chan.R;
import com.github.adamantcheese.chan.core.cache.CacheHandler;
import com.github.adamantcheese.chan.core.image.ImageLoaderV2;
import com.github.adamantcheese.chan.core.model.Post;
import com.github.adamantcheese.chan.core.model.PostHttpIcon;
import com.github.adamantcheese.chan.core.model.PostImage;
import com.github.adamantcheese.chan.core.model.orm.Loadable;
import com.github.adamantcheese.chan.core.settings.ChanSettings;
import com.github.adamantcheese.chan.core.site.parser.CommentParserHelper;
import com.github.adamantcheese.chan.ui.helper.PostHelper;
import com.github.adamantcheese.chan.ui.text.FastTextView;
import com.github.adamantcheese.chan.ui.text.FastTextViewMovementMethod;
import com.github.adamantcheese.chan.ui.text.span.AbsoluteSizeSpanHashed;
import com.github.adamantcheese.chan.ui.text.span.ForegroundColorSpanHashed;
import com.github.adamantcheese.chan.ui.text.span.PostLinkable;
import com.github.adamantcheese.chan.ui.theme.Theme;
import com.github.adamantcheese.chan.ui.theme.ThemeHelper;
import com.github.adamantcheese.chan.ui.view.FloatingMenu;
import com.github.adamantcheese.chan.ui.view.FloatingMenuItem;
import com.github.adamantcheese.chan.ui.view.PostImageThumbnailView;
import com.github.adamantcheese.chan.ui.view.ThumbnailView;
import com.github.adamantcheese.chan.utils.Logger;

import java.text.BreakIterator;
import java.util.ArrayList;
import java.util.Collections;
import java.util.List;

import okhttp3.HttpUrl;

import static android.text.TextUtils.isEmpty;
import static android.view.View.MeasureSpec.AT_MOST;
import static android.view.View.MeasureSpec.EXACTLY;
import static android.view.View.MeasureSpec.UNSPECIFIED;
import static com.github.adamantcheese.chan.Chan.instance;
import static com.github.adamantcheese.chan.core.settings.ChanSettings.LayoutMode.AUTO;
import static com.github.adamantcheese.chan.core.settings.ChanSettings.LayoutMode.SPLIT;
import static com.github.adamantcheese.chan.utils.AndroidUtils.dp;
import static com.github.adamantcheese.chan.utils.AndroidUtils.getDimen;
import static com.github.adamantcheese.chan.utils.AndroidUtils.getDisplaySize;
import static com.github.adamantcheese.chan.utils.AndroidUtils.getQuantityString;
import static com.github.adamantcheese.chan.utils.AndroidUtils.getRes;
import static com.github.adamantcheese.chan.utils.AndroidUtils.getString;
import static com.github.adamantcheese.chan.utils.AndroidUtils.isTablet;
import static com.github.adamantcheese.chan.utils.AndroidUtils.openIntent;
import static com.github.adamantcheese.chan.utils.AndroidUtils.setRoundItemBackground;
import static com.github.adamantcheese.chan.utils.AndroidUtils.sp;
import static com.github.adamantcheese.chan.utils.AndroidUtils.updatePaddings;
import static com.github.adamantcheese.chan.utils.PostUtils.getReadableFileSize;

public class PostCell
        extends LinearLayout
        implements PostCellInterface {
    private static final String TAG = "PostCell";
    private static final int COMMENT_MAX_LENGTH_BOARD = 350;

    private List<PostImageThumbnailView> thumbnailViews = new ArrayList<>(1);
    private RelativeLayout relativeLayoutContainer;
    private FastTextView title;
    private PostIcons icons;
    private TextView comment;
    private FastTextView replies;
    private View repliesAdditionalArea;
    private ImageView options;
    private View divider;
    private View postAttentionLabel;

    private int detailsSizePx;
    private int iconSizePx;
    private int paddingPx;
    private boolean threadMode;
    private boolean ignoreNextOnClick;

    private Loadable loadable;
    private Post post;
    @Nullable
    private PostCellCallback callback;
    private boolean inPopup;
    private boolean highlighted;
    private boolean selected;
    private int markedNo;
    private boolean showDivider;

    private GestureDetector gestureDetector;
    private PostViewMovementMethod commentMovementMethod = new PostViewMovementMethod();
    private PostViewFastMovementMethod titleMovementMethod = new PostViewFastMovementMethod();

    public PostCell(Context context) {
        super(context);
    }

    public PostCell(Context context, AttributeSet attrs) {
        super(context, attrs);
    }

    public PostCell(Context context, AttributeSet attrs, int defStyleAttr) {
        super(context, attrs, defStyleAttr);
    }

    @Override
    protected void onFinishInflate() {
        super.onFinishInflate();

        relativeLayoutContainer = findViewById(R.id.relative_layout_container);
        title = findViewById(R.id.title);
        icons = findViewById(R.id.icons);
        comment = findViewById(R.id.comment);
        replies = findViewById(R.id.replies);
        repliesAdditionalArea = findViewById(R.id.replies_additional_area);
        options = findViewById(R.id.options);
        divider = findViewById(R.id.divider);
        postAttentionLabel = findViewById(R.id.post_attention_label);

        int textSizeSp = Integer.parseInt(ChanSettings.fontSize.get());
        paddingPx = dp(textSizeSp - 6);
        detailsSizePx = sp(textSizeSp - 4);
        title.setTextSize(textSizeSp);
        title.setPadding(paddingPx, paddingPx, dp(16), 0);

        iconSizePx = sp(textSizeSp - 3);
        icons.setHeight(sp(textSizeSp));
        icons.setSpacing(dp(4));
        icons.setPadding(paddingPx, dp(4), paddingPx, 0);

        comment.setTextSize(textSizeSp);
        comment.setPadding(paddingPx, paddingPx, paddingPx, 0);

        replies.setTextSize(textSizeSp);
        replies.setPadding(paddingPx, 0, paddingPx, paddingPx);

        setRoundItemBackground(replies);
        setRoundItemBackground(options);

        RelativeLayout.LayoutParams dividerParams = (RelativeLayout.LayoutParams) divider.getLayoutParams();
        dividerParams.leftMargin = paddingPx;
        dividerParams.rightMargin = paddingPx;
        divider.setLayoutParams(dividerParams);

        OnClickListener repliesClickListener = v -> {
            if (replies.getVisibility() != VISIBLE || !threadMode) {
                return;
            }

            if (post.getRepliesFromCount() > 0) {
                if (callback != null) {
                    callback.onShowPostReplies(post);
                }
            }
        };
        replies.setOnClickListener(repliesClickListener);
        repliesAdditionalArea.setOnClickListener(repliesClickListener);

        options.setOnClickListener(v -> {
            List<FloatingMenuItem> items = new ArrayList<>();
            List<FloatingMenuItem> extraItems = new ArrayList<>();

            if (callback != null) {
                Object extraOption = callback.onPopulatePostOptions(post, items, extraItems);
                showOptions(v, items, extraItems, extraOption);
            }
        });

        setOnClickListener(v -> {
            if (ignoreNextOnClick) {
                ignoreNextOnClick = false;
            } else {
                if (callback != null) {
                    callback.onPostClicked(post);
                }
            }
        });

        gestureDetector = new GestureDetector(getContext(), new DoubleTapGestureListener());
    }

    private void showOptions(
            View anchor, List<FloatingMenuItem> items, List<FloatingMenuItem> extraItems, Object extraOption
    ) {
        if (ThemeHelper.getTheme().isLightTheme) {
            options.setImageResource(R.drawable.ic_overflow_black);
        }

        FloatingMenu menu = new FloatingMenu(getContext(), anchor, items);
        menu.setCallback(new FloatingMenu.FloatingMenuCallback() {
            @Override
            public void onFloatingMenuItemClicked(FloatingMenu menu, FloatingMenuItem item) {
                if (item.getId() == extraOption) {
                    showOptions(anchor, extraItems, null, null);
                }

                if (callback != null) {
                    callback.onPostOptionClicked(post, item.getId(), inPopup);
                }
            }

            @Override
            public void onFloatingMenuDismissed(FloatingMenu menu) {
                options.setImageResource(R.drawable.ic_overflow);
            }
        });
        menu.show();
    }

    @Override
    public void onPostRecycled() {
        if (post != null) {
            unbindPost(post);
        }
    }

    public void setPost(
            Loadable loadable,
            final Post post,
            PostCellInterface.PostCellCallback callback,
            boolean inPopup,
            boolean highlighted,
            boolean selected,
            int markedNo,
            boolean showDivider,
            ChanSettings.PostViewMode postViewMode,
            boolean compact,
            Theme theme
    ) {
        if ((this.post != null && this.post.equals(post))
                && this.inPopup == inPopup
                && this.highlighted == highlighted
                && this.selected == selected
                && this.markedNo == markedNo
                && this.showDivider == showDivider
        ) {
            return;
        }

        this.loadable = loadable;
        this.post = post;
        this.callback = callback;
        this.inPopup = inPopup;
        this.highlighted = highlighted;
        this.selected = selected;
        this.markedNo = markedNo;
        this.showDivider = showDivider;

        bindPost(theme, post);

        if (inPopup) {
            setOnTouchListener((v, ev) -> gestureDetector.onTouchEvent(ev));
        }
    }

    public Post getPost() {
        return post;
    }

    public ThumbnailView getThumbnailView(PostImage postImage) {
        for (int i = 0; i < post.images.size(); i++) {
            if (post.images.get(i).equalUrl(postImage)) {
                return ChanSettings.textOnly.get() ? null : thumbnailViews.get(i);
            }
        }

        return null;
    }

    @Override
    public boolean hasOverlappingRendering() {
        return false;
    }

    private void unbindPost(Post post) {
        icons.cancelRequests();

        for (PostImageThumbnailView view : thumbnailViews) {
            view.setPostImage(loadable, null, false, 0, 0);
        }

        if (post != null) {
            setPostLinkableListener(post, false);
        }

        if (callback != null) {
            callback.onPostUnbind(post);
        }

        this.callback = null;
    }

    private void bindPost(Theme theme, Post post) {
        if (callback == null) {
            throw new NullPointerException("Callback is null during bindPost()");
        }

        // Assume that we're in thread mode if the loadable is null
        threadMode = callback.getLoadable() == null || callback.getLoadable().isThreadMode();

        setPostLinkableListener(post, true);

        options.setImageTintList(ColorStateList.valueOf(theme.textSecondary));

        replies.setClickable(threadMode);
        repliesAdditionalArea.setClickable(threadMode);

        if (!threadMode) {
            replies.setBackgroundResource(0);
        }

        bindBackgroundColor(theme, post);
        bindPostAttentionLabel(theme, post);
        bindThumbnails();
        bindTitle(theme, post);
        bindIcons(theme, post);

        CharSequence commentText = getCommentText(post);
        bindPostComment(theme, post, commentText);

        if (threadMode) {
            bindThreadPost(post, commentText);
        } else {
            bindCatalogPost(commentText);
        }

        if ((!threadMode && post.getReplies() > 0) || (post.getRepliesFromCount() > 0)) {
            bindThreadReplies(post, post.getRepliesFromCount());
        } else {
            bindCatalogReplies();
        }

        divider.setVisibility(showDivider ? VISIBLE : GONE);

        if (ChanSettings.shiftPostFormat.get() && post.images.size() == 1 && !ChanSettings.textOnly.get()) {
            applyPostShiftFormat();
        }

        if (callback != null) {
            callback.onPostBind(post);
        }
    }

    private void bindPostAttentionLabel(Theme theme, Post post) {
        // Filter label is more important than unseen post label
        if (post.filterHighlightedColor != 0) {
            postAttentionLabel.setVisibility(VISIBLE);
            postAttentionLabel.setBackgroundColor(post.filterHighlightedColor);
            return;
        }

        if (callback != null && !callback.hasAlreadySeenPost(post)) {
            postAttentionLabel.setVisibility(VISIBLE);
            postAttentionLabel.setBackgroundColor(theme.subjectColor);
            return;
        }

        // No filters for this post and the user has already seen it
        postAttentionLabel.setVisibility(GONE);
    }

    private void bindBackgroundColor(Theme theme, Post post) {
        if (highlighted) {
            setBackgroundColor(theme.highlightedColor);
        } else if (post.isSavedReply) {
            setBackgroundColor(theme.savedReplyColor);
        } else if (selected) {
            setBackgroundColor(theme.selectedColor);
        } else if (threadMode) {
            setBackgroundResource(0);
        } else {
            setBackgroundResource(R.drawable.item_background);
        }
    }

    private void bindTitle(Theme theme, Post post) {
        List<CharSequence> titleParts = new ArrayList<>(5);

        if (post.subjectSpan != null) {
            titleParts.add(post.subjectSpan);
            titleParts.add("\n");
        }

        titleParts.add(post.nameTripcodeIdCapcodeSpan);

        CharSequence time;
        if (ChanSettings.postFullDate.get()) {
            time = PostHelper.getLocalDate(post);
        } else {
            time = DateUtils.getRelativeTimeSpanString(post.time * 1000L,
                    System.currentTimeMillis(),
                    DateUtils.SECOND_IN_MILLIS,
                    0
            );
        }

        String noText = "No. " + post.no;
        if (ChanSettings.addDubs.get()) {
            String repeat = CommentParserHelper.getRepeatDigits(post.no);
            if (repeat != null) {
                noText += " (" + repeat + ")";
            }
        }
        SpannableString date = new SpannableString(noText + " " + time);
        date.setSpan(new ForegroundColorSpanHashed(theme.detailsColor), 0, date.length(), 0);
        date.setSpan(new AbsoluteSizeSpanHashed(detailsSizePx), 0, date.length(), 0);

        if (ChanSettings.tapNoReply.get()) {
            date.setSpan(new PostNumberClickableSpan(), 0, noText.length(), 0);
        }

        titleParts.add(date);

        for (PostImage image : post.images) {
            boolean postFileName = ChanSettings.postFilename.get();
            if (postFileName) {
                //that special character forces it to be left-to-right, as textDirection didn't want to be obeyed
                String filename = '\u200E' + (image.spoiler
                        ? getString(R.string.image_spoiler_filename)
                        : image.filename + "." + image.extension);
                SpannableString fileInfo = new SpannableString("\n" + filename);
                fileInfo.setSpan(new ForegroundColorSpanHashed(theme.detailsColor), 0, fileInfo.length(), 0);
                fileInfo.setSpan(new AbsoluteSizeSpanHashed(detailsSizePx), 0, fileInfo.length(), 0);
                fileInfo.setSpan(new UnderlineSpan(), 0, fileInfo.length(), 0);
                titleParts.add(fileInfo);
            }

            if (ChanSettings.postFileInfo.get()) {
                SpannableStringBuilder fileInfo = new SpannableStringBuilder();
                fileInfo.append(postFileName ? " " : "\n");
                fileInfo.append(image.extension.toUpperCase());
                //if -1, linked image, no info
                fileInfo.append(image.size == -1 ? "" : " " + getReadableFileSize(image.size));
                fileInfo.append(image.size == -1 ? "" : " " + image.imageWidth + "x" + image.imageHeight);
                fileInfo.setSpan(new ForegroundColorSpanHashed(theme.detailsColor), 0, fileInfo.length(), 0);
                fileInfo.setSpan(new AbsoluteSizeSpanHashed(detailsSizePx), 0, fileInfo.length(), 0);
                titleParts.add(fileInfo);
            }
        }

        title.setText(TextUtils.concat(titleParts.toArray(new CharSequence[0])));
    }

    private void bindPostComment(Theme theme, Post post, CharSequence commentText) {
        if (post.httpIcons != null) {
            comment.setPadding(paddingPx, paddingPx, paddingPx, 0);
        } else {
            comment.setPadding(paddingPx, paddingPx / 2, paddingPx, 0);
        }

        if (!theme.altFontIsMain && ChanSettings.fontAlternate.get()) {
            comment.setTypeface(theme.altFont);
        }

        if (theme.altFontIsMain) {
            comment.setTypeface(ChanSettings.fontAlternate.get() ? Typeface.DEFAULT : theme.altFont);
        }

        comment.setTextColor(theme.textPrimary);

        if (ChanSettings.shiftPostFormat.get()) {
            comment.setVisibility(isEmpty(commentText) ? GONE : VISIBLE);
        } else {
            //noinspection ConstantConditions
            comment.setVisibility(isEmpty(commentText) && post.images == null ? GONE : VISIBLE);
        }
    }

    private CharSequence getCommentText(Post post) {
        CharSequence commentText;
        if (!threadMode && post.getComment().length() > COMMENT_MAX_LENGTH_BOARD) {
            commentText = truncatePostComment(post);
        } else {
            commentText = post.getComment();
        }
        return commentText;
    }

    private void bindIcons(Theme theme, Post post) {
        icons.edit();
        icons.set(PostIcons.STICKY, post.isSticky());
        icons.set(PostIcons.CLOSED, post.isClosed());
        icons.set(PostIcons.DELETED, post.deleted.get());
        icons.set(PostIcons.ARCHIVED, post.isArchived());
        icons.set(PostIcons.HTTP_ICONS, post.httpIcons != null);

        if (post.httpIcons != null) {
            icons.setHttpIcons(post.httpIcons, theme, iconSizePx);
        }

        icons.apply();
    }

    private void bindCatalogReplies() {
        replies.setVisibility(GONE);
        comment.setPadding(comment.getPaddingLeft(), comment.getPaddingTop(), comment.getPaddingRight(), paddingPx);
        replies.setPadding(replies.getPaddingLeft(), 0, replies.getPaddingRight(), replies.getPaddingBottom());
    }

    private void bindThreadReplies(Post post, int repliesFromSize) {
        replies.setVisibility(VISIBLE);

        int replyCount = threadMode ? repliesFromSize : post.getReplies();
        String text = getQuantityString(R.plurals.reply, replyCount, replyCount);

        if (!threadMode && post.getImagesCount() > 0) {
            text += ", " + getQuantityString(R.plurals.image, post.getImagesCount(), post.getImagesCount());
        }

        replies.setText(text);
        comment.setPadding(comment.getPaddingLeft(), comment.getPaddingTop(), comment.getPaddingRight(), 0);
        replies.setPadding(replies.getPaddingLeft(),
                paddingPx,
                replies.getPaddingRight(),
                replies.getPaddingBottom()
        );
    }

    @SuppressLint("ClickableViewAccessibility")
    private void bindCatalogPost(CharSequence commentText) {
        comment.setText(commentText);
        comment.setOnTouchListener(null);
        comment.setClickable(false);

        // Sets focusable to auto, clickable and longclickable to false.
        comment.setMovementMethod(null);

        title.setMovementMethod(null);
    }

    @SuppressLint("ClickableViewAccessibility")
    private void bindThreadPost(Post post, CharSequence commentText) {
        comment.setTextIsSelectable(true);
        comment.setText(commentText, TextView.BufferType.SPANNABLE);
        comment.setCustomSelectionActionModeCallback(new ActionMode.Callback() {
            private MenuItem quoteMenuItem;
            private MenuItem webSearchItem;
            private boolean processed;

            @Override
            public boolean onCreateActionMode(ActionMode mode, Menu menu) {
                quoteMenuItem = menu.add(Menu.NONE, R.id.post_selection_action_quote, 0, R.string.post_quote);
                webSearchItem = menu.add(Menu.NONE, R.id.post_selection_action_search, 1, R.string.post_web_search);
                return true;
            }

<<<<<<< HEAD
            @Override
            public boolean onPrepareActionMode(ActionMode mode, Menu menu) {
                return true;
            }
=======
            replies.setText(text);
            updatePaddings(comment, -1, -1, -1, 0);
            updatePaddings(replies, -1, -1, paddingPx, -1);
        } else {
            replies.setVisibility(GONE);
            updatePaddings(comment, -1, -1, -1, paddingPx);
            updatePaddings(replies, -1, -1, 0, -1);
        }

        divider.setVisibility(showDivider ? VISIBLE : GONE);
>>>>>>> d789d755

            @Override
            public boolean onActionItemClicked(ActionMode mode, MenuItem item) {
                CharSequence selection =
                        comment.getText().subSequence(comment.getSelectionStart(), comment.getSelectionEnd());
                if (item == quoteMenuItem) {
                    if (callback != null) {
                        callback.onPostSelectionQuoted(post, selection);
                        processed = true;
                    }
                } else if (item == webSearchItem) {
                    Intent searchIntent = new Intent(Intent.ACTION_WEB_SEARCH);
                    searchIntent.putExtra(SearchManager.QUERY, selection.toString());
                    openIntent(searchIntent);
                    processed = true;
                }

                if (processed) {
                    mode.finish();
                    processed = false;
                    return true;
                } else {
                    return false;
                }
            }

            @Override
            public void onDestroyActionMode(ActionMode mode) {
            }
        });

        // Sets focusable to auto, clickable and longclickable to true.
        comment.setMovementMethod(commentMovementMethod);

        // And this sets clickable to appropriate values again.
        comment.setOnTouchListener((v, event) -> gestureDetector.onTouchEvent(event));

        if (ChanSettings.tapNoReply.get()) {
            title.setMovementMethod(titleMovementMethod);
        }
    }

    private void applyPostShiftFormat() {
        //display width, we don't care about height here
        Point displaySize = getDisplaySize();

        int thumbnailSize = getDimen(R.dimen.cell_post_thumbnail_size);
        boolean isSplitMode =
                ChanSettings.layoutMode.get() == SPLIT || (ChanSettings.layoutMode.get() == AUTO && isTablet());

        //get the width of the cell for calculations, height we don't need but measure it anyways
        //0.35 is from SplitNavigationControllerLayout; measure for the smaller of the two sides
        this.measure(
                MeasureSpec.makeMeasureSpec(isSplitMode ? (int) (displaySize.x * 0.35) : displaySize.x, AT_MOST),
                MeasureSpec.makeMeasureSpec(displaySize.y, AT_MOST)
        );

        //we want the heights here, but the widths must be the exact size between the thumbnail and view edge so that we calculate offsets right
        title.measure(MeasureSpec.makeMeasureSpec(this.getMeasuredWidth() - thumbnailSize, EXACTLY),
                MeasureSpec.makeMeasureSpec(0, UNSPECIFIED)
        );
        icons.measure(MeasureSpec.makeMeasureSpec(this.getMeasuredWidth() - thumbnailSize, EXACTLY),
                MeasureSpec.makeMeasureSpec(0, UNSPECIFIED)
        );
        comment.measure(MeasureSpec.makeMeasureSpec(this.getMeasuredWidth() - thumbnailSize, EXACTLY),
                MeasureSpec.makeMeasureSpec(0, UNSPECIFIED)
        );
        int wrapHeight = title.getMeasuredHeight() + icons.getMeasuredHeight();
        int extraWrapHeight = wrapHeight + comment.getMeasuredHeight();
        //wrap if the title+icons height is larger than 0.8x the thumbnail size, or if everything is over 1.6x the thumbnail size
        if ((wrapHeight >= 0.8f * thumbnailSize) || extraWrapHeight >= 1.6f * thumbnailSize) {
            RelativeLayout.LayoutParams commentParams = (RelativeLayout.LayoutParams) comment.getLayoutParams();
            commentParams.removeRule(RelativeLayout.RIGHT_OF);
            if (title.getMeasuredHeight() + (icons.getVisibility() == VISIBLE ? icons.getMeasuredHeight() : 0)
                    < thumbnailSize) {
                commentParams.addRule(RelativeLayout.BELOW, R.id.thumbnail_view);
            } else {
                commentParams.addRule(RelativeLayout.BELOW,
                        (icons.getVisibility() == VISIBLE ? R.id.icons : R.id.title)
                );
            }
            comment.setLayoutParams(commentParams);

            RelativeLayout.LayoutParams replyParams = (RelativeLayout.LayoutParams) replies.getLayoutParams();
            replyParams.removeRule(RelativeLayout.RIGHT_OF);
            replies.setLayoutParams(replyParams);
        } else if (comment.getVisibility() == GONE) {
            RelativeLayout.LayoutParams replyParams = (RelativeLayout.LayoutParams) replies.getLayoutParams();
            replyParams.addRule(RelativeLayout.ALIGN_PARENT_BOTTOM);
            replies.setLayoutParams(replyParams);

            RelativeLayout.LayoutParams replyExtraParams =
                    (RelativeLayout.LayoutParams) repliesAdditionalArea.getLayoutParams();
            replyExtraParams.addRule(RelativeLayout.ALIGN_PARENT_BOTTOM);
            repliesAdditionalArea.setLayoutParams(replyExtraParams);
        }
    }

    private void bindThumbnails() {
        for (PostImageThumbnailView thumbnailView : thumbnailViews) {
            relativeLayoutContainer.removeView(thumbnailView);
        }
        thumbnailViews.clear();

        // Places the thumbnails below each other.
        // The placement is done using the RelativeLayout BELOW rule, with generated view ids.
        if (!post.images.isEmpty() && !ChanSettings.textOnly.get()) {
            int lastId = 0;
            int generatedId = 1;
            boolean first = true;
            for (int i = 0; i < post.images.size(); i++) {
                PostImage image = post.images.get(i);
                if (image.imageUrl == null) {
                    Logger.e(TAG, "buildThumbnails() image.imageUrl == null");
                    continue;
                }

                PostImageThumbnailView v = new PostImageThumbnailView(getContext());

                // Set the correct id.
                // The first thumbnail uses thumbnail_view so that the layout can offset to that.
                final int idToSet = first ? R.id.thumbnail_view : generatedId++;
                v.setId(idToSet);
                final int size = getDimen(R.dimen.cell_post_thumbnail_size);

                RelativeLayout.LayoutParams p = new RelativeLayout.LayoutParams(size, size);
                p.alignWithParent = true;

                if (!first) {
                    p.addRule(RelativeLayout.BELOW, lastId);
                }

                v.setPostImage(loadable, image, false, size, size);
                v.setClickable(true);
                //don't set a callback if the post is deleted, but if the file already exists in cache let it through
                if (!post.deleted.get() || instance(CacheHandler.class).exists(image.imageUrl.toString())) {
                    v.setOnClickListener(v2 -> {
                        if (callback != null) {
                            callback.onThumbnailClicked(image, v);
                        }
                    });
                }
                v.setRounding(dp(2));
                p.setMargins(dp(4), first ? dp(4) : 0, 0,
                        //1 extra for bottom divider
                        i + 1 == post.images.size() ? dp(1) + dp(4) : 0
                );

                relativeLayoutContainer.addView(v, p);
                thumbnailViews.add(v);

                lastId = idToSet;
                first = false;
            }
        }
    }

    private void setPostLinkableListener(Post post, boolean bind) {
        if (post.getComment() instanceof Spanned) {
            Spanned commentSpanned = (Spanned) post.getComment();
            PostLinkable[] linkables = commentSpanned.getSpans(0, commentSpanned.length(), PostLinkable.class);
            for (PostLinkable linkable : linkables) {
                linkable.setMarkedNo(bind ? markedNo : -1);
            }

            if (!bind) {
                if (commentSpanned instanceof Spannable) {
                    Spannable commentSpannable = (Spannable) commentSpanned;
                    commentSpannable.removeSpan(BACKGROUND_SPAN);
                }
            }
        }
    }

    private CharSequence truncatePostComment(Post post) {
        BreakIterator bi = BreakIterator.getWordInstance();
        bi.setText(post.getComment().toString());
        int precedingBoundary = bi.following(PostCell.COMMENT_MAX_LENGTH_BOARD);
        // Fallback to old method in case the comment does not have any spaces/individual words
        CharSequence commentText = precedingBoundary > 0
                ? post.getComment().subSequence(0, precedingBoundary)
                : post.getComment().subSequence(0, PostCell.COMMENT_MAX_LENGTH_BOARD);
        return TextUtils.concat(commentText, "\u2026"); // append ellipsis
    }

    private static BackgroundColorSpan BACKGROUND_SPAN = new BackgroundColorSpan(0x6633B5E5);

    /**
     * A MovementMethod that searches for PostLinkables.<br>
     * See {@link PostLinkable} for more information.
     */
    public class PostViewMovementMethod
            extends LinkMovementMethod {
        @Override
        public boolean onTouchEvent(@NonNull TextView widget, @NonNull Spannable buffer, @NonNull MotionEvent event) {
            int action = event.getActionMasked();

            if (action == MotionEvent.ACTION_UP || action == MotionEvent.ACTION_CANCEL
                    || action == MotionEvent.ACTION_DOWN) {
                int x = (int) event.getX();
                int y = (int) event.getY();

                x -= widget.getTotalPaddingLeft();
                y -= widget.getTotalPaddingTop();

                x += widget.getScrollX();
                y += widget.getScrollY();

                Layout layout = widget.getLayout();
                int line = layout.getLineForVertical(y);
                int off = layout.getOffsetForHorizontal(line, x);

                ClickableSpan[] links = buffer.getSpans(off, off, ClickableSpan.class);
                List<ClickableSpan> link = new ArrayList<>();
                Collections.addAll(link, links);

                if (link.size() > 0) {
                    ClickableSpan clickableSpan1 = link.get(0);
                    ClickableSpan clickableSpan2 = link.size() > 1 ? link.get(1) : null;
                    PostLinkable linkable1 =
                            clickableSpan1 instanceof PostLinkable ? (PostLinkable) clickableSpan1 : null;
                    PostLinkable linkable2 =
                            clickableSpan2 instanceof PostLinkable ? (PostLinkable) clickableSpan2 : null;
                    if (action == MotionEvent.ACTION_UP) {
                        ignoreNextOnClick = true;

                        if (linkable2 == null && linkable1 != null) {
                            //regular, non-spoilered link
                            if (callback != null) {
                                callback.onPostLinkableClicked(post, linkable1);
                            }
                        } else if (linkable2 != null && linkable1 != null) {
                            //spoilered link, figure out which span is the spoiler
                            if (linkable1.type == PostLinkable.Type.SPOILER) {
                                if (linkable1.isSpoilerVisible()) {
                                    //linkable2 is the link and we're unspoilered
                                    if (callback != null) {
                                        callback.onPostLinkableClicked(post, linkable2);
                                    }
                                } else {
                                    //linkable2 is the link and we're spoilered; don't do the click event on the link yet
                                    link.remove(linkable2);
                                }
                            } else if (linkable2.type == PostLinkable.Type.SPOILER) {
                                if (linkable2.isSpoilerVisible()) {
                                    //linkable 1 is the link and we're unspoilered
                                    if (callback != null) {
                                        callback.onPostLinkableClicked(post, linkable1);
                                    }
                                } else {
                                    //linkable1 is the link and we're spoilered; don't do the click event on the link yet
                                    link.remove(linkable1);
                                }
                            } else {
                                //weird case where a double stack of linkables, but isn't spoilered (some 4chan stickied posts)
                                if (callback != null) {
                                    callback.onPostLinkableClicked(post, linkable1);
                                }
                            }
                        }

                        //do onclick on all spoiler postlinkables afterwards, so that we don't update the spoiler state early
                        for (ClickableSpan s : link) {
                            if (s instanceof PostLinkable && ((PostLinkable) s).type == PostLinkable.Type.SPOILER) {
                                s.onClick(widget);
                            }
                        }

                        buffer.removeSpan(BACKGROUND_SPAN);
                    } else if (action == MotionEvent.ACTION_DOWN && clickableSpan1 instanceof PostLinkable) {
                        buffer.setSpan(BACKGROUND_SPAN,
                                buffer.getSpanStart(clickableSpan1),
                                buffer.getSpanEnd(clickableSpan1),
                                0
                        );
                    } else if (action == MotionEvent.ACTION_CANCEL) {
                        buffer.removeSpan(BACKGROUND_SPAN);
                    }

                    return true;
                } else {
                    buffer.removeSpan(BACKGROUND_SPAN);
                }
            }

            return true;
        }
    }

    /**
     * A MovementMethod that searches for PostLinkables.<br>
     * This version is for the {@link FastTextView}.<br>
     * See {@link PostLinkable} for more information.
     */
    private static class PostViewFastMovementMethod
            implements FastTextViewMovementMethod {
        @Override
        public boolean onTouchEvent(@NonNull FastTextView widget, @NonNull Spanned buffer, @NonNull MotionEvent event) {
            int action = event.getActionMasked();

            if (action == MotionEvent.ACTION_UP) {
                int x = (int) event.getX();
                int y = (int) event.getY();

                x -= widget.getPaddingLeft();
                y -= widget.getPaddingTop();

                x += widget.getScrollX();
                y += widget.getScrollY();

                Layout layout = widget.getLayout();
                int line = layout.getLineForVertical(y);
                int off = layout.getOffsetForHorizontal(line, x);

                ClickableSpan[] link = buffer.getSpans(off, off, ClickableSpan.class);

                if (link.length != 0) {
                    link[0].onClick(widget);
                    return true;
                }
            }

            return false;
        }
    }

    private class PostNumberClickableSpan
            extends ClickableSpan {
        @Override
        public void onClick(@NonNull View widget) {
            if (callback != null) {
                callback.onPostNoClicked(post);
            }
        }

        @Override
        public void updateDrawState(TextPaint ds) {
            ds.setUnderlineText(false);
        }
    }

    private static Bitmap stickyIcon = BitmapFactory.decodeResource(getRes(), R.drawable.sticky_icon);
    private static Bitmap closedIcon = BitmapFactory.decodeResource(getRes(), R.drawable.closed_icon);
    private static Bitmap trashIcon = BitmapFactory.decodeResource(getRes(), R.drawable.trash_icon);
    private static Bitmap archivedIcon = BitmapFactory.decodeResource(getRes(), R.drawable.archived_icon);
    private static Bitmap errorIcon = BitmapFactory.decodeResource(getRes(), R.drawable.error_icon);

    public static class PostIcons
            extends View {
        private static final int STICKY = 0x1;
        private static final int CLOSED = 0x2;
        private static final int DELETED = 0x4;
        private static final int ARCHIVED = 0x8;
        private static final int HTTP_ICONS = 0x10;

        private int height;
        private int spacing;
        private int icons;
        private int previousIcons;
        private RectF drawRect = new RectF();

        private Paint textPaint = new Paint(Paint.ANTI_ALIAS_FLAG);
        private Rect textRect = new Rect();

        private int httpIconTextColor;
        private int httpIconTextSize;

        private List<PostIconsHttpIcon> httpIcons;

        public PostIcons(Context context) {
            this(context, null);
        }

        public PostIcons(Context context, AttributeSet attrs) {
            this(context, attrs, 0);
        }

        public PostIcons(Context context, AttributeSet attrs, int defStyleAttr) {
            super(context, attrs, defStyleAttr);

            textPaint.setTypeface(Typeface.create((String) null, Typeface.ITALIC));
            setVisibility(GONE);
        }

        public void setHeight(int height) {
            this.height = height;
        }

        public void setSpacing(int spacing) {
            this.spacing = spacing;
        }

        public void edit() {
            previousIcons = icons;
            httpIcons = null;
        }

        public void apply() {
            if (previousIcons != icons) {
                // Require a layout only if the height changed
                if (previousIcons == 0 || icons == 0) {
                    setVisibility(icons == 0 ? GONE : VISIBLE);
                    requestLayout();
                }

                invalidate();
            }
        }

        public void setHttpIcons(List<PostHttpIcon> icons, Theme theme, int size) {
            httpIconTextColor = theme.detailsColor;
            httpIconTextSize = size;
            httpIcons = new ArrayList<>(icons.size());
            for (PostHttpIcon icon : icons) {
                int codeIndex = icon.name.indexOf('/'); //this is for country codes
                String name = icon.name.substring(0, codeIndex != -1 ? codeIndex : icon.name.length());
                PostIconsHttpIcon j = new PostIconsHttpIcon(this, name, icon.url);
                httpIcons.add(j);
                j.request();
            }
        }

        public void cancelRequests() {
            if (httpIcons != null) {
                for (PostIconsHttpIcon httpIcon : httpIcons) {
                    httpIcon.cancel();
                }
            }
        }

        public void set(int icon, boolean enable) {
            if (enable) {
                icons |= icon;
            } else {
                icons &= ~icon;
            }
        }

        public boolean get(int icon) {
            return (icons & icon) == icon;
        }

        @Override
        protected void onMeasure(int widthMeasureSpec, int heightMeasureSpec) {
            int measureHeight = icons == 0 ? 0 : (height + getPaddingTop() + getPaddingBottom());

            setMeasuredDimension(widthMeasureSpec, MeasureSpec.makeMeasureSpec(measureHeight, EXACTLY));
        }

        @Override
        protected void onDraw(Canvas canvas) {
            if (icons != 0) {
                canvas.save();
                canvas.translate(getPaddingLeft(), getPaddingTop());

                int offset = 0;

                if (get(STICKY)) {
                    offset += drawBitmap(canvas, stickyIcon, offset);
                }

                if (get(CLOSED)) {
                    offset += drawBitmap(canvas, closedIcon, offset);
                }

                if (get(DELETED)) {
                    offset += drawBitmap(canvas, trashIcon, offset);
                }

                if (get(ARCHIVED)) {
                    offset += drawBitmap(canvas, archivedIcon, offset);
                }

                if (get(HTTP_ICONS)) {
                    for (PostIconsHttpIcon httpIcon : httpIcons) {
                        if (httpIcon.bitmap != null) {
                            offset += drawBitmap(canvas, httpIcon.bitmap, offset);

                            textPaint.setColor(httpIconTextColor);
                            textPaint.setTextSize(httpIconTextSize);
                            textPaint.getTextBounds(httpIcon.name, 0, httpIcon.name.length(), textRect);
                            float y = height / 2f - textRect.exactCenterY();
                            canvas.drawText(httpIcon.name, offset, y, textPaint);
                            offset += textRect.width() + spacing;
                        }
                    }
                }

                canvas.restore();
            }
        }

        private int drawBitmap(Canvas canvas, Bitmap bitmap, int offset) {
            int width = (int) (((float) height / bitmap.getHeight()) * bitmap.getWidth());
            drawRect.set(offset, 0f, offset + width, height);
            canvas.drawBitmap(bitmap, null, drawRect, null);
            return width + spacing;
        }
    }

    private static class PostIconsHttpIcon
            implements ImageListener {
        private final PostIcons postIcons;
        private final String name;
        private final HttpUrl url;
        private ImageContainer request;
        private Bitmap bitmap;
        private ImageLoaderV2 imageLoaderV2;

        private PostIconsHttpIcon(PostIcons postIcons, String name, HttpUrl url) {
            this.postIcons = postIcons;
            this.name = name;
            this.url = url;
            this.imageLoaderV2 = instance(ImageLoaderV2.class);
        }

        private void request() {
            request = imageLoaderV2.get(url.toString(), this);
        }

        private void cancel() {
            if (request != null) {
                imageLoaderV2.cancelRequest(request);
                request = null;
            }
        }

        @Override
        public void onResponse(ImageContainer response, boolean isImmediate) {
            if (response.getBitmap() != null) {
                bitmap = response.getBitmap();
                postIcons.invalidate();
            }
        }

        @Override
        public void onErrorResponse(VolleyError error) {
            bitmap = errorIcon;
            postIcons.invalidate();
        }
    }

    private class DoubleTapGestureListener
            extends GestureDetector.SimpleOnGestureListener {
        @Override
        public boolean onDoubleTap(MotionEvent e) {
            if (callback != null) {
                callback.onPostDoubleClicked(post);
            }

            return true;
        }
    }
}<|MERGE_RESOLUTION|>--- conflicted
+++ resolved
@@ -599,23 +599,10 @@
                 return true;
             }
 
-<<<<<<< HEAD
             @Override
             public boolean onPrepareActionMode(ActionMode mode, Menu menu) {
                 return true;
             }
-=======
-            replies.setText(text);
-            updatePaddings(comment, -1, -1, -1, 0);
-            updatePaddings(replies, -1, -1, paddingPx, -1);
-        } else {
-            replies.setVisibility(GONE);
-            updatePaddings(comment, -1, -1, -1, paddingPx);
-            updatePaddings(replies, -1, -1, 0, -1);
-        }
-
-        divider.setVisibility(showDivider ? VISIBLE : GONE);
->>>>>>> d789d755
 
             @Override
             public boolean onActionItemClicked(ActionMode mode, MenuItem item) {
