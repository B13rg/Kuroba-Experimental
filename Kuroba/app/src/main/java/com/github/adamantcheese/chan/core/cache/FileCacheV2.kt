package com.github.adamantcheese.chan.core.cache

import android.annotation.SuppressLint
import android.net.ConnectivityManager
import com.github.adamantcheese.chan.core.cache.downloader.*
import com.github.adamantcheese.chan.core.manager.ThreadSaveManager
import com.github.adamantcheese.chan.core.model.PostImage
import com.github.adamantcheese.chan.core.model.orm.Loadable
import com.github.adamantcheese.chan.core.settings.ChanSettings
import com.github.adamantcheese.chan.core.site.SiteResolver
import com.github.adamantcheese.chan.ui.settings.base_directory.LocalThreadsBaseDirectory
import com.github.adamantcheese.chan.utils.AndroidUtils.getNetworkClass
import com.github.adamantcheese.chan.utils.BackgroundUtils
import com.github.adamantcheese.chan.utils.BackgroundUtils.runOnMainThread
import com.github.adamantcheese.chan.utils.Logger
import com.github.adamantcheese.chan.utils.PostUtils
import com.github.adamantcheese.chan.utils.StringUtils.maskImageUrl
import com.github.adamantcheese.chan.utils.exhaustive
import com.github.k1rakishou.fsaf.FileManager
import com.github.k1rakishou.fsaf.file.AbstractFile
import com.github.k1rakishou.fsaf.file.FileSegment
import com.github.k1rakishou.fsaf.file.RawFile
import com.github.k1rakishou.fsaf.file.Segment
import io.reactivex.Completable
import io.reactivex.Flowable
import io.reactivex.processors.PublishProcessor
import io.reactivex.schedulers.Schedulers
import okhttp3.OkHttpClient
import java.io.IOException
import java.util.*
import java.util.concurrent.Executors
import java.util.concurrent.atomic.AtomicInteger
import java.util.concurrent.atomic.AtomicLong
import kotlin.collections.ArrayList

class FileCacheV2(
        private val fileManager: FileManager,
        private val cacheHandler: CacheHandler,
        private val siteResolver: SiteResolver,
        private val okHttpClient: OkHttpClient,
        private val connectivityManager: ConnectivityManager
) {
    private val activeDownloads = ActiveDownloads()

    private val normalRequestQueue = PublishProcessor.create<String>()
    private val chunksCount = ChanSettings.concurrentDownloadChunkCount.get().toInt()
    private val threadsCount = (Runtime.getRuntime().availableProcessors() / 2).coerceAtLeast(4)
    private val requestCancellationThread = Executors.newSingleThreadExecutor()
    private val verboseLogs = ChanSettings.verboseLogs.get()

    private val normalThreadIndex = AtomicInteger(0)
<<<<<<< HEAD
=======
    private val batchThreadIndex = AtomicInteger(0)

    private val batchScheduler = Schedulers.from(
            Executors.newFixedThreadPool(1) { runnable ->
                return@newFixedThreadPool Thread(
                        runnable,
                        String.format(
                                Locale.ENGLISH,
                                BATCH_THREAD_NAME_FORMAT,
                                batchThreadIndex.getAndIncrement()
                        )
                )
            }
    )
>>>>>>> 5f75d56f
    private val workerScheduler = Schedulers.from(
            Executors.newFixedThreadPool(threadsCount) { runnable ->
                return@newFixedThreadPool Thread(
                        runnable,
                        String.format(
                                Locale.ENGLISH,
                                NORMAL_THREAD_NAME_FORMAT,
                                normalThreadIndex.getAndIncrement()
                        )
                )
            }
    )

    private val partialContentSupportChecker = PartialContentSupportChecker(
            okHttpClient,
            activeDownloads,
            siteResolver,
            MAX_TIMEOUT_MS
    )

    private val chunkDownloader = ChunkDownloader(
            okHttpClient,
            activeDownloads,
            verboseLogs
    )

    private val chunkReader = ChunkPersister(
            fileManager,
            cacheHandler,
            activeDownloads,
            verboseLogs
    )

    private val chunkPersister = ChunkMerger(
            fileManager,
            cacheHandler,
            siteResolver,
            activeDownloads,
            verboseLogs
    )

    private val concurrentChunkedFileDownloader = ConcurrentChunkedFileDownloader(
            fileManager,
            chunkDownloader,
            chunkReader,
            chunkPersister,
            workerScheduler,
            verboseLogs,
            activeDownloads,
            cacheHandler
    )

    init {
        require(chunksCount > 0) { "Chunks count is zero or less ${chunksCount}" }
        log(TAG, "chunksCount = $chunksCount")

        initNormalRxWorkerQueue()
    }

    /**
     * This is a singleton class so we don't care about the disposable since we will never should
     * dispose of this stream
     * */
    @SuppressLint("CheckResult")
    private fun initNormalRxWorkerQueue() {
        normalRequestQueue
                .observeOn(workerScheduler)
                .onBackpressureBuffer()
                .flatMap { url ->
                    return@flatMap Flowable.defer { handleFileDownload(url) }
                            .subscribeOn(workerScheduler)
                            .onErrorReturn { throwable ->
                                ErrorMapper.mapError(url, throwable, activeDownloads)
                            }
                            .map { result -> Pair(url, result) }
                            .doOnNext { (url, result) -> handleResults(url, result) }
                }
                .subscribe({
                    // Do nothing
                }, { error ->
                    throw RuntimeException("$TAG Uncaught exception!!! " +
                            "workerQueue is in error state now!!! " +
                            "This should not happen!!!, original error = " + error.message)
                }, {
                    throw RuntimeException(
                            "$TAG workerQueue stream has completed!!! This should not happen!!!"
                    )
                })
    }

    fun isRunning(url: String): Boolean {
        return synchronized(activeDownloads) {
            activeDownloads.getState(url) == DownloadState.Running
        }
    }

    fun enqueueMediaPrefetchRequest(loadable: Loadable, postImage: PostImage): CancelableDownload? {
        if (loadable.isLocal || loadable.isDownloading) {
            throw IllegalArgumentException("Cannot use local thread loadable for prefetching!")
        }

        val url = postImage.imageUrl.toString()

        val file = cacheHandler.getOrCreateCacheFile(url)
                ?: return null

        val (alreadyActive, cancelableDownload) = getOrCreateCancelableDownload(
                url,
                null,
                file,
                // Always 1 for media prefetching
                chunksCount = 1,
                isGalleryBatchDownload = true,
                isPrefetchDownload = true,
                // Prefetch downloads always have default extra info (no file size, no file hash)
                extraInfo = DownloadRequestExtraInfo()
        )

        if (alreadyActive) {
            return null
        }

        if (checkAlreadyCached(file, url)) {
            return null
        }

        normalRequestQueue.onNext(url)
        return cancelableDownload
    }

    fun enqueueChunkedDownloadFileRequest(
            loadable: Loadable,
            postImage: PostImage,
            extraInfo: DownloadRequestExtraInfo,
            callback: FileCacheListener?
    ): CancelableDownload? {
        return enqueueDownloadFileRequest(
                loadable,
                postImage,
                extraInfo,
                chunksCount,
                false,
                callback
        )
    }

    fun enqueueNormalDownloadFileRequest(
            loadable: Loadable,
            postImage: PostImage,
            isBatchDownload: Boolean,
            callback: FileCacheListener?
    ): CancelableDownload? {
        return enqueueDownloadFileRequest(
                loadable,
                postImage,
                // Normal downloads (not chunked) always have default extra info
                // (no file size, no file hash)
                DownloadRequestExtraInfo(),
                1,
                isBatchDownload,
                callback
        )
    }

    private fun enqueueDownloadFileRequest(
            loadable: Loadable,
            postImage: PostImage,
            extraInfo: DownloadRequestExtraInfo,
            chunksCount: Int,
            isBatchDownload: Boolean,
            callback: FileCacheListener?
    ): CancelableDownload? {
        val url = postImage.imageUrl.toString()

        if (loadable.isLocal || loadable.isDownloading) {
            log(TAG, "Handling local thread file, url = ${maskImageUrl(url)}")

            if (callback == null) {
                logError(TAG, "Callback is null for a local thread")
                return null
            }

            return try {
                // Run this thing on a background thread
                Completable.fromAction { handleLocalThreadFile(loadable, postImage, callback) }
                        .subscribeOn(workerScheduler)
                        .subscribe()

                null
            } catch (error: Throwable) {
                logError(TAG, "Error while trying to load local thread file", error)

                runOnMainThread {
                    callback.onFail(Exception(error))
                    callback.onEnd()
                }

                null
            }
        }

        return enqueueDownloadFileRequest(url, chunksCount, isBatchDownload, extraInfo, callback)
    }

    fun enqueueChunkedDownloadFileRequest(
            url: String,
            extraInfo: DownloadRequestExtraInfo,
            callback: FileCacheListener?
    ): CancelableDownload? {
        return enqueueDownloadFileRequest(url, chunksCount, false, extraInfo, callback)
    }

    fun enqueueNormalDownloadFileRequest(
            url: String,
            callback: FileCacheListener?
    ): CancelableDownload? {
        // Normal downloads (not chunked) always have default extra info (no file size, no file hash)
        return enqueueDownloadFileRequest(url, 1, false, DownloadRequestExtraInfo(), callback)
    }

    private fun enqueueDownloadFileRequest(
            url: String,
            chunksCount: Int,
            isBatchDownload: Boolean,
            extraInfo: DownloadRequestExtraInfo,
            callback: FileCacheListener?
    ): CancelableDownload? {
        val file: RawFile? = cacheHandler.getOrCreateCacheFile(url)
        if (file == null) {
            runOnMainThread {
                callback?.onFail(IOException("Couldn't get or create cache file"))
                callback?.onEnd()
            }

            return null
        }

        val (alreadyActive, cancelableDownload) = getOrCreateCancelableDownload(
                url,
                callback,
                file,
                chunksCount = chunksCount,
                isGalleryBatchDownload = isBatchDownload,
                isPrefetchDownload = false,
                extraInfo = extraInfo
        )

        if (alreadyActive) {
            return cancelableDownload
        }

        if (checkAlreadyCached(file, url)) {
            return null
        }

        log(TAG, "Downloading a file, url = ${maskImageUrl(url)}")
        normalRequestQueue.onNext(url)

        return cancelableDownload
    }

    // For now it is only used in the developer settings so it's okay to block the UI
    fun clearCache() {
        activeDownloads.clear()
        cacheHandler.clearCache()
    }

    private fun checkAlreadyCached(file: RawFile, url: String): Boolean {
        if (!cacheHandler.isAlreadyDownloaded(file)) {
            return false
        }

        log(TAG, "File already downloaded, url = ${maskImageUrl(url)}")

        try {
            handleFileImmediatelyAvailable(file, url)
        } finally {
            activeDownloads.remove(url)
        }

        return true
    }

    // FIXME: if a request is added, then immediately canceled, and after that the same request is
    //  added again, then in case of the first one not being fast enough to get cancelled before
    //  the second one is added - the two of them will get merged and get canceled together.
    //  Maybe I could add a new flag and right in the end when handling terminal events
    //  I could check whether this flag is true or not and if it is re-add this request again?
    private fun getOrCreateCancelableDownload(
            url: String,
            callback: FileCacheListener?,
            file: RawFile,
            chunksCount: Int,
            isGalleryBatchDownload: Boolean,
            isPrefetchDownload: Boolean,
            extraInfo: DownloadRequestExtraInfo
    ): Pair<Boolean, CancelableDownload> {
        if (chunksCount > 1 && (isGalleryBatchDownload || isPrefetchDownload)) {
            throw IllegalArgumentException("Cannot download file in chunks for media " +
                    "prefetching or gallery downloading!")
        }

        return synchronized(activeDownloads) {
            val prevRequest = activeDownloads.get(url)
            if (prevRequest != null) {
                log(TAG, "Request ${maskImageUrl(url)} is already active, re-subscribing to it")

                val prevCancelableDownload = prevRequest.cancelableDownload
                if (callback != null) {
                    prevCancelableDownload.addCallback(callback)
                }

                // true means that this request has already been started before and hasn't yet
                // completed so we can just resubscribe to it instead of creating a new one
                return@synchronized true to prevCancelableDownload
            }

            val cancelableDownload = CancelableDownload(
                    url = url,
                    requestCancellationThread = requestCancellationThread,
                    downloadType = CancelableDownload.DownloadType(isPrefetchDownload, isGalleryBatchDownload)
            )

            if (callback != null) {
                cancelableDownload.addCallback(callback)
            }

            val request = FileDownloadRequest(
                    url,
                    file,
                    AtomicInteger(chunksCount),
                    AtomicLong(0L),
                    AtomicLong(0L),
                    cancelableDownload,
                    extraInfo
            )

            activeDownloads.put(url, request)
            return@synchronized false to cancelableDownload
        }
    }

    private fun handleLocalThreadFile(
            loadable: Loadable,
            postImage: PostImage,
            callback: FileCacheListener
    ) {
        BackgroundUtils.ensureBackgroundThread()

        val filename = ThreadSaveManager.formatOriginalImageName(
                postImage.serverFilename,
                postImage.extension
        )

        if (!fileManager.baseDirectoryExists(LocalThreadsBaseDirectory::class.java)) {
            logError(TAG, "handleLocalThreadFile() Base local threads directory does not exist")

            runOnMainThread {
                callback.onFail(IOException("Base local threads directory does not exist"))
                callback.onEnd()
            }

            return
        }

        val baseDirFile = fileManager.newBaseDirectoryFile(
                LocalThreadsBaseDirectory::class.java
        )

        if (baseDirFile == null) {
            logError(TAG, "handleLocalThreadFile() fileManager.newLocalThreadFile() returned null")

            runOnMainThread {
                callback.onFail(IOException("Couldn't create a file inside local threads base directory"))
                callback.onEnd()
            }

            return
        }

        val imagesSubDirSegments = ThreadSaveManager.getImagesSubDir(loadable)
        val segments: MutableList<Segment> = ArrayList(imagesSubDirSegments).apply {
            add(FileSegment(filename))
        }

        val localImgFile = baseDirFile.clone(segments)
        val isLocalFileOk = fileManager.exists(localImgFile)
                && fileManager.isFile(localImgFile)
                && fileManager.canRead(localImgFile)

        if (isLocalFileOk) {
            handleLocalThreadFileImmediatelyAvailable(localImgFile, postImage, callback)
        } else {
            logError(TAG, "Cannot load saved image from the disk, path: " + localImgFile.getFullPath())

            runOnMainThread {
                callback.onFail(
                        IOException("Couldn't load saved image from the disk, path: "
                                + localImgFile.getFullPath())
                )

                callback.onEnd()
            }
        }

        return
    }

    private fun handleFileImmediatelyAvailable(file: RawFile, url: String) {
        val request = activeDownloads.get(url)
                ?: return

        request.cancelableDownload.forEachCallback {
            runOnMainThread {
                onSuccess(file)
                onEnd()
            }
        }
    }

    private fun handleLocalThreadFileImmediatelyAvailable(
            file: AbstractFile,
            postImage: PostImage,
            callback: FileCacheListener?
    ) {
        if (file is RawFile) {
            // Regular Java File
            runOnMainThread {
                callback?.onSuccess(file)
                callback?.onEnd()
            }
        } else {
            // SAF file
            try {
                val resultFile = cacheHandler.getOrCreateCacheFile(postImage.imageUrl.toString())
                if (resultFile == null) {
                    runOnMainThread {
                        callback?.onFail(IOException("Couldn't get or create cache file"))
                        callback?.onEnd()
                    }

                    return
                }

                if (!fileManager.copyFileContents(file, resultFile)) {
                    if (!cacheHandler.deleteCacheFile(resultFile)) {
                        Logger.e(TAG, "Couldn't delete cache file ${resultFile.getFullPath()}")
                    }

                    val error = IOException(
                            "Could not copy external SAF file into internal cache file, " +
                                    "externalFile = " + file.getFullPath() +
                                    ", resultFile = " + resultFile.getFullPath()
                    )

                    runOnMainThread {
                        callback?.onFail(error)
                        callback?.onEnd()
                    }

                    return
                }

                if (!cacheHandler.markFileDownloaded(resultFile)) {
                    runOnMainThread {
                        callback?.onFail(FileCacheException.CouldNotMarkFileAsDownloaded(resultFile))
                        callback?.onEnd()
                    }

                    return
                }

                runOnMainThread {
                    callback?.onSuccess(resultFile)
                    callback?.onEnd()
                }
            } catch (e: IOException) {
                logError(TAG, "Error while trying to create a new random cache file", e)

                runOnMainThread {
                    callback?.onFail(e)
                    callback?.onEnd()
                }
            }
        }
    }

    private fun handleResults(url: String, result: FileDownloadResult) {
        BackgroundUtils.ensureBackgroundThread()

        try {
            val request = activeDownloads.get(url)
                    ?: return

            if (result.isErrorOfAnyKind()) {
                // Only call cancel when not already canceled and not stopped
                if (result !is FileDownloadResult.Canceled
                        && result !is FileDownloadResult.Stopped) {
                    activeDownloads.get(url)?.cancelableDownload?.cancel()
                }

                purgeOutput(request.url, request.output)
            }

            val networkClass = getNetworkClassOrDefaultText(result)
            val activeDownloadsCount = activeDownloads.count()

            when (result) {
                is FileDownloadResult.Start -> {
                    log(TAG, "Download (${request}) has started. " +
                            "Chunks count = ${result.chunksCount}. " +
                            "Network class = $networkClass. " +
                            "Downloads = $activeDownloadsCount")

                    // Start is not a terminal event so we don't want to remove request from the
                    // activeDownloads
                    resultHandler(url, request, false) {
                        onStart(result.chunksCount)
                    }
                }

                // Success
                is FileDownloadResult.Success -> {
                    val (downloaded, total) = synchronized(activeDownloads) {
                        val activeDownload = activeDownloads.get(url)

                        val downloaded = activeDownload?.downloaded?.get()
                        val total = activeDownload?.total?.get()

                        Pair(downloaded, total)
                    }

                    if (downloaded == null || total == null) {
                        return
                    }

                    val downloadedString = PostUtils.getReadableFileSize(downloaded)
                    val totalString = PostUtils.getReadableFileSize(total)

                    log(TAG, "Success (" +
                            "downloaded = ${downloadedString} ($downloaded B), " +
                            "total = ${totalString} ($total B), " +
                            "took ${result.requestTime}ms, " +
                            "network class = $networkClass, " +
                            "downloads = $activeDownloadsCount" +
                            ") for request ${request}"
                    )

                    // Trigger cache trimmer after a file has been successfully downloaded
                    cacheHandler.fileWasAdded(total)

                    resultHandler(url, request, true) {
                        onSuccess(result.file)
                        onEnd()
                    }
                }
                // Progress
                is FileDownloadResult.Progress -> {
                    val chunkSize = if (result.chunkSize == 0L) {
                        1L
                    } else {
                        result.chunkSize
                    }

                    if (ChanSettings.verboseLogs.get()) {
                        val percents = (result.downloaded.toFloat() / chunkSize.toFloat()) * 100f
                        val downloadedString = PostUtils.getReadableFileSize(result.downloaded)
                        val totalString = PostUtils.getReadableFileSize(chunkSize)

                        log(TAG,
                                "Progress " +
                                        "chunkIndex = ${result.chunkIndex}, downloaded: (${downloadedString}) " +
                                        "(${result.downloaded} B) / ${totalString} (${chunkSize} B), " +
                                        "${percents}%) for request ${request}"
                        )
                    }

                    // Progress is not a terminal event so we don't want to remove request from the
                    // activeDownloads
                    resultHandler(url, request, false) {
                        onProgress(result.chunkIndex, result.downloaded, chunkSize)
                    }
                }

                // Cancel
                is FileDownloadResult.Canceled,
                    // Stop (called by WebmStreamingSource to stop downloading a file via FileCache and
                    // continue downloading it via WebmStreamingDataSource)
                is FileDownloadResult.Stopped -> {
                    val (downloaded, total, output) = synchronized(activeDownloads) {
                        val activeDownload = activeDownloads.get(url)

                        val downloaded = activeDownload?.downloaded?.get()
                        val total = activeDownload?.total?.get()
                        val output = activeDownload?.output

                        Triple(downloaded, total, output)
                    }

                    val isCanceled = when (result) {
                        is FileDownloadResult.Canceled -> true
                        is FileDownloadResult.Stopped -> false
                        else -> throw RuntimeException("Must be either Canceled or Stopped")
                    }

                    val causeText = if (isCanceled) {
                        "canceled"
                    } else {
                        "stopped"
                    }

                    log(TAG, "Request ${request} $causeText, " +
                            "downloaded = $downloaded, " +
                            "total = $total, " +
                            "network class = $networkClass, " +
                            "downloads = $activeDownloadsCount")

                    resultHandler(url, request, true) {
                        if (isCanceled) {
                            onCancel()
                        } else {
                            onStop(output)
                        }

                        onEnd()
                    }
                }
                is FileDownloadResult.KnownException -> {
                    val message = "Exception for request ${request}, " +
                            "network class = $networkClass, downloads = $activeDownloadsCount"

                    logError(TAG, message, result.fileCacheException)

                    resultHandler(url, request, true) {
                        when (result.fileCacheException) {
                            is FileCacheException.CancellationException -> {
                                throw RuntimeException("Not used")
                            }
                            is FileCacheException.FileNotFoundOnTheServerException -> {
                                onNotFound()
                            }
                            is FileCacheException.FileHashesAreDifferent,
                            is FileCacheException.CouldNotMarkFileAsDownloaded,
                            is FileCacheException.NoResponseBodyException,
                            is FileCacheException.CouldNotCreateOutputFileException,
                            is FileCacheException.CouldNotGetInputStreamException,
                            is FileCacheException.CouldNotGetOutputStreamException,
                            is FileCacheException.OutputFileDoesNotExist,
                            is FileCacheException.ChunkFileDoesNotExist,
                            is FileCacheException.HttpCodeException,
                            is FileCacheException.BadOutputFileException -> {
                                if (result.fileCacheException is FileCacheException.HttpCodeException
                                        && result.fileCacheException.statusCode == 404) {
                                    throw RuntimeException("This shouldn't be handled here!")
                                }

                                onFail(IOException(result.fileCacheException.message))
                            }
                        }.exhaustive

                        onEnd()
                    }
                }
                is FileDownloadResult.UnknownException -> {
                    val message = logErrorsAndExtractErrorMessage(
                            TAG,
                            "Unknown exception",
                            result.error
                    )

                    resultHandler(url, request, true) {
                        onFail(IOException(message))
                        onEnd()
                    }
                }
            }.exhaustive
        } catch (error: Throwable) {
            Logger.e(TAG, "An error in result handler", error)
        }
    }

    private fun getNetworkClassOrDefaultText(result: FileDownloadResult): String {
        return when (result) {
            is FileDownloadResult.Start,
            is FileDownloadResult.Success,
            FileDownloadResult.Canceled,
            FileDownloadResult.Stopped,
            is FileDownloadResult.KnownException -> getNetworkClass(connectivityManager)
            is FileDownloadResult.Progress,
            is FileDownloadResult.UnknownException -> {
                "Unsupported result: ${result::class.java.simpleName}"
            }
        }.exhaustive
    }

    private fun resultHandler(
            url: String,
            request: FileDownloadRequest,
            isTerminalEvent: Boolean,
            func: FileCacheListener.() -> Unit
    ) {
        try {
            request.cancelableDownload.forEachCallback {
                runOnMainThread {
                    func()
                }
            }
        } finally {
            if (isTerminalEvent) {
                request.cancelableDownload.clearCallbacks()
                activeDownloads.remove(url)
            }
        }
    }

    private fun handleFileDownload(url: String): Flowable<FileDownloadResult> {
        BackgroundUtils.ensureBackgroundThread()

        val request = activeDownloads.get(url)
        if (request == null || !request.cancelableDownload.isRunning()) {
            val state = request?.cancelableDownload?.getState()
                    ?: DownloadState.Canceled

            return Flowable.error(FileCacheException.CancellationException(state, url))
        }

        val exists = fileManager.exists(request.output)
        val outputFile = if (!exists) {
            fileManager.create(request.output) as? RawFile
        } else {
            request.output
        }

        val fullPath = request.output.getFullPath()
        if (outputFile == null) {
            return Flowable.error(
                    FileCacheException.CouldNotCreateOutputFileException(fullPath)
            )
        }

        val isFile = fileManager.isFile(outputFile)
        val canWrite = fileManager.canWrite(outputFile)

        if (!isFile || !canWrite) {
            return Flowable.error(
                    FileCacheException.BadOutputFileException(fullPath, exists, isFile, canWrite)
            )
        }

        return partialContentSupportChecker.check(url)
                .observeOn(workerScheduler)
                .toFlowable()
                .flatMap { result ->
                    if (result.notFoundOnServer) {
                        throw FileCacheException.FileNotFoundOnTheServerException()
                    }

                    return@flatMap concurrentChunkedFileDownloader.download(
                            result,
                            url,
                            result.supportsPartialContentDownload
                    )
                }
    }

    private fun purgeOutput(url: String, output: RawFile) {
        BackgroundUtils.ensureBackgroundThread()

        val request = activeDownloads.get(url)
                ?: return

        if (request.cancelableDownload.getState() != DownloadState.Canceled) {
            // Not canceled, only purge output when canceled. Do not purge the output file when
            // the state stopped too, because we are gonna use the file for the webm streaming cache.
            return
        }

        log(TAG, "Purging ${maskImageUrl(url)}, file = ${output.getFullPath()}")

        if (!cacheHandler.deleteCacheFile(output)) {
            logError(TAG, "Could not delete the file in purgeOutput, output = ${output.getFullPath()}")
        }
    }

    companion object {
        private const val TAG = "FileCacheV2"
        private const val NORMAL_THREAD_NAME_FORMAT = "NormalFileCacheV2Thread-%d"
        private const val BATCH_THREAD_NAME_FORMAT = "BatchFileCacheV2Thread-%d"
        private const val MAX_TIMEOUT_MS = 1000L

        const val MIN_CHUNK_SIZE = 1024L * 8L // 8 KB
    }
}<|MERGE_RESOLUTION|>--- conflicted
+++ resolved
@@ -49,23 +49,6 @@
     private val verboseLogs = ChanSettings.verboseLogs.get()
 
     private val normalThreadIndex = AtomicInteger(0)
-<<<<<<< HEAD
-=======
-    private val batchThreadIndex = AtomicInteger(0)
-
-    private val batchScheduler = Schedulers.from(
-            Executors.newFixedThreadPool(1) { runnable ->
-                return@newFixedThreadPool Thread(
-                        runnable,
-                        String.format(
-                                Locale.ENGLISH,
-                                BATCH_THREAD_NAME_FORMAT,
-                                batchThreadIndex.getAndIncrement()
-                        )
-                )
-            }
-    )
->>>>>>> 5f75d56f
     private val workerScheduler = Schedulers.from(
             Executors.newFixedThreadPool(threadsCount) { runnable ->
                 return@newFixedThreadPool Thread(
