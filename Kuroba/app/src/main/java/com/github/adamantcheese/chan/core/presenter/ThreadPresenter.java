/*
 * Kuroba - *chan browser https://github.com/Adamantcheese/Kuroba/
 *
 * This program is free software: you can redistribute it and/or modify
 * it under the terms of the GNU General Public License as published by
 * the Free Software Foundation, either version 3 of the License, or
 * (at your option) any later version.
 *
 * This program is distributed in the hope that it will be useful,
 * but WITHOUT ANY WARRANTY; without even the implied warranty of
 * MERCHANTABILITY or FITNESS FOR A PARTICULAR PURPOSE.  See the
 * GNU General Public License for more details.
 *
 * You should have received a copy of the GNU General Public License
 * along with this program.  If not, see <http://www.gnu.org/licenses/>.
 */
package com.github.adamantcheese.chan.core.presenter;

import android.annotation.SuppressLint;
import android.app.Activity;
import android.content.Context;
import android.text.TextUtils;
import android.widget.Toast;

import androidx.annotation.Nullable;
import androidx.appcompat.app.AlertDialog;
import androidx.core.util.Pair;

import com.github.adamantcheese.chan.BuildConfig;
import com.github.adamantcheese.chan.R;
import com.github.adamantcheese.chan.core.cache.CacheHandler;
import com.github.adamantcheese.chan.core.cache.FileCacheV2;
import com.github.adamantcheese.chan.core.cache.downloader.CancelableDownload;
import com.github.adamantcheese.chan.core.database.DatabaseManager;
import com.github.adamantcheese.chan.core.manager.FilterWatchManager;
import com.github.adamantcheese.chan.core.manager.PageRequestManager;
import com.github.adamantcheese.chan.core.manager.ThreadSaveManager;
import com.github.adamantcheese.chan.core.manager.WatchManager;
import com.github.adamantcheese.chan.core.model.ChanThread;
import com.github.adamantcheese.chan.core.model.Post;
import com.github.adamantcheese.chan.core.model.PostHttpIcon;
import com.github.adamantcheese.chan.core.model.PostImage;
import com.github.adamantcheese.chan.core.model.PostLinkable;
import com.github.adamantcheese.chan.core.model.orm.Board;
import com.github.adamantcheese.chan.core.model.orm.History;
import com.github.adamantcheese.chan.core.model.orm.Loadable;
import com.github.adamantcheese.chan.core.model.orm.Pin;
import com.github.adamantcheese.chan.core.model.orm.PinType;
import com.github.adamantcheese.chan.core.model.orm.SavedReply;
import com.github.adamantcheese.chan.core.model.orm.SavedThread;
import com.github.adamantcheese.chan.core.pool.ChanLoaderFactory;
import com.github.adamantcheese.chan.core.settings.ChanSettings;
import com.github.adamantcheese.chan.core.site.Site;
import com.github.adamantcheese.chan.core.site.SiteActions;
import com.github.adamantcheese.chan.core.site.http.DeleteRequest;
import com.github.adamantcheese.chan.core.site.http.DeleteResponse;
import com.github.adamantcheese.chan.core.site.http.HttpCall;
import com.github.adamantcheese.chan.core.site.loader.ChanThreadLoader;
import com.github.adamantcheese.chan.core.site.parser.CommentParser;
import com.github.adamantcheese.chan.core.site.parser.MockReplyManager;
import com.github.adamantcheese.chan.core.site.sites.chan4.Chan4PagesRequest;
import com.github.adamantcheese.chan.ui.adapter.PostAdapter;
import com.github.adamantcheese.chan.ui.adapter.PostsFilter;
import com.github.adamantcheese.chan.ui.cell.PostCellInterface;
import com.github.adamantcheese.chan.ui.cell.ThreadStatusCell;
import com.github.adamantcheese.chan.ui.helper.PostHelper;
import com.github.adamantcheese.chan.ui.layout.ArchivesLayout;
import com.github.adamantcheese.chan.ui.layout.ThreadListLayout;
import com.github.adamantcheese.chan.ui.settings.base_directory.LocalThreadsBaseDirectory;
import com.github.adamantcheese.chan.ui.view.FloatingMenuItem;
import com.github.adamantcheese.chan.ui.view.ThumbnailView;
import com.github.adamantcheese.chan.utils.BackgroundUtils;
import com.github.adamantcheese.chan.utils.Logger;
import com.github.adamantcheese.chan.utils.PostUtils;
import com.github.k1rakishou.fsaf.FileManager;

import java.util.ArrayList;
import java.util.Collections;
import java.util.HashSet;
import java.util.List;
import java.util.Set;

import javax.inject.Inject;

import static com.github.adamantcheese.chan.Chan.instance;
import static com.github.adamantcheese.chan.core.settings.ChanSettings.MediaAutoLoadMode.shouldLoadForNetworkType;
import static com.github.adamantcheese.chan.utils.AndroidUtils.getString;
import static com.github.adamantcheese.chan.utils.AndroidUtils.inflate;
import static com.github.adamantcheese.chan.utils.AndroidUtils.openLink;
import static com.github.adamantcheese.chan.utils.AndroidUtils.openLinkInBrowser;
import static com.github.adamantcheese.chan.utils.AndroidUtils.postToEventBus;
import static com.github.adamantcheese.chan.utils.AndroidUtils.shareLink;
import static com.github.adamantcheese.chan.utils.AndroidUtils.showToast;
import static com.github.adamantcheese.chan.utils.PostUtils.getReadableFileSize;

public class ThreadPresenter
        implements ChanThreadLoader.ChanLoaderCallback, PostAdapter.PostAdapterCallback,
                   PostCellInterface.PostCellCallback, ThreadStatusCell.Callback,
                   ThreadListLayout.ThreadListLayoutPresenterCallback, ArchivesLayout.Callback {
    private static final String TAG = "ThreadPresenter";

    private static final int POST_OPTION_QUOTE = 0;
    private static final int POST_OPTION_QUOTE_TEXT = 1;
    private static final int POST_OPTION_INFO = 2;
    private static final int POST_OPTION_LINKS = 3;
    private static final int POST_OPTION_COPY_TEXT = 4;
    private static final int POST_OPTION_REPORT = 5;
    private static final int POST_OPTION_HIGHLIGHT_ID = 6;
    private static final int POST_OPTION_DELETE = 7;
    private static final int POST_OPTION_SAVE = 8;
    private static final int POST_OPTION_PIN = 9;
    private static final int POST_OPTION_SHARE = 10;
    private static final int POST_OPTION_HIGHLIGHT_TRIPCODE = 11;
    private static final int POST_OPTION_HIDE = 12;
    private static final int POST_OPTION_OPEN_BROWSER = 13;
    private static final int POST_OPTION_FILTER_TRIPCODE = 14;
    private static final int POST_OPTION_EXTRA = 15;
    private static final int POST_OPTION_REMOVE = 16;
    private static final int POST_OPTION_MOCK_REPLY = 17;

    private final WatchManager watchManager;
    private final DatabaseManager databaseManager;
    private final ChanLoaderFactory chanLoaderFactory;
    private final PageRequestManager pageRequestManager;
    private final ThreadSaveManager threadSaveManager;
    private final FileManager fileManager;
<<<<<<< HEAD
    private final MockReplyManager mockReplyManager;
=======
    private final FileCacheV2 fileCacheV2;
    private final CacheHandler cacheHandler;
>>>>>>> 5aeea756

    private ThreadPresenterCallback threadPresenterCallback;
    private Loadable loadable;
    private ChanThreadLoader chanLoader;
    private boolean searchOpen;
    private String searchQuery;
    private boolean forcePageUpdate = true;
    private PostsFilter.Order order = PostsFilter.Order.BUMP;
    private boolean historyAdded;
    private boolean addToLocalBackHistory;
    private Context context;

    @Nullable
    private List<CancelableDownload> activePrefetches = null;

    @Inject
    public ThreadPresenter(
            WatchManager watchManager,
            DatabaseManager databaseManager,
            ChanLoaderFactory chanLoaderFactory,
            PageRequestManager pageRequestManager,
            ThreadSaveManager threadSaveManager,
            FileManager fileManager,
<<<<<<< HEAD
            MockReplyManager mockReplyManager
=======
            FileCacheV2 fileCacheV2,
            CacheHandler cacheHandler
>>>>>>> 5aeea756
    ) {
        this.watchManager = watchManager;
        this.databaseManager = databaseManager;
        this.chanLoaderFactory = chanLoaderFactory;
        this.pageRequestManager = pageRequestManager;
        this.threadSaveManager = threadSaveManager;
        this.fileManager = fileManager;
<<<<<<< HEAD
        this.mockReplyManager = mockReplyManager;
=======
        this.fileCacheV2 = fileCacheV2;
        this.cacheHandler = cacheHandler;
>>>>>>> 5aeea756
    }

    public void create(ThreadPresenterCallback threadPresenterCallback) {
        this.threadPresenterCallback = threadPresenterCallback;
    }

    public void showNoContent() {
        threadPresenterCallback.showEmpty();
    }

    public void bindLoadable(Loadable loadable, boolean addToLocalBackHistory) {
        if (!loadable.equals(this.loadable)) {
            if (this.loadable != null) {
                stopSavingThreadIfItIsBeingSaved(this.loadable);
            }

            if (chanLoader != null) {
                unbindLoadable();
            }

            Pin pin = watchManager.findPinByLoadableId(loadable.id);
            // TODO this isn't true anymore, because all loadables come from one location.
            if (pin != null) {
                // Use the loadable from the pin.
                // This way we can store the list position in the pin loadable,
                // and not in a separate loadable instance.
                loadable = pin.loadable;
            }

            this.loadable = loadable;
            this.addToLocalBackHistory = addToLocalBackHistory;

            startSavingThreadIfItIsNotBeingSaved(this.loadable);
            chanLoader = chanLoaderFactory.obtain(loadable, watchManager, this);
            threadPresenterCallback.showLoading();
        }
    }

    public void bindLoadable(Loadable loadable) {
        bindLoadable(loadable, true);
    }

    public void unbindLoadable() {
        if (chanLoader != null) {
            chanLoader.clearTimer();
            chanLoaderFactory.release(chanLoader, this);
            chanLoader = null;
            loadable = null;
            historyAdded = false;
            addToLocalBackHistory = true;
            cancelPrefetching();

            threadPresenterCallback.showNewPostsNotification(false, -1);
            threadPresenterCallback.showLoading();
        }
    }

    private void cancelPrefetching() {
        if (activePrefetches == null || activePrefetches.isEmpty()) {
            return;
        }

        Logger.d(TAG, "Cancel previous prefetching");

        for (CancelableDownload cancelableDownload : activePrefetches) {
            cancelableDownload.cancelPrefetch();
        }

        activePrefetches.clear();
        activePrefetches = null;
    }

    private void stopSavingThreadIfItIsBeingSaved(Loadable loadable) {
        if (ChanSettings.watchEnabled.get() && ChanSettings.watchBackground.get()
                // Do not stop prev thread saving if background watcher is enabled
                || loadable == null || loadable.mode != Loadable.Mode.THREAD) // We are in the catalog probably
        {
            return;
        }

        Pin pin = watchManager.findPinByLoadableId(loadable.id);
        if (pin == null // No pin for this loadable we are probably not downloading this thread
                || !PinType.hasDownloadFlag(pin.pinType)) // Pin has no downloading flag
        {
            return;
        }

        SavedThread savedThread = watchManager.findSavedThreadByLoadableId(loadable.id);
        if (savedThread == null // We are not downloading this thread
                || loadable.loadableDownloadingState == Loadable.LoadableDownloadingState.AlreadyDownloaded
                // We are viewing already saved copy of the thread
                || savedThread.isFullyDownloaded || savedThread.isStopped) {
            return;
        }

        watchManager.stopSavingThread(loadable);
        postToEventBus(new WatchManager.PinMessages.PinChangedMessage(pin));
    }

    private void startSavingThreadIfItIsNotBeingSaved(Loadable loadable) {
        if ((ChanSettings.watchEnabled.get() && ChanSettings.watchBackground.get()) || loadable == null
                || loadable.mode != Loadable.Mode.THREAD) {
            // Do not start thread saving if background watcher is enabled
            // Or if we're in the catalog
            return;
        }

        Pin pin = watchManager.findPinByLoadableId(loadable.id);
        if (pin == null || !PinType.hasDownloadFlag(pin.pinType)) {
            // No pin for this loadable we are probably not downloading this thread
            // Pin has no downloading flag
            return;
        }

        SavedThread savedThread = watchManager.findSavedThreadByLoadableId(loadable.id);
        if (loadable.loadableDownloadingState == Loadable.LoadableDownloadingState.AlreadyDownloaded
                || savedThread == null || savedThread.isFullyDownloaded || !savedThread.isStopped) {
            // We are viewing already saved copy of the thread
            // We are not downloading this thread
            // Thread is already fully downloaded
            // Thread saving is already in progress
            return;
        }

        if (!fileManager.baseDirectoryExists(LocalThreadsBaseDirectory.class)) {
            // Base directory for local threads does not exist or was deleted
            return;
        }

        watchManager.startSavingThread(loadable);
        postToEventBus(new WatchManager.PinMessages.PinChangedMessage(pin));
    }

    public boolean isBound() {
        return chanLoader != null;
    }

    public void requestInitialData() {
        if (chanLoader != null) {
            if (chanLoader.getThread() == null) {
                requestData();
            } else {
                chanLoader.quickLoad();
            }
        }
    }

    public void requestData() {
        if (chanLoader != null) {
            threadPresenterCallback.showLoading();
            chanLoader.requestData();
        }
    }

    public void onForegroundChanged(boolean foreground) {
        if (chanLoader != null) {
            if (foreground && isWatching()) {
                chanLoader.requestMoreDataAndResetTimer();
                if (chanLoader.getThread() != null) {
                    // Show loading indicator in the status cell
                    showPosts();
                }
            } else {
                chanLoader.clearTimer();
            }
        }
    }

    public boolean pin() {
        Pin pin = watchManager.findPinByLoadableId(loadable.id);
        if (pin == null) {
            if (chanLoader.getThread() == null) {
                return false;
            }

            Post op = chanLoader.getThread().getOp();
            watchManager.createPin(loadable, op, PinType.WATCH_NEW_POSTS);
            return true;
        }

        if (PinType.hasWatchNewPostsFlag(pin.pinType)) {
            pin.pinType = PinType.removeWatchNewPostsFlag(pin.pinType);

            if (PinType.hasNoFlags(pin.pinType)) {
                watchManager.deletePin(pin);
            } else {
                watchManager.updatePin(pin);
            }
        } else {
            pin.pinType = PinType.addWatchNewPostsFlag(pin.pinType);
            watchManager.updatePin(pin);
        }

        return true;
    }

    public boolean save() {
        Pin pin = watchManager.findPinByLoadableId(loadable.id);
        if (pin == null || !PinType.hasDownloadFlag(pin.pinType)) {
            boolean startedSaving = saveInternal();
            if (!startedSaving) {
                watchManager.stopSavingThread(loadable);
            }

            return startedSaving;
        }

        if (!PinType.hasWatchNewPostsFlag(pin.pinType)) {
            pin.pinType = PinType.removeDownloadNewPostsFlag(pin.pinType);
            watchManager.deletePin(pin);
        } else {
            watchManager.stopSavingThread(pin.loadable);

            // Remove the flag after stopping thread saving, otherwise we just won't find the thread
            // because the pin won't have the download flag which we check somewhere deep inside the
            // stopSavingThread() method
            pin.pinType = PinType.removeDownloadNewPostsFlag(pin.pinType);
            watchManager.updatePin(pin);
        }

        loadable.loadableDownloadingState = Loadable.LoadableDownloadingState.NotDownloading;
        return true;
    }

    private boolean saveInternal() {
        if (chanLoader.getThread() == null) {
            Logger.e(TAG, "chanLoader.getThread() == null");
            return false;
        }

        Post op = chanLoader.getThread().getOp();
        List<Post> postsToSave = chanLoader.getThread().getPosts();

        Pin oldPin = watchManager.findPinByLoadableId(loadable.id);
        if (oldPin != null) {
            // Save button is clicked and bookmark button is already pressed
            // Update old pin and start saving the thread
            if (PinType.hasDownloadFlag(oldPin.pinType)) {
                // We forgot to delete pin when cancelling thread download?
                throw new IllegalStateException("oldPin already contains DownloadFlag");
            }

            oldPin.pinType = PinType.addDownloadNewPostsFlag(oldPin.pinType);
            watchManager.updatePin(oldPin);

            if (!startSavingThreadInternal(loadable, postsToSave, oldPin)) {
                return false;
            }

            postToEventBus(new WatchManager.PinMessages.PinChangedMessage(oldPin));
        } else {
            // Save button is clicked and bookmark button is not yet pressed
            // Create new pin and start saving the thread

            // We don't want to send PinAddedMessage broadcast right away. We will send it after
            // the thread has been saved
            if (!watchManager.createPin(loadable, op, PinType.DOWNLOAD_NEW_POSTS, false)) {
                throw new IllegalStateException("Could not create pin for loadable " + loadable);
            }

            Pin newPin = watchManager.getPinByLoadable(loadable);
            if (newPin == null) {
                throw new IllegalStateException("Could not find freshly created pin by loadable " + loadable);
            }

            if (!startSavingThreadInternal(loadable, postsToSave, newPin)) {
                return false;
            }

            postToEventBus(new WatchManager.PinMessages.PinAddedMessage(newPin));
        }

        if (!ChanSettings.watchEnabled.get() || !ChanSettings.watchBackground.get()) {
            showToast(R.string.thread_layout_background_watcher_is_disabled_message, Toast.LENGTH_LONG);
        }

        return true;
    }

    private boolean startSavingThreadInternal(Loadable loadable, List<Post> postsToSave, Pin newPin) {
        if (!PinType.hasDownloadFlag(newPin.pinType)) {
            throw new IllegalStateException("newPin does not have DownloadFlag: " + newPin.pinType);
        }

        return watchManager.startSavingThread(loadable, postsToSave);
    }

    public boolean isPinned() {
        Pin pin = watchManager.findPinByLoadableId(loadable.id);
        if (pin == null) {
            return false;
        }

        return PinType.hasWatchNewPostsFlag(pin.pinType);
    }

    public void onSearchVisibilityChanged(boolean visible) {
        searchOpen = visible;
        threadPresenterCallback.showSearch(visible);
        if (!visible) {
            searchQuery = null;
        }

        if (chanLoader != null && chanLoader.getThread() != null) {
            showPosts();
        }
    }

    public void onSearchEntered(String entered) {
        searchQuery = entered;
        if (chanLoader != null && chanLoader.getThread() != null) {
            showPosts();
            if (TextUtils.isEmpty(entered)) {
                threadPresenterCallback.setSearchStatus(null, true, false);
            } else {
                threadPresenterCallback.setSearchStatus(entered, false, false);
            }
        }
    }

    public void setOrder(PostsFilter.Order order) {
        if (this.order != order) {
            this.order = order;
            if (chanLoader != null && chanLoader.getThread() != null) {
                scrollTo(0, false);
                showPosts();
            }
        }
    }

    public void refreshUI() {
        if (chanLoader != null && chanLoader.getThread() != null) {
            showPosts(true);
        }
    }

    public void showAlbum() {
        List<Post> posts = threadPresenterCallback.getDisplayingPosts();
        int[] pos = threadPresenterCallback.getCurrentPosition();
        int displayPosition = pos[0];

        List<PostImage> images = new ArrayList<>();
        int index = 0;
        for (int i = 0; i < posts.size(); i++) {
            Post item = posts.get(i);
            if (!item.images.isEmpty()) {
                images.addAll(item.images);
            }
            if (i == displayPosition) {
                index = images.size();
            }
        }

        threadPresenterCallback.showAlbum(images, index);
    }

    @Override
    public Loadable getLoadable() {
        return loadable;
    }

    /*
     * ChanThreadLoader callbacks
     */
    @Override
    public void onChanLoaderData(ChanThread result) {
        BackgroundUtils.ensureMainThread();

        loadable.loadableDownloadingState = result.getLoadable().loadableDownloadingState;
        Logger.d(TAG, "onChanLoaderData() loadableDownloadingState = " + loadable.loadableDownloadingState.name());

        if (isWatching() && chanLoader != null) {
            chanLoader.setTimer();
        }

        showPosts();

        if (loadable.isThreadMode()) {
            int lastLoaded = loadable.lastLoaded;
            int more = 0;
            if (lastLoaded > 0) {
                for (Post p : result.getPosts()) {
                    if (p.no == lastLoaded) {
                        more = result.getPostsCount() - result.getPosts().indexOf(p) - 1;
                        break;
                    }
                }
            }

            loadable.setLastLoaded(result.getPosts().get(result.getPostsCount() - 1).no);

            if (more > 0) {
                threadPresenterCallback.showNewPostsNotification(true, more);
                //deal with any "requests" for a page update
                if (forcePageUpdate) {
                    pageRequestManager.forceUpdateForBoard(loadable.board);
                    forcePageUpdate = false;
                }
            }

            if (ChanSettings.autoLoadThreadImages.get() && !loadable.isLocal()) {
                List<PostImage> postImageList = new ArrayList<>(16);
                cancelPrefetching();

                for (Post p : result.getPosts()) {
                    if (p.images != null) {
                        for (PostImage postImage : p.images) {
                            if (cacheHandler.exists(postImage.imageUrl.toString())) {
                                continue;
                            }

                            if ((postImage.type == PostImage.Type.STATIC || postImage.type == PostImage.Type.GIF)
                                    && shouldLoadForNetworkType(ChanSettings.imageAutoLoadNetwork.get())) {
                                postImageList.add(postImage);
                            } else if (postImage.type == PostImage.Type.MOVIE
                                    && shouldLoadForNetworkType(ChanSettings.videoAutoLoadNetwork.get())) {
                                postImageList.add(postImage);
                            }
                        }
                    }
                }

                if (postImageList.size() > 0) {
                    activePrefetches = fileCacheV2.enqueueMediaPrefetchRequestBatch(loadable, postImageList);
                }
            }
        }

        if (loadable.markedNo >= 0 && chanLoader != null) {
            Post markedPost = PostUtils.findPostById(loadable.markedNo, chanLoader.getThread());
            if (markedPost != null) {
                highlightPost(markedPost);
                scrollToPost(markedPost, false);
            }
            loadable.markedNo = -1;
        }

        storeNewPostsIfThreadIsBeingDownloaded(loadable, result.getPosts());
        addHistory();

        // Update loadable in the database
        databaseManager.runTaskAsync(databaseManager.getDatabaseLoadableManager().updateLoadable(loadable));

        if (!ChanSettings.watchEnabled.get() && !ChanSettings.watchBackground.get()
                && loadable.loadableDownloadingState == Loadable.LoadableDownloadingState.AlreadyDownloaded) {
            Logger.d(TAG,
                    "Background watcher is disabled, so we need to update "
                            + "ViewThreadController's downloading icon as well as the pin in the DrawerAdapter"
            );

            Pin pin = watchManager.findPinByLoadableId(loadable.id);
            if (pin == null) {
                Logger.d(TAG, "Could not find pin with loadableId = " + loadable.id + ", it was already deleted?");
                return;
            }

            pin.isError = true;
            pin.watching = false;

            watchManager.updatePin(pin, true);
        }

        if (result.getLoadable().isCatalogMode()) {
            instance(FilterWatchManager.class).onCatalogLoad(result);
        }
    }

    private void storeNewPostsIfThreadIsBeingDownloaded(Loadable loadable, List<Post> posts) {
        if (loadable.mode != Loadable.Mode.THREAD) {
            // We are not in a thread
            return;
        }

        if (loadable.loadableDownloadingState == Loadable.LoadableDownloadingState.AlreadyDownloaded) {
            // Do not save posts from already saved thread
            return;
        }

        Pin pin = watchManager.findPinByLoadableId(loadable.id);
        if (pin == null) {
            // No pin for this loadable we are probably not downloading this thread
            return;
        }

        if (!PinType.hasDownloadFlag(pin.pinType)) {
            // Pin has no downloading flag
            return;
        }

        SavedThread savedThread = watchManager.findSavedThreadByLoadableId(loadable.id);
        if (savedThread == null || savedThread.isStopped || savedThread.isFullyDownloaded) {
            // Either the thread is not being downloaded or it is stopped or already fully downloaded
            return;
        }

        if (posts.isEmpty()) {
            // No posts to save
            return;
        }

        if (!fileManager.baseDirectoryExists(LocalThreadsBaseDirectory.class)) {
            Logger.d(TAG, "storeNewPostsIfThreadIsBeingDownloaded() LocalThreadsBaseDirectory does not exist");

            watchManager.stopSavingAllThread();
            return;
        }

        if (!threadSaveManager.enqueueThreadToSave(loadable, posts)) {
            // Probably base directory was removed by the user, can't do anything other than
            // just stop this download
            watchManager.stopSavingThread(loadable);
        }
    }

    @Override
    public void onChanLoaderError(ChanThreadLoader.ChanLoaderException error) {
        Logger.d(TAG, "onChanLoaderError()");
        threadPresenterCallback.showError(error);
    }

    /*
     * PostAdapter callbacks
     */
    @Override
    public void onListScrolledToBottom() {
        if (loadable == null) return; //null loadable means no thread loaded, possibly unbinding?
        if (loadable.isThreadMode() && chanLoader != null && chanLoader.getThread() != null
                && chanLoader.getThread().getPostsCount() > 0) {
            List<Post> posts = chanLoader.getThread().getPosts();
            loadable.setLastViewed(posts.get(posts.size() - 1).no);
        }

        Pin pin = watchManager.findPinByLoadableId(loadable.id);
        if (pin != null) {
            watchManager.onBottomPostViewed(pin);
        }

        threadPresenterCallback.showNewPostsNotification(false, -1);

        // Update the last seen indicator
        showPosts();

        // Update loadable in the database
        databaseManager.runTaskAsync(databaseManager.getDatabaseLoadableManager().updateLoadable(loadable));
    }

    public void onNewPostsViewClicked() {
        if (chanLoader != null) {
            Post post = PostUtils.findPostById(loadable.lastViewed, chanLoader.getThread());
            int position = -1;
            if (post != null) {
                List<Post> posts = threadPresenterCallback.getDisplayingPosts();
                for (int i = 0; i < posts.size(); i++) {
                    Post needle = posts.get(i);
                    if (post.no == needle.no) {
                        position = i;
                        break;
                    }
                }
            }
            //-1 is fine here because we add 1 down the chain to make it 0 if there's no last viewed
            threadPresenterCallback.smoothScrollNewPosts(position);
        }
    }

    public void scrollTo(int displayPosition, boolean smooth) {
        threadPresenterCallback.scrollTo(displayPosition, smooth);
    }

    public void scrollToImage(PostImage postImage, boolean smooth) {
        if (!searchOpen) {
            int position = -1;
            List<Post> posts = threadPresenterCallback.getDisplayingPosts();

            out:
            for (int i = 0; i < posts.size(); i++) {
                Post post = posts.get(i);
                if (!post.images.isEmpty()) {
                    for (int j = 0; j < post.images.size(); j++) {
                        if (post.images.get(j) == postImage) {
                            position = i;
                            break out;
                        }
                    }
                }
            }
            if (position >= 0) {
                scrollTo(position, smooth);
            }
        }
    }

    public void scrollToPost(Post needle, boolean smooth) {
        int position = -1;
        List<Post> posts = threadPresenterCallback.getDisplayingPosts();
        for (int i = 0; i < posts.size(); i++) {
            Post post = posts.get(i);
            if (post.no == needle.no) {
                position = i;
                break;
            }
        }
        if (position >= 0) {
            scrollTo(position, smooth);
        }
    }

    public void highlightPost(Post post) {
        threadPresenterCallback.highlightPost(post);
    }

    public void selectPost(int post) {
        threadPresenterCallback.selectPost(post);
    }

    public void selectPostImage(PostImage postImage) {
        List<Post> posts = threadPresenterCallback.getDisplayingPosts();
        for (Post post : posts) {
            if (!post.images.isEmpty()) {
                for (PostImage image : post.images) {
                    if (image == postImage) {
                        scrollToPost(post, false);
                        highlightPost(post);
                        return;
                    }
                }
            }
        }
    }

    public Post getPostFromPostImage(PostImage postImage) {
        List<Post> posts = threadPresenterCallback.getDisplayingPosts();
        for (Post post : posts) {
            if (!post.images.isEmpty()) {
                for (PostImage image : post.images) {
                    if (image == postImage) {
                        return post;
                    }
                }
            }
        }
        return null;
    }

    /*
     * PostView callbacks
     */
    @Override
    public void onPostClicked(Post post) {
        if (loadable.isCatalogMode()) {
            Loadable newLoadable =
                    Loadable.forThread(loadable.site, post.board, post.no, PostHelper.getTitle(post, loadable));

            Loadable threadLoadable = databaseManager.getDatabaseLoadableManager().get(newLoadable);
            threadPresenterCallback.showThread(threadLoadable);
        }
    }

    @Override
    public void onPopupPostDoubleClicked(Post post) {
        if (!loadable.isCatalogMode()) {
            if (searchOpen) {
                searchQuery = null;
                showPosts();
                threadPresenterCallback.setSearchStatus(null, false, true);
                threadPresenterCallback.showSearch(false);
                highlightPost(post);
                scrollToPost(post, false);
            } else {
                threadPresenterCallback.postClicked(post);
            }
        }
    }

    @Override
    public void onThumbnailClicked(PostImage postImage, ThumbnailView thumbnail) {
        List<PostImage> images = new ArrayList<>();
        int index = -1;
        List<Post> posts = threadPresenterCallback.getDisplayingPosts();
        for (Post item : posts) {
            if (!item.images.isEmpty()) {
                for (PostImage image : item.images) {
                    if (!item.deleted.get() || instance(CacheHandler.class).exists(image.imageUrl.toString())) {
                        //deleted posts always have 404'd images, but let it through if the file exists in cache
                        images.add(image);
                        if (image.equalUrl(postImage)) {
                            index = images.size() - 1;
                        }
                    }
                }
            }
        }

        if (chanLoader != null && !images.isEmpty()) {
            threadPresenterCallback.showImages(images, index, chanLoader.getLoadable(), thumbnail);
        }
    }

    @Override
    public Object onPopulatePostOptions(Post post, List<FloatingMenuItem> menu, List<FloatingMenuItem> extraMenu) {
        if (!loadable.isThreadMode()) {
            menu.add(new FloatingMenuItem(POST_OPTION_PIN, R.string.action_pin));
        } else if (!loadable.isLocal()) {
            menu.add(new FloatingMenuItem(POST_OPTION_QUOTE, R.string.post_quote));
            menu.add(new FloatingMenuItem(POST_OPTION_QUOTE_TEXT, R.string.post_quote_text));
        }

        if (loadable.getSite().feature(Site.Feature.POST_REPORT) && !loadable.isLocal()) {
            menu.add(new FloatingMenuItem(POST_OPTION_REPORT, R.string.post_report));
        }

        if ((loadable.isCatalogMode() || (loadable.isThreadMode() && !post.isOP)) && !loadable.isLocal()) {
            if (!post.filterStub) {
                menu.add(new FloatingMenuItem(POST_OPTION_HIDE, R.string.post_hide));
            }
            menu.add(new FloatingMenuItem(POST_OPTION_REMOVE, R.string.post_remove));
        }

        if (loadable.isThreadMode()) {
            if (!TextUtils.isEmpty(post.id)) {
                menu.add(new FloatingMenuItem(POST_OPTION_HIGHLIGHT_ID, R.string.post_highlight_id));
            }

            if (!TextUtils.isEmpty(post.tripcode)) {
                menu.add(new FloatingMenuItem(POST_OPTION_HIGHLIGHT_TRIPCODE, R.string.post_highlight_tripcode));
                menu.add(new FloatingMenuItem(POST_OPTION_FILTER_TRIPCODE, R.string.post_filter_tripcode));
            }
        }

        if (loadable.site.feature(Site.Feature.POST_DELETE) && databaseManager.getDatabaseSavedReplyManager()
                .isSaved(post.board, post.no) && !loadable.isLocal()) {
            menu.add(new FloatingMenuItem(POST_OPTION_DELETE, R.string.post_delete));
        }

        if (ChanSettings.accessibleInfo.get()) {
            menu.add(new FloatingMenuItem(POST_OPTION_INFO, R.string.post_info));
        } else {
            extraMenu.add(new FloatingMenuItem(POST_OPTION_INFO, R.string.post_info));
        }

        menu.add(new FloatingMenuItem(POST_OPTION_EXTRA, R.string.post_more));

        extraMenu.add(new FloatingMenuItem(POST_OPTION_LINKS, R.string.post_show_links));
        extraMenu.add(new FloatingMenuItem(POST_OPTION_OPEN_BROWSER, R.string.action_open_browser));
        extraMenu.add(new FloatingMenuItem(POST_OPTION_SHARE, R.string.post_share));
        extraMenu.add(new FloatingMenuItem(POST_OPTION_COPY_TEXT, R.string.post_copy_text));

        if (!loadable.isLocal()) {
            boolean isSaved = databaseManager.getDatabaseSavedReplyManager().isSaved(post.board, post.no);
            extraMenu.add(new FloatingMenuItem(POST_OPTION_SAVE, isSaved ? R.string.unsave : R.string.save));

            if (BuildConfig.DEV_BUILD) {
                extraMenu.add(new FloatingMenuItem(POST_OPTION_MOCK_REPLY, R.string.mock_reply));
            }
        }

        return POST_OPTION_EXTRA;
    }

    public void onPostOptionClicked(Post post, Object id) {
        switch ((Integer) id) {
            case POST_OPTION_QUOTE:
                threadPresenterCallback.hidePostsPopup();
                threadPresenterCallback.quote(post, false);
                break;
            case POST_OPTION_QUOTE_TEXT:
                threadPresenterCallback.hidePostsPopup();
                threadPresenterCallback.quote(post, true);
                break;
            case POST_OPTION_INFO:
                showPostInfo(post);
                break;
            case POST_OPTION_LINKS:
                if (post.linkables.size() > 0) {
                    threadPresenterCallback.showPostLinkables(post);
                }
                break;
            case POST_OPTION_COPY_TEXT:
                threadPresenterCallback.clipboardPost(post);
                break;
            case POST_OPTION_REPORT:
                threadPresenterCallback.openReportView(post);
                break;
            case POST_OPTION_HIGHLIGHT_ID:
                threadPresenterCallback.highlightPostId(post.id);
                break;
            case POST_OPTION_HIGHLIGHT_TRIPCODE:
                threadPresenterCallback.highlightPostTripcode(post.tripcode);
                break;
            case POST_OPTION_FILTER_TRIPCODE:
                threadPresenterCallback.filterPostTripcode(post.tripcode);
                break;
            case POST_OPTION_DELETE:
                requestDeletePost(post);
                break;
            case POST_OPTION_SAVE:
                SavedReply savedReply = SavedReply.fromSiteBoardNoPassword(post.board.site, post.board, post.no, "");
                if (databaseManager.getDatabaseSavedReplyManager().isSaved(post.board, post.no)) {
                    databaseManager.runTask(databaseManager.getDatabaseSavedReplyManager().unsaveReply(savedReply));
                    Pin watchedPin = watchManager.getPinByLoadable(loadable);
                    if (watchedPin != null) {
                        synchronized (this) {
                            watchedPin.quoteLastCount -= post.repliesFrom.size();
                        }
                    }
                } else {
                    databaseManager.runTask(databaseManager.getDatabaseSavedReplyManager().saveReply(savedReply));
                    Pin watchedPin = watchManager.getPinByLoadable(loadable);
                    if (watchedPin != null) {
                        synchronized (this) {
                            watchedPin.quoteLastCount += post.repliesFrom.size();
                        }
                    }
                }
                //force reload for reply highlighting
                requestData();
                break;
            case POST_OPTION_PIN:
                String title = PostHelper.getTitle(post, loadable);
                Loadable pinLoadable = databaseManager.getDatabaseLoadableManager()
                        .get(Loadable.forThread(loadable.site, post.board, post.no, title));
                watchManager.createPin(pinLoadable, post, PinType.WATCH_NEW_POSTS);
                break;
            case POST_OPTION_OPEN_BROWSER:
                openLink(loadable.site.resolvable().desktopUrl(loadable, post));
                break;
            case POST_OPTION_SHARE:
                shareLink(loadable.site.resolvable().desktopUrl(loadable, post));
                break;
            case POST_OPTION_REMOVE:
            case POST_OPTION_HIDE:
                if (chanLoader == null || chanLoader.getThread() == null) {
                    break;
                }

                boolean hide = ((Integer) id) == POST_OPTION_HIDE;

                if (chanLoader.getThread().getLoadable().mode == Loadable.Mode.CATALOG) {
                    threadPresenterCallback.hideThread(post, post.no, hide);
                } else {
                    boolean isEmpty = false;

                    synchronized (post.repliesFrom) {
                        isEmpty = post.repliesFrom.isEmpty();
                    }

                    if (isEmpty) {
                        // no replies to this post so no point in showing the dialog
                        hideOrRemovePosts(hide, false, post, chanLoader.getThread().getOp().no);
                    } else {
                        // show a dialog to the user with options to hide/remove the whole chain of posts
                        threadPresenterCallback.showHideOrRemoveWholeChainDialog(hide,
                                post,
                                chanLoader.getThread().getOp().no
                        );
                    }
                }
                break;
            case POST_OPTION_MOCK_REPLY:
                if (chanLoader == null || chanLoader.getThread() == null) {
                    break;
                }

                int opNo = chanLoader.getThread().getOp().no;
                mockReplyManager.addMockReply(post.board.siteId, post.board.code, opNo, post.no);
                break;
        }
    }

    @Override
    public void onPostLinkableClicked(Post post, PostLinkable linkable) {
        if (linkable.type == PostLinkable.Type.QUOTE && chanLoader != null) {
            Post linked = PostUtils.findPostById((int) linkable.value, chanLoader.getThread());
            if (linked != null) {
                threadPresenterCallback.showPostsPopup(post, Collections.singletonList(linked));
            }
        } else if (linkable.type == PostLinkable.Type.LINK) {
            threadPresenterCallback.openLink((String) linkable.value);
        } else if (linkable.type == PostLinkable.Type.THREAD) {
            CommentParser.ThreadLink link = (CommentParser.ThreadLink) linkable.value;

            Board board = loadable.site.board(link.board);
            if (board != null) {
                Loadable thread = databaseManager.getDatabaseLoadableManager()
                        .get(Loadable.forThread(board.site, board, link.threadId, ""));
                thread.markedNo = link.postId;

                threadPresenterCallback.showThread(thread);
            }
        } else if (linkable.type == PostLinkable.Type.BOARD) {
            Board board = databaseManager.runTask(databaseManager.getDatabaseBoardManager()
                    .getBoard(loadable.site, (String) linkable.value));
            Loadable catalog = databaseManager.getDatabaseLoadableManager().get(Loadable.forCatalog(board));

            threadPresenterCallback.showBoard(catalog);
        } else if (linkable.type == PostLinkable.Type.SEARCH) {
            CommentParser.SearchLink search = (CommentParser.SearchLink) linkable.value;
            Board board = databaseManager.runTask(databaseManager.getDatabaseBoardManager()
                    .getBoard(loadable.site, search.board));
            Loadable catalog = databaseManager.getDatabaseLoadableManager().get(Loadable.forCatalog(board));

            threadPresenterCallback.showBoardAndSearch(catalog, search.search);
        }
    }

    @Override
    public void onPostNoClicked(Post post) {
        threadPresenterCallback.quote(post, false);
    }

    @Override
    public void onPostSelectionQuoted(Post post, CharSequence quoted) {
        threadPresenterCallback.quote(post, quoted);
    }

    @Override
    public void onShowPostReplies(Post post) {
        List<Post> posts = new ArrayList<>();
        synchronized (post.repliesFrom) {
            for (int no : post.repliesFrom) {
                if (chanLoader != null) {
                    Post replyPost = PostUtils.findPostById(no, chanLoader.getThread());
                    if (replyPost != null) {
                        posts.add(replyPost);
                    }
                }
            }
        }
        if (posts.size() > 0) {
            threadPresenterCallback.showPostsPopup(post, posts);
        }
    }

    /*
     * ThreadStatusCell callbacks
     */
    @Override
    public long getTimeUntilLoadMore() {
        if (chanLoader != null) {
            return chanLoader.getTimeUntilLoadMore();
        } else {
            return 0L;
        }
    }

    @Override
    public boolean isWatching() {
        //@formatter:off
        return loadable.isThreadMode()
            && ChanSettings.autoRefreshThread.get()
            && BackgroundUtils.isInForeground()
            && chanLoader != null
            && chanLoader.getThread() != null
            && !chanLoader.getThread().isClosed()
            && !chanLoader.getThread().isArchived();
        //@formatter:on
    }

    @Nullable
    @Override
    public ChanThread getChanThread() {
        return chanLoader == null ? null : chanLoader.getThread();
    }

    public Chan4PagesRequest.Page getPage(Post op) {
        return pageRequestManager.getPage(op);
    }

    @Override
    public void onListStatusClicked() {
        if (getChanThread() != null && !getChanThread().isArchived()) {
            chanLoader.requestMoreDataAndResetTimer();
        } else {
            @SuppressLint("InflateParams")
            final ArchivesLayout dialogView = (ArchivesLayout) inflate(context, R.layout.layout_archives, null);
            dialogView.setBoard(loadable.board);
            dialogView.setCallback(this);

            AlertDialog dialog = new AlertDialog.Builder(context).setView(dialogView)
                    .setTitle(R.string.thread_show_archives)
                    .create();
            dialog.setCanceledOnTouchOutside(true);
            dialog.show();
        }
    }

    @Override
    public void showThread(Loadable loadable) {
        threadPresenterCallback.showThread(loadable);
    }

    @Override
    public void requestNewPostLoad() {
        if (chanLoader != null && loadable != null && loadable.isThreadMode()) {
            chanLoader.requestMoreDataAndResetTimer();
            //put in a "request" for a page update whenever the next set of data comes in
            forcePageUpdate = true;
        }
    }

    @Override
    public void onUnhidePostClick(Post post) {
        threadPresenterCallback.unhideOrUnremovePost(post);
    }

    public void deletePostConfirmed(Post post, boolean onlyImageDelete) {
        threadPresenterCallback.showDeleting();

        SavedReply reply = databaseManager.runTask(databaseManager.getDatabaseSavedReplyManager()
                .findSavedReply(post.board, post.no));
        if (reply != null) {
            Site site = loadable.getSite();
            site.actions().delete(new DeleteRequest(post, reply, onlyImageDelete), new SiteActions.DeleteListener() {
                @Override
                public void onDeleteComplete(HttpCall httpPost, DeleteResponse deleteResponse) {
                    String message;
                    if (deleteResponse.deleted) {
                        message = getString(R.string.delete_success);
                    } else if (!TextUtils.isEmpty(deleteResponse.errorMessage)) {
                        message = deleteResponse.errorMessage;
                    } else {
                        message = getString(R.string.delete_error);
                    }
                    threadPresenterCallback.hideDeleting(message);
                }

                @Override
                public void onDeleteError(HttpCall httpCall) {
                    threadPresenterCallback.hideDeleting(getString(R.string.delete_error));
                }
            });
        }
    }

    private void requestDeletePost(Post post) {
        SavedReply reply = databaseManager.runTask(databaseManager.getDatabaseSavedReplyManager()
                .findSavedReply(post.board, post.no));
        if (reply != null) {
            threadPresenterCallback.confirmPostDelete(post);
        }
    }

    private void showPostInfo(Post post) {
        StringBuilder text = new StringBuilder();

        for (PostImage image : post.images) {
            text.append("Filename: ").append(image.filename).append(".").append(image.extension);
            if (image.size == -1) {
                text.append("\nLinked file");
            } else {
                text.append(" \nDimensions: ")
                        .append(image.imageWidth)
                        .append("x")
                        .append(image.imageHeight)
                        .append("\nSize: ")
                        .append(getReadableFileSize(image.size));
            }

            if (image.spoiler && image.size != -1) { //all linked files are spoilered, don't say that
                text.append("\nSpoilered");
            }

            text.append("\n");
        }

        text.append("Posted: ").append(PostHelper.getLocalDate(post));

        if (!TextUtils.isEmpty(post.id)) {
            text.append("\nId: ").append(post.id);
            int count = 0;
            try {
                for (Post p : chanLoader.getThread().getPosts()) {
                    if (p.id.equals(post.id)) count++;
                }
            } catch (Exception ignored) {
            }
            text.append("\nCount: ").append(count);
        }

        if (!TextUtils.isEmpty(post.tripcode)) {
            text.append("\nTripcode: ").append(post.tripcode);
        }

        if (post.httpIcons != null && !post.httpIcons.isEmpty()) {
            for (PostHttpIcon icon : post.httpIcons) {
                if (icon.url.toString().contains("troll")) {
                    text.append("\nTroll Country: ").append(icon.name);
                } else if (icon.url.toString().contains("country")) {
                    text.append("\nCountry: ").append(icon.name);
                } else if (icon.url.toString().contains("minileaf")) {
                    text.append("\n4chan Pass Year: ").append(icon.name);
                }
            }
        }

        if (!TextUtils.isEmpty(post.capcode)) {
            text.append("\nCapcode: ").append(post.capcode);
        }

        threadPresenterCallback.showPostInfo(text.toString());
    }

    private void showPosts() {
        showPosts(false);
    }

    private void showPosts(boolean refreshAfterHideOrRemovePosts) {
        if (chanLoader != null && chanLoader.getThread() != null) {
            threadPresenterCallback.showPosts(chanLoader.getThread(),
                    new PostsFilter(order, searchQuery),
                    refreshAfterHideOrRemovePosts
            );
        }
    }

    private void addHistory() {
        if (chanLoader == null || chanLoader.getThread() == null) {
            return;
        }

        if (!historyAdded && addToLocalBackHistory && ChanSettings.historyEnabled.get() && loadable.isThreadMode()
                // Do not attempt to add a saved thread to the history
                && !loadable.isLocal()) {
            historyAdded = true;
            History history = new History();
            history.loadable = loadable;
            PostImage image = chanLoader.getThread().getOp().image();
            history.thumbnailUrl = image == null ? "" : image.getThumbnailUrl().toString();
            databaseManager.runTaskAsync(databaseManager.getDatabaseHistoryManager().addHistory(history));
        }
    }

    public void showImageReencodingWindow(boolean supportsReencode) {
        threadPresenterCallback.showImageReencodingWindow(loadable, supportsReencode);
    }

    public void hideOrRemovePosts(boolean hide, boolean wholeChain, Post post, int threadNo) {
        Set<Post> posts = new HashSet<>();

        if (chanLoader != null) {
            if (wholeChain) {
                ChanThread thread = chanLoader.getThread();
                if (thread != null) {
                    posts.addAll(PostUtils.findPostWithReplies(post.no, thread.getPosts()));
                }
            } else {
                posts.add(PostUtils.findPostById(post.no, chanLoader.getThread()));
            }
        }

        threadPresenterCallback.hideOrRemovePosts(hide, wholeChain, posts, threadNo);
    }

    public void showRemovedPostsDialog() {
        if (chanLoader == null || chanLoader.getThread() == null
                || chanLoader.getThread().getLoadable().mode != Loadable.Mode.THREAD) {
            return;
        }

        threadPresenterCallback.viewRemovedPostsForTheThread(chanLoader.getThread().getPosts(),
                chanLoader.getThread().getOp().no
        );
    }

    public void onRestoreRemovedPostsClicked(List<Integer> selectedPosts) {
        if (chanLoader == null || chanLoader.getThread() == null) {
            return;
        }

        int threadNo = chanLoader.getThread().getOp().no;
        Site site = chanLoader.getThread().getLoadable().site;
        String boardCode = chanLoader.getThread().getLoadable().boardCode;

        threadPresenterCallback.onRestoreRemovedPostsClicked(threadNo, site, boardCode, selectedPosts);
    }

    @Override
    public void openArchive(Pair<String, String> domainNamePair) {
        Post tempOP = new Post.Builder().board(loadable.board)
                .id(loadable.no)
                .opId(loadable.no)
                .setUnixTimestampSeconds(1)
                .comment("")
                .build();
        String link = loadable.site.resolvable().desktopUrl(loadable, tempOP);
        link = link.replace("https://boards.4chan.org/", "https://" + domainNamePair.second + "/");
        openLinkInBrowser((Activity) context, link);
    }

    public void setContext(Context context) {
        this.context = context;
    }

    public void updateLoadable(Loadable.LoadableDownloadingState loadableDownloadingState) {
        loadable.loadableDownloadingState = loadableDownloadingState;
    }

    public void markAllPostsAsSeen() {
        Pin pin = watchManager.findPinByLoadableId(loadable.id);
        if (pin != null) {
            SavedThread savedThread = null;

            if (PinType.hasDownloadFlag(pin.pinType)) {
                savedThread = watchManager.findSavedThreadByLoadableId(loadable.id);
            }

            if (savedThread == null) {
                watchManager.onBottomPostViewed(pin);
            }
        }
    }

    public interface ThreadPresenterCallback {
        void showPosts(ChanThread thread, PostsFilter filter, boolean refreshAfterHideOrRemovePosts);

        void postClicked(Post post);

        void showError(ChanThreadLoader.ChanLoaderException error);

        void showLoading();

        void showEmpty();

        void showPostInfo(String info);

        void showPostLinkables(Post post);

        void clipboardPost(Post post);

        void showThread(Loadable threadLoadable);

        void showBoard(Loadable catalogLoadable);

        void showBoardAndSearch(Loadable catalogLoadable, String searchQuery);

        void openLink(String link);

        void openReportView(Post post);

        void showPostsPopup(Post forPost, List<Post> posts);

        void hidePostsPopup();

        List<Post> getDisplayingPosts();

        int[] getCurrentPosition();

        void showImages(List<PostImage> images, int index, Loadable loadable, ThumbnailView thumbnail);

        void showAlbum(List<PostImage> images, int index);

        void scrollTo(int displayPosition, boolean smooth);

        void smoothScrollNewPosts(int displayPosition);

        void highlightPost(Post post);

        void highlightPostId(String id);

        void highlightPostTripcode(String tripcode);

        void filterPostTripcode(String tripcode);

        void selectPost(int post);

        void showSearch(boolean show);

        void setSearchStatus(String query, boolean setEmptyText, boolean hideKeyboard);

        void quote(Post post, boolean withText);

        void quote(Post post, CharSequence text);

        void confirmPostDelete(Post post);

        void showDeleting();

        void hideDeleting(String message);

        void hideThread(Post post, int threadNo, boolean hide);

        void showNewPostsNotification(boolean show, int more);

        void showImageReencodingWindow(Loadable loadable, boolean supportsReencode);

        void showHideOrRemoveWholeChainDialog(boolean hide, Post post, int threadNo);

        void hideOrRemovePosts(boolean hide, boolean wholeChain, Set<Post> posts, int threadNo);

        void unhideOrUnremovePost(Post post);

        void viewRemovedPostsForTheThread(List<Post> threadPosts, int threadNo);

        void onRestoreRemovedPostsClicked(int threadNo, Site site, String boardCode, List<Integer> selectedPosts);
    }
}<|MERGE_RESOLUTION|>--- conflicted
+++ resolved
@@ -124,12 +124,9 @@
     private final PageRequestManager pageRequestManager;
     private final ThreadSaveManager threadSaveManager;
     private final FileManager fileManager;
-<<<<<<< HEAD
-    private final MockReplyManager mockReplyManager;
-=======
     private final FileCacheV2 fileCacheV2;
     private final CacheHandler cacheHandler;
->>>>>>> 5aeea756
+    private final MockReplyManager mockReplyManager;
 
     private ThreadPresenterCallback threadPresenterCallback;
     private Loadable loadable;
@@ -152,13 +149,10 @@
             ChanLoaderFactory chanLoaderFactory,
             PageRequestManager pageRequestManager,
             ThreadSaveManager threadSaveManager,
+            FileCacheV2 fileCacheV2,
+            CacheHandler cacheHandler,
             FileManager fileManager,
-<<<<<<< HEAD
             MockReplyManager mockReplyManager
-=======
-            FileCacheV2 fileCacheV2,
-            CacheHandler cacheHandler
->>>>>>> 5aeea756
     ) {
         this.watchManager = watchManager;
         this.databaseManager = databaseManager;
@@ -166,12 +160,9 @@
         this.pageRequestManager = pageRequestManager;
         this.threadSaveManager = threadSaveManager;
         this.fileManager = fileManager;
-<<<<<<< HEAD
-        this.mockReplyManager = mockReplyManager;
-=======
         this.fileCacheV2 = fileCacheV2;
         this.cacheHandler = cacheHandler;
->>>>>>> 5aeea756
+        this.mockReplyManager = mockReplyManager;
     }
 
     public void create(ThreadPresenterCallback threadPresenterCallback) {
