--- conflicted
+++ resolved
@@ -325,44 +325,30 @@
     }
 
     public boolean save() {
-<<<<<<< HEAD
-        if (chanLoader.getThread() == null) {
-            return false;
-        }
-
-        if (!fileManager.baseLocalThreadsDirectoryExists()) {
-            Toast.makeText(context, R.string.base_local_threads_dir_not_exists, Toast.LENGTH_LONG).show();
-            return false;
-        }
-
-=======
->>>>>>> 7c559e9e
         Pin pin = watchManager.findPinByLoadableId(loadable.id);
         if (pin == null || !PinType.hasDownloadFlag(pin.pinType)) {
             return saveInternal();
         }
 
-<<<<<<< HEAD
-                if (PinType.hasNoFlags(pin.pinType)) {
-                    watchManager.deletePin(pin);
-                } else {
-                    watchManager.updatePin(pin);
-                    watchManager.stopSavingThread(pin.loadable);
-                }
-            }
-        }
-
-        if (!saveInternal()) {
-            watchManager.stopSavingThread(loadable);
+        if (!fileManager.baseLocalThreadsDirectoryExists()) {
+            Toast.makeText(
+                    context,
+                    R.string.base_local_threads_dir_not_exists,
+                    Toast.LENGTH_LONG).show();
             return false;
-=======
+        }
+
         pin.pinType = PinType.removeDownloadNewPostsFlag(pin.pinType);
         if (PinType.hasNoFlags(pin.pinType)) {
             watchManager.deletePin(pin);
         } else {
             watchManager.updatePin(pin);
             watchManager.stopSavingThread(pin.loadable);
->>>>>>> 7c559e9e
+        }
+
+        if (!saveInternal()) {
+            watchManager.stopSavingThread(loadable);
+            return false;
         }
 
         loadable.loadableDownloadingState = Loadable.LoadableDownloadingState.NotDownloading;
