--- conflicted
+++ resolved
@@ -212,17 +212,11 @@
         bindLoadable(loadable, true);
     }
 
-<<<<<<< HEAD
-    public void unbindLoadable() {
-        if (chanLoader != null) {
+    public synchronized void unbindLoadable() {
+        if (isBound()) {
             if (loadable != null) {
                 onDemandContentLoaderManager.cancelAllForLoadable(loadable);
             }
-
-=======
-    public synchronized void unbindLoadable() {
-        if (isBound()) {
->>>>>>> 6061d09d
             chanLoader.clearTimer();
             chanLoaderManager.release(chanLoader, this);
             chanLoader = null;
