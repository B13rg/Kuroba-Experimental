/*
 * Kuroba - *chan browser https://github.com/Adamantcheese/Kuroba/
 *
 * This program is free software: you can redistribute it and/or modify
 * it under the terms of the GNU General Public License as published by
 * the Free Software Foundation, either version 3 of the License, or
 * (at your option) any later version.
 *
 * This program is distributed in the hope that it will be useful,
 * but WITHOUT ANY WARRANTY; without even the implied warranty of
 * MERCHANTABILITY or FITNESS FOR A PARTICULAR PURPOSE.  See the
 * GNU General Public License for more details.
 *
 * You should have received a copy of the GNU General Public License
 * along with this program.  If not, see <http://www.gnu.org/licenses/>.
 */
package com.github.adamantcheese.chan.core.presenter;

import android.annotation.SuppressLint;
import android.app.Activity;
import android.content.Context;
import android.text.TextUtils;
import android.widget.Toast;

import androidx.annotation.Nullable;
import androidx.appcompat.app.AlertDialog;
import androidx.core.util.Pair;

import com.github.adamantcheese.chan.R;
import com.github.adamantcheese.chan.core.cache.CacheHandler;
import com.github.adamantcheese.chan.core.cache.FileCacheV2;
import com.github.adamantcheese.chan.core.database.DatabaseManager;
import com.github.adamantcheese.chan.core.manager.FilterWatchManager;
import com.github.adamantcheese.chan.core.manager.PageRequestManager;
import com.github.adamantcheese.chan.core.manager.ThreadSaveManager;
import com.github.adamantcheese.chan.core.manager.WatchManager;
import com.github.adamantcheese.chan.core.model.ChanThread;
import com.github.adamantcheese.chan.core.model.Post;
import com.github.adamantcheese.chan.core.model.PostHttpIcon;
import com.github.adamantcheese.chan.core.model.PostImage;
import com.github.adamantcheese.chan.core.model.PostLinkable;
import com.github.adamantcheese.chan.core.model.orm.Board;
import com.github.adamantcheese.chan.core.model.orm.History;
import com.github.adamantcheese.chan.core.model.orm.Loadable;
import com.github.adamantcheese.chan.core.model.orm.Pin;
import com.github.adamantcheese.chan.core.model.orm.PinType;
import com.github.adamantcheese.chan.core.model.orm.SavedReply;
import com.github.adamantcheese.chan.core.model.orm.SavedThread;
import com.github.adamantcheese.chan.core.pool.ChanLoaderFactory;
import com.github.adamantcheese.chan.core.settings.ChanSettings;
import com.github.adamantcheese.chan.core.site.Site;
import com.github.adamantcheese.chan.core.site.SiteActions;
import com.github.adamantcheese.chan.core.site.http.DeleteRequest;
import com.github.adamantcheese.chan.core.site.http.DeleteResponse;
import com.github.adamantcheese.chan.core.site.http.HttpCall;
import com.github.adamantcheese.chan.core.site.loader.ChanThreadLoader;
import com.github.adamantcheese.chan.core.site.parser.CommentParser;
import com.github.adamantcheese.chan.core.site.sites.chan4.Chan4PagesRequest;
import com.github.adamantcheese.chan.ui.adapter.PostAdapter;
import com.github.adamantcheese.chan.ui.adapter.PostsFilter;
import com.github.adamantcheese.chan.ui.cell.PostCellInterface;
import com.github.adamantcheese.chan.ui.cell.ThreadStatusCell;
import com.github.adamantcheese.chan.ui.helper.PostHelper;
import com.github.adamantcheese.chan.ui.layout.ArchivesLayout;
import com.github.adamantcheese.chan.ui.layout.ThreadListLayout;
import com.github.adamantcheese.chan.ui.settings.base_directory.LocalThreadsBaseDirectory;
import com.github.adamantcheese.chan.ui.view.FloatingMenuItem;
import com.github.adamantcheese.chan.ui.view.ThumbnailView;
import com.github.adamantcheese.chan.utils.BackgroundUtils;
import com.github.adamantcheese.chan.utils.Logger;
import com.github.adamantcheese.chan.utils.PostUtils;
import com.github.k1rakishou.fsaf.FileManager;

import java.util.ArrayList;
import java.util.Collections;
import java.util.HashSet;
import java.util.List;
import java.util.Set;

import javax.inject.Inject;

import static com.github.adamantcheese.chan.Chan.instance;
import static com.github.adamantcheese.chan.core.settings.ChanSettings.MediaAutoLoadMode.shouldLoadForNetworkType;
import static com.github.adamantcheese.chan.utils.AndroidUtils.getString;
import static com.github.adamantcheese.chan.utils.AndroidUtils.inflate;
import static com.github.adamantcheese.chan.utils.AndroidUtils.openLink;
import static com.github.adamantcheese.chan.utils.AndroidUtils.openLinkInBrowser;
import static com.github.adamantcheese.chan.utils.AndroidUtils.postToEventBus;
import static com.github.adamantcheese.chan.utils.AndroidUtils.shareLink;
import static com.github.adamantcheese.chan.utils.AndroidUtils.showToast;
import static com.github.adamantcheese.chan.utils.PostUtils.getReadableFileSize;

public class ThreadPresenter
        implements ChanThreadLoader.ChanLoaderCallback, PostAdapter.PostAdapterCallback,
                   PostCellInterface.PostCellCallback, ThreadStatusCell.Callback,
                   ThreadListLayout.ThreadListLayoutPresenterCallback, ArchivesLayout.Callback {
    private static final String TAG = "ThreadPresenter";

    private static final int POST_OPTION_QUOTE = 0;
    private static final int POST_OPTION_QUOTE_TEXT = 1;
    private static final int POST_OPTION_INFO = 2;
    private static final int POST_OPTION_LINKS = 3;
    private static final int POST_OPTION_COPY_TEXT = 4;
    private static final int POST_OPTION_REPORT = 5;
    private static final int POST_OPTION_HIGHLIGHT_ID = 6;
    private static final int POST_OPTION_DELETE = 7;
    private static final int POST_OPTION_SAVE = 8;
    private static final int POST_OPTION_PIN = 9;
    private static final int POST_OPTION_SHARE = 10;
    private static final int POST_OPTION_HIGHLIGHT_TRIPCODE = 11;
    private static final int POST_OPTION_HIDE = 12;
    private static final int POST_OPTION_OPEN_BROWSER = 13;
    private static final int POST_OPTION_FILTER_TRIPCODE = 14;
    private static final int POST_OPTION_EXTRA = 15;
    private static final int POST_OPTION_REMOVE = 16;

    private final WatchManager watchManager;
    private final DatabaseManager databaseManager;
    private final ChanLoaderFactory chanLoaderFactory;
    private final PageRequestManager pageRequestManager;
    private final ThreadSaveManager threadSaveManager;
    private final FileManager fileManager;
    private final FileCacheV2 fileCacheV2;
    private final CacheHandler cacheHandler;

    private ThreadPresenterCallback threadPresenterCallback;
    private Loadable loadable;
    private ChanThreadLoader chanLoader;
    private boolean searchOpen;
    private String searchQuery;
    private boolean forcePageUpdate = true;
    private PostsFilter.Order order = PostsFilter.Order.BUMP;
    private boolean historyAdded;
    private boolean addToLocalBackHistory;
    private Context context;

    @Inject
    public ThreadPresenter(
            WatchManager watchManager,
            DatabaseManager databaseManager,
            ChanLoaderFactory chanLoaderFactory,
            PageRequestManager pageRequestManager,
            ThreadSaveManager threadSaveManager,
<<<<<<< HEAD
            FileManager fileManager,
            FileCacheV2 fileCacheV2,
            CacheHandler cacheHandler
=======
            FileManager fileManager
>>>>>>> 8371cbf6
    ) {
        this.watchManager = watchManager;
        this.databaseManager = databaseManager;
        this.chanLoaderFactory = chanLoaderFactory;
        this.pageRequestManager = pageRequestManager;
        this.threadSaveManager = threadSaveManager;
        this.fileManager = fileManager;
        this.fileCacheV2 = fileCacheV2;
        this.cacheHandler = cacheHandler;
    }

    public void create(ThreadPresenterCallback threadPresenterCallback) {
        this.threadPresenterCallback = threadPresenterCallback;
    }

    public void showNoContent() {
        threadPresenterCallback.showEmpty();
    }

    public void bindLoadable(Loadable loadable, boolean addToLocalBackHistory) {
        if (!loadable.equals(this.loadable)) {
            if (this.loadable != null) {
                stopSavingThreadIfItIsBeingSaved(this.loadable);
            }

            if (chanLoader != null) {
                unbindLoadable();
            }

            Pin pin = watchManager.findPinByLoadableId(loadable.id);
            // TODO this isn't true anymore, because all loadables come from one location.
            if (pin != null) {
                // Use the loadable from the pin.
                // This way we can store the list position in the pin loadable,
                // and not in a separate loadable instance.
                loadable = pin.loadable;
            }

            this.loadable = loadable;
            this.addToLocalBackHistory = addToLocalBackHistory;

            startSavingThreadIfItIsNotBeingSaved(this.loadable);
            chanLoader = chanLoaderFactory.obtain(loadable, watchManager, this);
            threadPresenterCallback.showLoading();
        }
    }

    public void bindLoadable(Loadable loadable) {
        bindLoadable(loadable, true);
    }

    public void unbindLoadable() {
        if (chanLoader != null) {
            chanLoader.clearTimer();
            chanLoaderFactory.release(chanLoader, this);
            chanLoader = null;
            loadable = null;
            historyAdded = false;
            addToLocalBackHistory = true;

            threadPresenterCallback.showNewPostsNotification(false, -1);
            threadPresenterCallback.showLoading();
        }
    }

    private void stopSavingThreadIfItIsBeingSaved(Loadable loadable) {
        if (ChanSettings.watchEnabled.get() && ChanSettings.watchBackground.get()
                // Do not stop prev thread saving if background watcher is enabled
                || loadable == null || loadable.mode != Loadable.Mode.THREAD) // We are in the catalog probably
        {
            return;
        }

        Pin pin = watchManager.findPinByLoadableId(loadable.id);
        if (pin == null // No pin for this loadable we are probably not downloading this thread
                || !PinType.hasDownloadFlag(pin.pinType)) // Pin has no downloading flag
        {
            return;
        }

        SavedThread savedThread = watchManager.findSavedThreadByLoadableId(loadable.id);
        if (savedThread == null // We are not downloading this thread
                || loadable.loadableDownloadingState == Loadable.LoadableDownloadingState.AlreadyDownloaded
                // We are viewing already saved copy of the thread
                || savedThread.isFullyDownloaded || savedThread.isStopped) {
            return;
        }

        watchManager.stopSavingThread(loadable);
        postToEventBus(new WatchManager.PinMessages.PinChangedMessage(pin));
    }

    private void startSavingThreadIfItIsNotBeingSaved(Loadable loadable) {
        if ((ChanSettings.watchEnabled.get() && ChanSettings.watchBackground.get()) || loadable == null
                || loadable.mode != Loadable.Mode.THREAD) {
            // Do not start thread saving if background watcher is enabled
            // Or if we're in the catalog
            return;
        }

        Pin pin = watchManager.findPinByLoadableId(loadable.id);
        if (pin == null || !PinType.hasDownloadFlag(pin.pinType)) {
            // No pin for this loadable we are probably not downloading this thread
            // Pin has no downloading flag
            return;
        }

        SavedThread savedThread = watchManager.findSavedThreadByLoadableId(loadable.id);
        if (loadable.loadableDownloadingState == Loadable.LoadableDownloadingState.AlreadyDownloaded
                || savedThread == null || savedThread.isFullyDownloaded || !savedThread.isStopped) {
            // We are viewing already saved copy of the thread
            // We are not downloading this thread
            // Thread is already fully downloaded
            // Thread saving is already in progress
            return;
        }

        if (!fileManager.baseDirectoryExists(LocalThreadsBaseDirectory.class)) {
            // Base directory for local threads does not exist or was deleted
            return;
        }

        watchManager.startSavingThread(loadable);
        postToEventBus(new WatchManager.PinMessages.PinChangedMessage(pin));
    }

    public boolean isBound() {
        return chanLoader != null;
    }

    public void requestInitialData() {
        if (chanLoader != null) {
            if (chanLoader.getThread() == null) {
                requestData();
            } else {
                chanLoader.quickLoad();
            }
        }
    }

    public void requestData() {
        if (chanLoader != null) {
            threadPresenterCallback.showLoading();
            chanLoader.requestData();
        }
    }

    public void onForegroundChanged(boolean foreground) {
        if (chanLoader != null) {
            if (foreground && isWatching()) {
                chanLoader.requestMoreDataAndResetTimer();
                if (chanLoader.getThread() != null) {
                    // Show loading indicator in the status cell
                    showPosts();
                }
            } else {
                chanLoader.clearTimer();
            }
        }
    }

    public boolean pin() {
        Pin pin = watchManager.findPinByLoadableId(loadable.id);
        if (pin == null) {
            if (chanLoader.getThread() == null) {
                return false;
            }

            Post op = chanLoader.getThread().getOp();
            watchManager.createPin(loadable, op, PinType.WATCH_NEW_POSTS);
            return true;
        }

        if (PinType.hasWatchNewPostsFlag(pin.pinType)) {
            pin.pinType = PinType.removeWatchNewPostsFlag(pin.pinType);

            if (PinType.hasNoFlags(pin.pinType)) {
                watchManager.deletePin(pin);
            } else {
                watchManager.updatePin(pin);
            }
        } else {
            pin.pinType = PinType.addWatchNewPostsFlag(pin.pinType);
            watchManager.updatePin(pin);
        }

        return true;
    }

    public boolean save() {
        Pin pin = watchManager.findPinByLoadableId(loadable.id);
        if (pin == null || !PinType.hasDownloadFlag(pin.pinType)) {
            boolean startedSaving = saveInternal();
            if (!startedSaving) {
                watchManager.stopSavingThread(loadable);
            }

            return startedSaving;
        }

        if (!PinType.hasWatchNewPostsFlag(pin.pinType)) {
            pin.pinType = PinType.removeDownloadNewPostsFlag(pin.pinType);
            watchManager.deletePin(pin);
        } else {
            watchManager.stopSavingThread(pin.loadable);

            // Remove the flag after stopping thread saving, otherwise we just won't find the thread
            // because the pin won't have the download flag which we check somewhere deep inside the
            // stopSavingThread() method
            pin.pinType = PinType.removeDownloadNewPostsFlag(pin.pinType);
            watchManager.updatePin(pin);
        }

        loadable.loadableDownloadingState = Loadable.LoadableDownloadingState.NotDownloading;
        return true;
    }

    private boolean saveInternal() {
        if (chanLoader.getThread() == null) {
            Logger.e(TAG, "chanLoader.getThread() == null");
            return false;
        }

        Post op = chanLoader.getThread().getOp();
        List<Post> postsToSave = chanLoader.getThread().getPostsUnsafe();

        Pin oldPin = watchManager.findPinByLoadableId(loadable.id);
        if (oldPin != null) {
            // Save button is clicked and bookmark button is already pressed
            // Update old pin and start saving the thread
            if (PinType.hasDownloadFlag(oldPin.pinType)) {
                // We forgot to delete pin when cancelling thread download?
                throw new IllegalStateException("oldPin already contains DownloadFlag");
            }

            oldPin.pinType = PinType.addDownloadNewPostsFlag(oldPin.pinType);
            watchManager.updatePin(oldPin);

            if (!startSavingThreadInternal(loadable, postsToSave, oldPin)) {
                return false;
            }

            postToEventBus(new WatchManager.PinMessages.PinChangedMessage(oldPin));
        } else {
            // Save button is clicked and bookmark button is not yet pressed
            // Create new pin and start saving the thread

            // We don't want to send PinAddedMessage broadcast right away. We will send it after
            // the thread has been saved
            if (!watchManager.createPin(loadable, op, PinType.DOWNLOAD_NEW_POSTS, false)) {
                throw new IllegalStateException("Could not create pin for loadable " + loadable);
            }

            Pin newPin = watchManager.getPinByLoadable(loadable);
            if (newPin == null) {
                throw new IllegalStateException("Could not find freshly created pin by loadable " + loadable);
            }

            if (!startSavingThreadInternal(loadable, postsToSave, newPin)) {
                return false;
            }

            postToEventBus(new WatchManager.PinMessages.PinAddedMessage(newPin));
        }

        if (!ChanSettings.watchEnabled.get() || !ChanSettings.watchBackground.get()) {
            showToast(R.string.thread_layout_background_watcher_is_disabled_message, Toast.LENGTH_LONG);
        }

        return true;
    }

    private boolean startSavingThreadInternal(Loadable loadable, List<Post> postsToSave, Pin newPin) {
        if (!PinType.hasDownloadFlag(newPin.pinType)) {
            throw new IllegalStateException("newPin does not have DownloadFlag: " + newPin.pinType);
        }

        return watchManager.startSavingThread(loadable, postsToSave);
    }

    public boolean isPinned() {
        Pin pin = watchManager.findPinByLoadableId(loadable.id);
        if (pin == null) {
            return false;
        }

        return PinType.hasWatchNewPostsFlag(pin.pinType);
    }

    public void onSearchVisibilityChanged(boolean visible) {
        searchOpen = visible;
        threadPresenterCallback.showSearch(visible);
        if (!visible) {
            searchQuery = null;
        }

        if (chanLoader != null && chanLoader.getThread() != null) {
            showPosts();
        }
    }

    public void onSearchEntered(String entered) {
        searchQuery = entered;
        if (chanLoader != null && chanLoader.getThread() != null) {
            showPosts();
            if (TextUtils.isEmpty(entered)) {
                threadPresenterCallback.setSearchStatus(null, true, false);
            } else {
                threadPresenterCallback.setSearchStatus(entered, false, false);
            }
        }
    }

    public void setOrder(PostsFilter.Order order) {
        if (this.order != order) {
            this.order = order;
            if (chanLoader != null && chanLoader.getThread() != null) {
                scrollTo(0, false);
                showPosts();
            }
        }
    }

    public void refreshUI() {
        if (chanLoader != null && chanLoader.getThread() != null) {
            showPosts();
        }
    }

    public void showAlbum() {
        List<Post> posts = threadPresenterCallback.getDisplayingPosts();
        int[] pos = threadPresenterCallback.getCurrentPosition();
        int displayPosition = pos[0];

        List<PostImage> images = new ArrayList<>();
        int index = 0;
        for (int i = 0; i < posts.size(); i++) {
            Post item = posts.get(i);
            if (!item.images.isEmpty()) {
                images.addAll(item.images);
            }
            if (i == displayPosition) {
                index = images.size();
            }
        }

        threadPresenterCallback.showAlbum(images, index);
    }

    @Override
    public Loadable getLoadable() {
        return loadable;
    }

    /*
     * ChanThreadLoader callbacks
     */
    @Override
    public void onChanLoaderData(ChanThread result) {
        BackgroundUtils.ensureMainThread();

        loadable.loadableDownloadingState = result.getLoadable().loadableDownloadingState;
        Logger.d(TAG, "onChanLoaderData() loadableDownloadingState = " + loadable.loadableDownloadingState.name());

        if (isWatching() && chanLoader != null) {
            chanLoader.setTimer();
        }

        showPosts();

        if (loadable.isThreadMode()) {
            int lastLoaded = loadable.lastLoaded;
            int more = 0;
            if (lastLoaded > 0) {
                for (Post p : result.getPostsUnsafe()) {
                    if (p.no == lastLoaded) {
                        more = result.getPostsCount() - result.getPostsUnsafe().indexOf(p) - 1;
                        break;
                    }
                }
            }

            loadable.setLastLoaded(result.getPostsUnsafe().get(result.getPostsCount() - 1).no);

            if (more > 0) {
                threadPresenterCallback.showNewPostsNotification(true, more);
                //deal with any "requests" for a page update
                if (forcePageUpdate) {
                    pageRequestManager.forceUpdateForBoard(loadable.board);
                    forcePageUpdate = false;
                }
            }

            if (ChanSettings.autoLoadThreadImages.get() && !loadable.isLocal()) {
<<<<<<< HEAD
=======
                FileCache cache = instance(FileCache.class);
>>>>>>> 8371cbf6
                for (Post p : result.getPostsUnsafe()) {
                    if (p.images != null) {
                        for (PostImage postImage : p.images) {
                            if (cacheHandler.exists(postImage.imageUrl.toString())) {
                                continue;
                            }

                            if ((postImage.type == PostImage.Type.STATIC || postImage.type == PostImage.Type.GIF)
<<<<<<< HEAD
                                    && shouldLoadForNetworkType(ChanSettings.imageAutoLoadNetwork.get()))
                            {
                                fileCacheV2.enqueueDownloadFileRequest(loadable, postImage, null);
                            } else if (postImage.type == PostImage.Type.MOVIE
                                    && shouldLoadForNetworkType(ChanSettings.videoAutoLoadNetwork.get()))
                            {
                                fileCacheV2.enqueueDownloadFileRequest(loadable, postImage, null);
=======
                                    && shouldLoadForNetworkType(ChanSettings.imageAutoLoadNetwork.get())) {
                                cache.downloadFile(loadable, postImage, null);
                            } else if (postImage.type == PostImage.Type.MOVIE
                                    && shouldLoadForNetworkType(ChanSettings.videoAutoLoadNetwork.get())) {
                                cache.downloadFile(loadable, postImage, null);
>>>>>>> 8371cbf6
                            }
                        }
                    }
                }
            }
        }

        if (loadable.markedNo >= 0 && chanLoader != null) {
            Post markedPost = PostUtils.findPostById(loadable.markedNo, chanLoader.getThread());
            if (markedPost != null) {
                highlightPost(markedPost);
                scrollToPost(markedPost, false);
            }
            loadable.markedNo = -1;
        }

        storeNewPostsIfThreadIsBeingDownloaded(loadable, result.getPostsUnsafe());
        addHistory();

        // Update loadable in the database
        databaseManager.runTaskAsync(databaseManager.getDatabaseLoadableManager().updateLoadable(loadable));

        if (!ChanSettings.watchEnabled.get() && !ChanSettings.watchBackground.get()
                && loadable.loadableDownloadingState == Loadable.LoadableDownloadingState.AlreadyDownloaded) {
            Logger.d(TAG,
                    "Background watcher is disabled, so we need to update "
                            + "ViewThreadController's downloading icon as well as the pin in the DrawerAdapter"
            );

            Pin pin = watchManager.findPinByLoadableId(loadable.id);
            if (pin == null) {
                Logger.d(TAG, "Could not find pin with loadableId = " + loadable.id + ", it was already deleted?");
                return;
            }

            pin.isError = true;
            pin.watching = false;

            watchManager.updatePin(pin, true);
        }

        if (ChanSettings.watchFilterWatch.get() && result.getLoadable().isCatalogMode()) {
            instance(FilterWatchManager.class).onCatalogLoad(result);
        }
    }

    private void storeNewPostsIfThreadIsBeingDownloaded(Loadable loadable, List<Post> posts) {
        if (loadable.mode != Loadable.Mode.THREAD) {
            // We are not in a thread
            return;
        }

        if (loadable.loadableDownloadingState == Loadable.LoadableDownloadingState.AlreadyDownloaded) {
            // Do not save posts from already saved thread
            return;
        }

        Pin pin = watchManager.findPinByLoadableId(loadable.id);
        if (pin == null) {
            // No pin for this loadable we are probably not downloading this thread
            return;
        }

        if (!PinType.hasDownloadFlag(pin.pinType)) {
            // Pin has no downloading flag
            return;
        }

        SavedThread savedThread = watchManager.findSavedThreadByLoadableId(loadable.id);
        if (savedThread == null || savedThread.isStopped || savedThread.isFullyDownloaded) {
            // Either the thread is not being downloaded or it is stopped or already fully downloaded
            return;
        }

        if (posts.isEmpty()) {
            // No posts to save
            return;
        }

        if (!threadSaveManager.enqueueThreadToSave(loadable, posts)) {
            // Probably base directory was removed by the user, can't do anything other than
            // just stop this download
            watchManager.stopSavingThread(loadable);
        }
    }

    @Override
    public void onChanLoaderError(ChanThreadLoader.ChanLoaderException error) {
        Logger.d(TAG, "onChanLoaderError()");
        threadPresenterCallback.showError(error);
    }

    /*
     * PostAdapter callbacks
     */
    @Override
    public void onListScrolledToBottom() {
        if (loadable.isThreadMode() && chanLoader != null && chanLoader.getThread() != null
                && chanLoader.getThread().getPostsCount() > 0) {
            List<Post> posts = chanLoader.getThread().getPosts();
            loadable.setLastViewed(posts.get(posts.size() - 1).no);
        }

        Pin pin = watchManager.findPinByLoadableId(loadable.id);
        if (pin != null) {
            watchManager.onBottomPostViewed(pin);
        }

        threadPresenterCallback.showNewPostsNotification(false, -1);

        // Update the last seen indicator
        showPosts();

        // Update loadable in the database
        databaseManager.runTaskAsync(databaseManager.getDatabaseLoadableManager().updateLoadable(loadable));
    }

    public void onNewPostsViewClicked() {
        if (chanLoader != null) {
            Post post = PostUtils.findPostById(loadable.lastViewed, chanLoader.getThread());
            int position = -1;
            if (post != null) {
                List<Post> posts = threadPresenterCallback.getDisplayingPosts();
                for (int i = 0; i < posts.size(); i++) {
                    Post needle = posts.get(i);
                    if (post.no == needle.no) {
                        position = i;
                        break;
                    }
                }
            }
            //-1 is fine here because we add 1 down the chain to make it 0 if there's no last viewed
            threadPresenterCallback.smoothScrollNewPosts(position);
        }
    }

    public void scrollTo(int displayPosition, boolean smooth) {
        threadPresenterCallback.scrollTo(displayPosition, smooth);
    }

    public void scrollToImage(PostImage postImage, boolean smooth) {
        if (!searchOpen) {
            int position = -1;
            List<Post> posts = threadPresenterCallback.getDisplayingPosts();

            out:
            for (int i = 0; i < posts.size(); i++) {
                Post post = posts.get(i);
                if (!post.images.isEmpty()) {
                    for (int j = 0; j < post.images.size(); j++) {
                        if (post.images.get(j) == postImage) {
                            position = i;
                            break out;
                        }
                    }
                }
            }
            if (position >= 0) {
                scrollTo(position, smooth);
            }
        }
    }

    public void scrollToPost(Post needle, boolean smooth) {
        int position = -1;
        List<Post> posts = threadPresenterCallback.getDisplayingPosts();
        for (int i = 0; i < posts.size(); i++) {
            Post post = posts.get(i);
            if (post.no == needle.no) {
                position = i;
                break;
            }
        }
        if (position >= 0) {
            scrollTo(position, smooth);
        }
    }

    public void highlightPost(Post post) {
        threadPresenterCallback.highlightPost(post);
    }

    public void selectPost(int post) {
        threadPresenterCallback.selectPost(post);
    }

    public void selectPostImage(PostImage postImage) {
        List<Post> posts = threadPresenterCallback.getDisplayingPosts();
        for (Post post : posts) {
            if (!post.images.isEmpty()) {
                for (PostImage image : post.images) {
                    if (image == postImage) {
                        scrollToPost(post, false);
                        highlightPost(post);
                        return;
                    }
                }
            }
        }
    }

    public Post getPostFromPostImage(PostImage postImage) {
        List<Post> posts = threadPresenterCallback.getDisplayingPosts();
        for (Post post : posts) {
            if (!post.images.isEmpty()) {
                for (PostImage image : post.images) {
                    if (image == postImage) {
                        return post;
                    }
                }
            }
        }
        return null;
    }

    /*
     * PostView callbacks
     */
    @Override
    public void onPostClicked(Post post) {
        if (loadable.isCatalogMode()) {
            Loadable newLoadable =
                    Loadable.forThread(loadable.site, post.board, post.no, PostHelper.getTitle(post, loadable));

            Loadable threadLoadable = databaseManager.getDatabaseLoadableManager().get(newLoadable);
            threadPresenterCallback.showThread(threadLoadable);
        }
    }

    @Override
    public void onPostDoubleClicked(Post post) {
        if (!loadable.isCatalogMode()) {
            if (searchOpen) {
                searchQuery = null;
                showPosts();
                threadPresenterCallback.setSearchStatus(null, false, true);
                threadPresenterCallback.showSearch(false);
                highlightPost(post);
                scrollToPost(post, false);
            } else {
                threadPresenterCallback.postClicked(post);
            }
        }
    }

    @Override
    public void onThumbnailClicked(PostImage postImage, ThumbnailView thumbnail) {
        List<PostImage> images = new ArrayList<>();
        int index = -1;
        List<Post> posts = threadPresenterCallback.getDisplayingPosts();
        for (Post item : posts) {
            if (!item.images.isEmpty()) {
                for (PostImage image : item.images) {
                    if (!item.deleted.get() || instance(FileCache.class).exists(image.imageUrl.toString())) {
                        //deleted posts always have 404'd images, but let it through if the file exists in cache
                        images.add(image);
                        if (image.equalUrl(postImage)) {
                            index = images.size() - 1;
                        }
                    }
                }
            }
        }

        if (chanLoader != null && !images.isEmpty()) {
            threadPresenterCallback.showImages(images, index, chanLoader.getLoadable(), thumbnail);
        }
    }

    @Override
    public Object onPopulatePostOptions(Post post, List<FloatingMenuItem> menu, List<FloatingMenuItem> extraMenu) {
        if (!loadable.isThreadMode()) {
            menu.add(new FloatingMenuItem(POST_OPTION_PIN, R.string.action_pin));
        } else if (!loadable.isLocal()) {
            menu.add(new FloatingMenuItem(POST_OPTION_QUOTE, R.string.post_quote));
            menu.add(new FloatingMenuItem(POST_OPTION_QUOTE_TEXT, R.string.post_quote_text));
        }

        if (loadable.getSite().feature(Site.Feature.POST_REPORT) && !loadable.isLocal()) {
            menu.add(new FloatingMenuItem(POST_OPTION_REPORT, R.string.post_report));
        }

        if ((loadable.isCatalogMode() || (loadable.isThreadMode() && !post.isOP)) && !loadable.isLocal()) {
            if (!post.filterStub) {
                menu.add(new FloatingMenuItem(POST_OPTION_HIDE, R.string.post_hide));
            }
            menu.add(new FloatingMenuItem(POST_OPTION_REMOVE, R.string.post_remove));
        }

        if (loadable.isThreadMode()) {
            if (!TextUtils.isEmpty(post.id)) {
                menu.add(new FloatingMenuItem(POST_OPTION_HIGHLIGHT_ID, R.string.post_highlight_id));
            }

            if (!TextUtils.isEmpty(post.tripcode)) {
                menu.add(new FloatingMenuItem(POST_OPTION_HIGHLIGHT_TRIPCODE, R.string.post_highlight_tripcode));
                menu.add(new FloatingMenuItem(POST_OPTION_FILTER_TRIPCODE, R.string.post_filter_tripcode));
            }
        }

        if (loadable.site.feature(Site.Feature.POST_DELETE) && databaseManager.getDatabaseSavedReplyManager()
                .isSaved(post.board, post.no) && !loadable.isLocal()) {
            menu.add(new FloatingMenuItem(POST_OPTION_DELETE, R.string.post_delete));
        }

        if (ChanSettings.accessibleInfo.get()) {
            menu.add(new FloatingMenuItem(POST_OPTION_INFO, R.string.post_info));
        } else {
            extraMenu.add(new FloatingMenuItem(POST_OPTION_INFO, R.string.post_info));
        }

        menu.add(new FloatingMenuItem(POST_OPTION_EXTRA, R.string.post_more));

        extraMenu.add(new FloatingMenuItem(POST_OPTION_LINKS, R.string.post_show_links));
        extraMenu.add(new FloatingMenuItem(POST_OPTION_OPEN_BROWSER, R.string.action_open_browser));
        extraMenu.add(new FloatingMenuItem(POST_OPTION_SHARE, R.string.post_share));
        extraMenu.add(new FloatingMenuItem(POST_OPTION_COPY_TEXT, R.string.post_copy_text));

        if (!loadable.isLocal()) {
            boolean isSaved = databaseManager.getDatabaseSavedReplyManager().isSaved(post.board, post.no);
            extraMenu.add(new FloatingMenuItem(POST_OPTION_SAVE, isSaved ? R.string.unsave : R.string.save));
        }

        return POST_OPTION_EXTRA;
    }

    public void onPostOptionClicked(Post post, Object id) {
        switch ((Integer) id) {
            case POST_OPTION_QUOTE:
                threadPresenterCallback.hidePostsPopup();
                threadPresenterCallback.quote(post, false);
                break;
            case POST_OPTION_QUOTE_TEXT:
                threadPresenterCallback.hidePostsPopup();
                threadPresenterCallback.quote(post, true);
                break;
            case POST_OPTION_INFO:
                showPostInfo(post);
                break;
            case POST_OPTION_LINKS:
                if (post.linkables.size() > 0) {
                    threadPresenterCallback.showPostLinkables(post);
                }
                break;
            case POST_OPTION_COPY_TEXT:
                threadPresenterCallback.clipboardPost(post);
                break;
            case POST_OPTION_REPORT:
                threadPresenterCallback.openReportView(post);
                break;
            case POST_OPTION_HIGHLIGHT_ID:
                threadPresenterCallback.highlightPostId(post.id);
                break;
            case POST_OPTION_HIGHLIGHT_TRIPCODE:
                threadPresenterCallback.highlightPostTripcode(post.tripcode);
                break;
            case POST_OPTION_FILTER_TRIPCODE:
                threadPresenterCallback.filterPostTripcode(post.tripcode);
                break;
            case POST_OPTION_DELETE:
                requestDeletePost(post);
                break;
            case POST_OPTION_SAVE:
                SavedReply savedReply = SavedReply.fromSiteBoardNoPassword(post.board.site, post.board, post.no, "");
                if (databaseManager.getDatabaseSavedReplyManager().isSaved(post.board, post.no)) {
                    databaseManager.runTask(databaseManager.getDatabaseSavedReplyManager().unsaveReply(savedReply));
                    Pin watchedPin = watchManager.getPinByLoadable(loadable);
                    if (watchedPin != null) {
                        synchronized (this) {
                            watchedPin.quoteLastCount -= post.repliesFrom.size();
                        }
                    }
                } else {
                    databaseManager.runTask(databaseManager.getDatabaseSavedReplyManager().saveReply(savedReply));
                    Pin watchedPin = watchManager.getPinByLoadable(loadable);
                    if (watchedPin != null) {
                        synchronized (this) {
                            watchedPin.quoteLastCount += post.repliesFrom.size();
                        }
                    }
                }
                //force reload for reply highlighting
                requestData();
                break;
            case POST_OPTION_PIN:
                String title = PostHelper.getTitle(post, loadable);
                Loadable pinLoadable = databaseManager.getDatabaseLoadableManager()
                        .get(Loadable.forThread(loadable.site, post.board, post.no, title));
                watchManager.createPin(pinLoadable, post, PinType.WATCH_NEW_POSTS);
                break;
            case POST_OPTION_OPEN_BROWSER:
                openLink(loadable.site.resolvable().desktopUrl(loadable, post));
                break;
            case POST_OPTION_SHARE:
                shareLink(loadable.site.resolvable().desktopUrl(loadable, post));
                break;
            case POST_OPTION_REMOVE:
            case POST_OPTION_HIDE:
                if (chanLoader == null || chanLoader.getThread() == null) {
                    break;
                }

                boolean hide = ((Integer) id) == POST_OPTION_HIDE;

                if (chanLoader.getThread().getLoadable().mode == Loadable.Mode.CATALOG) {
                    threadPresenterCallback.hideThread(post, post.no, hide);
                } else {
                    boolean isEmpty = false;

                    synchronized (post.repliesFrom) {
                        isEmpty = post.repliesFrom.isEmpty();
                    }

                    if (isEmpty) {
                        // no replies to this post so no point in showing the dialog
                        hideOrRemovePosts(hide, false, post, chanLoader.getThread().getOp().no);
                    } else {
                        // show a dialog to the user with options to hide/remove the whole chain of posts
                        threadPresenterCallback.showHideOrRemoveWholeChainDialog(hide,
                                post,
                                chanLoader.getThread().getOp().no
                        );
                    }
                }
                break;
        }
    }

    @Override
    public void onPostLinkableClicked(Post post, PostLinkable linkable) {
        if (linkable.type == PostLinkable.Type.QUOTE && chanLoader != null) {
            Post linked = PostUtils.findPostById((int) linkable.value, chanLoader.getThread());
            if (linked != null) {
                threadPresenterCallback.showPostsPopup(post, Collections.singletonList(linked));
            }
        } else if (linkable.type == PostLinkable.Type.LINK) {
            threadPresenterCallback.openLink((String) linkable.value);
        } else if (linkable.type == PostLinkable.Type.THREAD) {
            CommentParser.ThreadLink link = (CommentParser.ThreadLink) linkable.value;

            Board board = loadable.site.board(link.board);
            if (board != null) {
                Loadable thread = databaseManager.getDatabaseLoadableManager()
                        .get(Loadable.forThread(board.site, board, link.threadId, ""));
                thread.markedNo = link.postId;

                threadPresenterCallback.showThread(thread);
            }
        } else if (linkable.type == PostLinkable.Type.BOARD) {
            Board board = databaseManager.runTask(databaseManager.getDatabaseBoardManager()
                    .getBoard(loadable.site, (String) linkable.value));
            Loadable catalog = databaseManager.getDatabaseLoadableManager().get(Loadable.forCatalog(board));

            threadPresenterCallback.showBoard(catalog);
        } else if (linkable.type == PostLinkable.Type.SEARCH) {
            CommentParser.SearchLink search = (CommentParser.SearchLink) linkable.value;
            Board board = databaseManager.runTask(databaseManager.getDatabaseBoardManager()
                    .getBoard(loadable.site, search.board));
            Loadable catalog = databaseManager.getDatabaseLoadableManager().get(Loadable.forCatalog(board));

            threadPresenterCallback.showBoardAndSearch(catalog, search.search);
        }
    }

    @Override
    public void onPostNoClicked(Post post) {
        threadPresenterCallback.quote(post, false);
    }

    @Override
    public void onPostSelectionQuoted(Post post, CharSequence quoted) {
        threadPresenterCallback.quote(post, quoted);
    }

    @Override
    public void onShowPostReplies(Post post) {
        List<Post> posts = new ArrayList<>();
        synchronized (post.repliesFrom) {
            for (int no : post.repliesFrom) {
                if (chanLoader != null) {
                    Post replyPost = PostUtils.findPostById(no, chanLoader.getThread());
                    if (replyPost != null) {
                        posts.add(replyPost);
                    }
                }
            }
        }
        if (posts.size() > 0) {
            threadPresenterCallback.showPostsPopup(post, posts);
        }
    }

    /*
     * ThreadStatusCell callbacks
     */
    @Override
    public long getTimeUntilLoadMore() {
        if (chanLoader != null) {
            return chanLoader.getTimeUntilLoadMore();
        } else {
            return 0L;
        }
    }

    @Override
    public boolean isWatching() {
        //@formatter:off
        return loadable.isThreadMode()
            && ChanSettings.autoRefreshThread.get()
            && BackgroundUtils.isInForeground()
            && chanLoader != null
            && chanLoader.getThread() != null
            && !chanLoader.getThread().isClosed()
            && !chanLoader.getThread().isArchived();
        //@formatter:on
    }

    @Nullable
    @Override
    public ChanThread getChanThread() {
        return chanLoader == null ? null : chanLoader.getThread();
    }

    public Chan4PagesRequest.Page getPage(Post op) {
        return pageRequestManager.getPage(op);
    }

    @Override
    public void onListStatusClicked() {
        if (getChanThread() != null && !getChanThread().isArchived()) {
            chanLoader.requestMoreDataAndResetTimer();
        } else {
            @SuppressLint("InflateParams")
            final ArchivesLayout dialogView = (ArchivesLayout) inflate(context, R.layout.layout_archives, null);
            dialogView.setBoard(loadable.board);
            dialogView.setCallback(this);

            AlertDialog dialog = new AlertDialog.Builder(context).setView(dialogView)
                    .setTitle(R.string.thread_show_archives)
                    .create();
            dialog.setCanceledOnTouchOutside(true);
            dialog.show();
        }
    }

    @Override
    public void showThread(Loadable loadable) {
        threadPresenterCallback.showThread(loadable);
    }

    @Override
    public void requestNewPostLoad() {
        if (chanLoader != null && loadable != null && loadable.isThreadMode()) {
            chanLoader.requestMoreDataAndResetTimer();
            //put in a "request" for a page update whenever the next set of data comes in
            forcePageUpdate = true;
        }
    }

    @Override
    public void onUnhidePostClick(Post post) {
        threadPresenterCallback.unhideOrUnremovePost(post);
    }

    public void deletePostConfirmed(Post post, boolean onlyImageDelete) {
        threadPresenterCallback.showDeleting();

        SavedReply reply = databaseManager.runTask(databaseManager.getDatabaseSavedReplyManager()
                .findSavedReply(post.board, post.no));
        if (reply != null) {
            Site site = loadable.getSite();
            site.actions().delete(new DeleteRequest(post, reply, onlyImageDelete), new SiteActions.DeleteListener() {
                @Override
                public void onDeleteComplete(HttpCall httpPost, DeleteResponse deleteResponse) {
                    String message;
                    if (deleteResponse.deleted) {
                        message = getString(R.string.delete_success);
                    } else if (!TextUtils.isEmpty(deleteResponse.errorMessage)) {
                        message = deleteResponse.errorMessage;
                    } else {
                        message = getString(R.string.delete_error);
                    }
                    threadPresenterCallback.hideDeleting(message);
                }

                @Override
                public void onDeleteError(HttpCall httpCall) {
                    threadPresenterCallback.hideDeleting(getString(R.string.delete_error));
                }
            });
        }
    }

    private void requestDeletePost(Post post) {
        SavedReply reply = databaseManager.runTask(databaseManager.getDatabaseSavedReplyManager()
                .findSavedReply(post.board, post.no));
        if (reply != null) {
            threadPresenterCallback.confirmPostDelete(post);
        }
    }

    private void showPostInfo(Post post) {
        StringBuilder text = new StringBuilder();

        for (PostImage image : post.images) {
            text.append("Filename: ").append(image.filename).append(".").append(image.extension);
            if (image.size == -1) {
                text.append("\nLinked file");
            } else {
                text.append(" \nDimensions: ")
                        .append(image.imageWidth)
                        .append("x")
                        .append(image.imageHeight)
                        .append("\nSize: ")
                        .append(getReadableFileSize(image.size));
            }

            if (image.spoiler && image.size != -1) { //all linked files are spoilered, don't say that
                text.append("\nSpoilered");
            }

            text.append("\n");
        }

        text.append("Posted: ").append(PostHelper.getLocalDate(post));

        if (!TextUtils.isEmpty(post.id)) {
            text.append("\nId: ").append(post.id);
            int count = 0;
            try {
                for (Post p : chanLoader.getThread().getPostsUnsafe()) {
                    if (p.id.equals(post.id)) count++;
                }
            } catch (Exception ignored) {
            }
            text.append("\nCount: ").append(count);
        }

        if (!TextUtils.isEmpty(post.tripcode)) {
            text.append("\nTripcode: ").append(post.tripcode);
        }

        if (post.httpIcons != null && !post.httpIcons.isEmpty()) {
            for (PostHttpIcon icon : post.httpIcons) {
                if (icon.url.toString().contains("troll")) {
                    text.append("\nTroll Country: ").append(icon.name);
                } else if (icon.url.toString().contains("country")) {
                    text.append("\nCountry: ").append(icon.name);
                } else if (icon.url.toString().contains("minileaf")) {
                    text.append("\n4chan Pass Year: ").append(icon.name);
                }
            }
        }

        if (!TextUtils.isEmpty(post.capcode)) {
            text.append("\nCapcode: ").append(post.capcode);
        }

        threadPresenterCallback.showPostInfo(text.toString());
    }

    private void showPosts() {
        if (chanLoader != null && chanLoader.getThread() != null) {
            threadPresenterCallback.showPosts(chanLoader.getThread(), new PostsFilter(order, searchQuery));
        }
    }

    private void addHistory() {
        if (chanLoader == null || chanLoader.getThread() == null) {
            return;
        }

        if (!historyAdded && addToLocalBackHistory && ChanSettings.historyEnabled.get() && loadable.isThreadMode()
                // Do not attempt to add a saved thread to the history
                && !loadable.isLocal()) {
            historyAdded = true;
            History history = new History();
            history.loadable = loadable;
            PostImage image = chanLoader.getThread().getOp().image();
            history.thumbnailUrl = image == null ? "" : image.getThumbnailUrl().toString();
            databaseManager.runTaskAsync(databaseManager.getDatabaseHistoryManager().addHistory(history));
        }
    }

    public void showImageReencodingWindow(boolean supportsReencode) {
        threadPresenterCallback.showImageReencodingWindow(loadable, supportsReencode);
    }

    public void hideOrRemovePosts(boolean hide, boolean wholeChain, Post post, int threadNo) {
        Set<Post> posts = new HashSet<>();

        if (chanLoader != null) {
            if (wholeChain) {
                ChanThread thread = chanLoader.getThread();
                if (thread != null) {
                    posts.addAll(PostUtils.findPostWithReplies(post.no, thread.getPostsUnsafe()));
                }
            } else {
                posts.add(PostUtils.findPostById(post.no, chanLoader.getThread()));
            }
        }

        threadPresenterCallback.hideOrRemovePosts(hide, wholeChain, posts, threadNo);
    }

    public void showRemovedPostsDialog() {
        if (chanLoader == null || chanLoader.getThread() == null
                || chanLoader.getThread().getLoadable().mode != Loadable.Mode.THREAD) {
            return;
        }

        threadPresenterCallback.viewRemovedPostsForTheThread(chanLoader.getThread().getPostsUnsafe(),
                chanLoader.getThread().getOp().no
        );
    }

    public void onRestoreRemovedPostsClicked(List<Integer> selectedPosts) {
        if (chanLoader == null || chanLoader.getThread() == null) {
            return;
        }

        int threadNo = chanLoader.getThread().getOp().no;
        Site site = chanLoader.getThread().getLoadable().site;
        String boardCode = chanLoader.getThread().getLoadable().boardCode;

        threadPresenterCallback.onRestoreRemovedPostsClicked(threadNo, site, boardCode, selectedPosts);
    }

    @Override
    public void openArchive(Pair<String, String> domainNamePair) {
        Post tempOP = new Post.Builder().board(loadable.board)
                .id(loadable.no)
                .opId(loadable.no)
                .setUnixTimestampSeconds(1)
                .comment("")
                .build();
        String link = loadable.site.resolvable().desktopUrl(loadable, tempOP);
        link = link.replace("https://boards.4chan.org/", "https://" + domainNamePair.second + "/");
        openLinkInBrowser((Activity) context, link);
    }

    public void setContext(Context context) {
        this.context = context;
    }

    public void updateLoadable(Loadable.LoadableDownloadingState loadableDownloadingState) {
        loadable.loadableDownloadingState = loadableDownloadingState;
    }

    public void markAllPostsAsSeen() {
        Pin pin = watchManager.findPinByLoadableId(loadable.id);
        if (pin != null) {
            SavedThread savedThread = null;

            if (PinType.hasDownloadFlag(pin.pinType)) {
                savedThread = watchManager.findSavedThreadByLoadableId(loadable.id);
            }

            if (savedThread == null) {
                watchManager.onBottomPostViewed(pin);
            }
        }
    }

    public interface ThreadPresenterCallback {
        void showPosts(ChanThread thread, PostsFilter filter);

        void postClicked(Post post);

        void showError(ChanThreadLoader.ChanLoaderException error);

        void showLoading();

        void showEmpty();

        void showPostInfo(String info);

        void showPostLinkables(Post post);

        void clipboardPost(Post post);

        void showThread(Loadable threadLoadable);

        void showBoard(Loadable catalogLoadable);

        void showBoardAndSearch(Loadable catalogLoadable, String searchQuery);

        void openLink(String link);

        void openReportView(Post post);

        void showPostsPopup(Post forPost, List<Post> posts);

        void hidePostsPopup();

        List<Post> getDisplayingPosts();

        int[] getCurrentPosition();

        void showImages(List<PostImage> images, int index, Loadable loadable, ThumbnailView thumbnail);

        void showAlbum(List<PostImage> images, int index);

        void scrollTo(int displayPosition, boolean smooth);

        void smoothScrollNewPosts(int displayPosition);

        void highlightPost(Post post);

        void highlightPostId(String id);

        void highlightPostTripcode(String tripcode);

        void filterPostTripcode(String tripcode);

        void selectPost(int post);

        void showSearch(boolean show);

        void setSearchStatus(String query, boolean setEmptyText, boolean hideKeyboard);

        void quote(Post post, boolean withText);

        void quote(Post post, CharSequence text);

        void confirmPostDelete(Post post);

        void showDeleting();

        void hideDeleting(String message);

        void hideThread(Post post, int threadNo, boolean hide);

        void showNewPostsNotification(boolean show, int more);

        void showImageReencodingWindow(Loadable loadable, boolean supportsReencode);

        void showHideOrRemoveWholeChainDialog(boolean hide, Post post, int threadNo);

        void hideOrRemovePosts(boolean hide, boolean wholeChain, Set<Post> posts, int threadNo);

        void unhideOrUnremovePost(Post post);

        void viewRemovedPostsForTheThread(List<Post> threadPosts, int threadNo);

        void onRestoreRemovedPostsClicked(int threadNo, Site site, String boardCode, List<Integer> selectedPosts);
    }
}<|MERGE_RESOLUTION|>--- conflicted
+++ resolved
@@ -141,13 +141,9 @@
             ChanLoaderFactory chanLoaderFactory,
             PageRequestManager pageRequestManager,
             ThreadSaveManager threadSaveManager,
-<<<<<<< HEAD
             FileManager fileManager,
             FileCacheV2 fileCacheV2,
             CacheHandler cacheHandler
-=======
-            FileManager fileManager
->>>>>>> 8371cbf6
     ) {
         this.watchManager = watchManager;
         this.databaseManager = databaseManager;
@@ -542,10 +538,6 @@
             }
 
             if (ChanSettings.autoLoadThreadImages.get() && !loadable.isLocal()) {
-<<<<<<< HEAD
-=======
-                FileCache cache = instance(FileCache.class);
->>>>>>> 8371cbf6
                 for (Post p : result.getPostsUnsafe()) {
                     if (p.images != null) {
                         for (PostImage postImage : p.images) {
@@ -554,7 +546,6 @@
                             }
 
                             if ((postImage.type == PostImage.Type.STATIC || postImage.type == PostImage.Type.GIF)
-<<<<<<< HEAD
                                     && shouldLoadForNetworkType(ChanSettings.imageAutoLoadNetwork.get()))
                             {
                                 fileCacheV2.enqueueDownloadFileRequest(loadable, postImage, null);
@@ -562,13 +553,6 @@
                                     && shouldLoadForNetworkType(ChanSettings.videoAutoLoadNetwork.get()))
                             {
                                 fileCacheV2.enqueueDownloadFileRequest(loadable, postImage, null);
-=======
-                                    && shouldLoadForNetworkType(ChanSettings.imageAutoLoadNetwork.get())) {
-                                cache.downloadFile(loadable, postImage, null);
-                            } else if (postImage.type == PostImage.Type.MOVIE
-                                    && shouldLoadForNetworkType(ChanSettings.videoAutoLoadNetwork.get())) {
-                                cache.downloadFile(loadable, postImage, null);
->>>>>>> 8371cbf6
                             }
                         }
                     }
@@ -822,7 +806,7 @@
         for (Post item : posts) {
             if (!item.images.isEmpty()) {
                 for (PostImage image : item.images) {
-                    if (!item.deleted.get() || instance(FileCache.class).exists(image.imageUrl.toString())) {
+                    if (!item.deleted.get() || instance(CacheHandler.class).exists(image.imageUrl.toString())) {
                         //deleted posts always have 404'd images, but let it through if the file exists in cache
                         images.add(image);
                         if (image.equalUrl(postImage)) {
