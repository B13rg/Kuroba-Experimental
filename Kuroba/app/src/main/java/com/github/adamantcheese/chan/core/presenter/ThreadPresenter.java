/*
 * Kuroba - *chan browser https://github.com/Adamantcheese/Kuroba/
 *
 * This program is free software: you can redistribute it and/or modify
 * it under the terms of the GNU General Public License as published by
 * the Free Software Foundation, either version 3 of the License, or
 * (at your option) any later version.
 *
 * This program is distributed in the hope that it will be useful,
 * but WITHOUT ANY WARRANTY; without even the implied warranty of
 * MERCHANTABILITY or FITNESS FOR A PARTICULAR PURPOSE.  See the
 * GNU General Public License for more details.
 *
 * You should have received a copy of the GNU General Public License
 * along with this program.  If not, see <http://www.gnu.org/licenses/>.
 */
package com.github.adamantcheese.chan.core.presenter;

import android.annotation.SuppressLint;
import android.app.Activity;
import android.content.Context;
import android.text.TextUtils;
import android.widget.Toast;

import androidx.annotation.Nullable;
import androidx.appcompat.app.AlertDialog;
import androidx.core.util.Pair;

import com.github.adamantcheese.chan.BuildConfig;
import com.github.adamantcheese.chan.R;
import com.github.adamantcheese.chan.core.cache.CacheHandler;
import com.github.adamantcheese.chan.core.cache.FileCacheV2;
import com.github.adamantcheese.chan.core.cache.downloader.CancelableDownload;
import com.github.adamantcheese.chan.core.database.DatabaseManager;
import com.github.adamantcheese.chan.core.manager.ChanLoaderManager;
import com.github.adamantcheese.chan.core.manager.FilterWatchManager;
import com.github.adamantcheese.chan.core.manager.PageRequestManager;
import com.github.adamantcheese.chan.core.manager.ThreadSaveManager;
import com.github.adamantcheese.chan.core.manager.WatchManager;
import com.github.adamantcheese.chan.core.model.ChanThread;
import com.github.adamantcheese.chan.core.model.Post;
import com.github.adamantcheese.chan.core.model.PostHttpIcon;
import com.github.adamantcheese.chan.core.model.PostImage;
import com.github.adamantcheese.chan.core.model.PostLinkable;
import com.github.adamantcheese.chan.core.model.orm.Board;
import com.github.adamantcheese.chan.core.model.orm.History;
import com.github.adamantcheese.chan.core.model.orm.Loadable;
import com.github.adamantcheese.chan.core.model.orm.Pin;
import com.github.adamantcheese.chan.core.model.orm.PinType;
import com.github.adamantcheese.chan.core.model.orm.SavedReply;
import com.github.adamantcheese.chan.core.model.orm.SavedThread;
import com.github.adamantcheese.chan.core.settings.ChanSettings;
import com.github.adamantcheese.chan.core.site.Site;
import com.github.adamantcheese.chan.core.site.SiteActions;
import com.github.adamantcheese.chan.core.site.http.DeleteRequest;
import com.github.adamantcheese.chan.core.site.http.DeleteResponse;
import com.github.adamantcheese.chan.core.site.http.HttpCall;
import com.github.adamantcheese.chan.core.site.loader.ChanThreadLoader;
import com.github.adamantcheese.chan.core.site.parser.CommentParser;
import com.github.adamantcheese.chan.core.site.parser.MockReplyManager;
import com.github.adamantcheese.chan.core.site.sites.chan4.Chan4PagesRequest;
import com.github.adamantcheese.chan.ui.adapter.PostAdapter;
import com.github.adamantcheese.chan.ui.adapter.PostsFilter;
import com.github.adamantcheese.chan.ui.cell.PostCellInterface;
import com.github.adamantcheese.chan.ui.cell.ThreadStatusCell;
import com.github.adamantcheese.chan.ui.helper.PostHelper;
import com.github.adamantcheese.chan.ui.layout.ArchivesLayout;
import com.github.adamantcheese.chan.ui.layout.ThreadListLayout;
import com.github.adamantcheese.chan.ui.settings.base_directory.LocalThreadsBaseDirectory;
import com.github.adamantcheese.chan.ui.view.FloatingMenuItem;
import com.github.adamantcheese.chan.ui.view.ThumbnailView;
import com.github.adamantcheese.chan.utils.BackgroundUtils;
import com.github.adamantcheese.chan.utils.Logger;
import com.github.adamantcheese.chan.utils.PostUtils;
import com.github.k1rakishou.fsaf.FileManager;

import java.util.ArrayList;
import java.util.Collections;
import java.util.HashSet;
import java.util.List;
import java.util.Set;

import javax.inject.Inject;

import static com.github.adamantcheese.chan.Chan.instance;
import static com.github.adamantcheese.chan.core.settings.ChanSettings.MediaAutoLoadMode.shouldLoadForNetworkType;
import static com.github.adamantcheese.chan.utils.AndroidUtils.getString;
import static com.github.adamantcheese.chan.utils.AndroidUtils.inflate;
import static com.github.adamantcheese.chan.utils.AndroidUtils.openLink;
import static com.github.adamantcheese.chan.utils.AndroidUtils.openLinkInBrowser;
import static com.github.adamantcheese.chan.utils.AndroidUtils.postToEventBus;
import static com.github.adamantcheese.chan.utils.AndroidUtils.shareLink;
import static com.github.adamantcheese.chan.utils.AndroidUtils.showToast;
import static com.github.adamantcheese.chan.utils.PostUtils.getReadableFileSize;

public class ThreadPresenter
        implements ChanThreadLoader.ChanLoaderCallback, PostAdapter.PostAdapterCallback,
                   PostCellInterface.PostCellCallback, ThreadStatusCell.Callback,
                   ThreadListLayout.ThreadListLayoutPresenterCallback, ArchivesLayout.Callback {
    private static final String TAG = "ThreadPresenter";

    private static final int POST_OPTION_QUOTE = 0;
    private static final int POST_OPTION_QUOTE_TEXT = 1;
    private static final int POST_OPTION_INFO = 2;
    private static final int POST_OPTION_LINKS = 3;
    private static final int POST_OPTION_COPY_TEXT = 4;
    private static final int POST_OPTION_REPORT = 5;
    private static final int POST_OPTION_HIGHLIGHT_ID = 6;
    private static final int POST_OPTION_DELETE = 7;
    private static final int POST_OPTION_SAVE = 8;
    private static final int POST_OPTION_PIN = 9;
    private static final int POST_OPTION_SHARE = 10;
    private static final int POST_OPTION_HIGHLIGHT_TRIPCODE = 11;
    private static final int POST_OPTION_HIDE = 12;
    private static final int POST_OPTION_OPEN_BROWSER = 13;
    private static final int POST_OPTION_FILTER_TRIPCODE = 14;
    private static final int POST_OPTION_EXTRA = 15;
    private static final int POST_OPTION_REMOVE = 16;
    private static final int POST_OPTION_MOCK_REPLY = 17;

    private final WatchManager watchManager;
    private final DatabaseManager databaseManager;
    private final ChanLoaderManager chanLoaderManager;
    private final PageRequestManager pageRequestManager;
    private final ThreadSaveManager threadSaveManager;
    private final FileManager fileManager;
    private final FileCacheV2 fileCacheV2;
    private final CacheHandler cacheHandler;
    private final MockReplyManager mockReplyManager;

    private ThreadPresenterCallback threadPresenterCallback;
    private Loadable loadable;
    private ChanThreadLoader chanLoader;
    private boolean searchOpen;
    private String searchQuery;
    private boolean forcePageUpdate = true;
    private PostsFilter.Order order = PostsFilter.Order.BUMP;
    private boolean historyAdded;
    private boolean addToLocalBackHistory;
    private Context context;

    @Nullable
    private List<CancelableDownload> activePrefetches = null;

    @Inject
    public ThreadPresenter(
            WatchManager watchManager,
            DatabaseManager databaseManager,
            ChanLoaderManager chanLoaderManager,
            PageRequestManager pageRequestManager,
            ThreadSaveManager threadSaveManager,
            FileCacheV2 fileCacheV2,
            CacheHandler cacheHandler,
            FileManager fileManager,
            MockReplyManager mockReplyManager
    ) {
        this.watchManager = watchManager;
        this.databaseManager = databaseManager;
        this.chanLoaderManager = chanLoaderManager;
        this.pageRequestManager = pageRequestManager;
        this.threadSaveManager = threadSaveManager;
        this.fileManager = fileManager;
        this.fileCacheV2 = fileCacheV2;
        this.cacheHandler = cacheHandler;
        this.mockReplyManager = mockReplyManager;
    }

    public void create(ThreadPresenterCallback threadPresenterCallback) {
        this.threadPresenterCallback = threadPresenterCallback;
    }

    public void showNoContent() {
        threadPresenterCallback.showEmpty();
    }

    public void bindLoadable(Loadable loadable, boolean addToLocalBackHistory) {
        if (!loadable.equals(this.loadable)) {
            if (this.loadable != null) {
                stopSavingThreadIfItIsBeingSaved(this.loadable);
            }

            if (chanLoader != null) {
                unbindLoadable();
            }

            Pin pin = watchManager.findPinByLoadableId(loadable.id);
            // TODO this isn't true anymore, because all loadables come from one location.
            if (pin != null) {
                // Use the loadable from the pin.
                // This way we can store the list position in the pin loadable,
                // and not in a separate loadable instance.
                loadable = pin.loadable;
            }

            this.loadable = loadable;
            this.addToLocalBackHistory = addToLocalBackHistory;

            startSavingThreadIfItIsNotBeingSaved(this.loadable);
            chanLoader = chanLoaderManager.obtain(loadable, watchManager, this);
            threadPresenterCallback.showLoading();
        }
    }

    public void bindLoadable(Loadable loadable) {
        bindLoadable(loadable, true);
    }

    public void unbindLoadable() {
        if (chanLoader != null) {
            chanLoader.clearTimer();
            chanLoaderManager.release(chanLoader, this);
            chanLoader = null;
            loadable = null;
            historyAdded = false;
            addToLocalBackHistory = true;
            cancelPrefetching();

            threadPresenterCallback.showLoading();
        }
    }

    private void cancelPrefetching() {
        if (activePrefetches == null) {
            return;
        }

        Logger.d(TAG, "Cancel previous prefetching");

        for (CancelableDownload cancelableDownload : activePrefetches) {
            cancelableDownload.cancelPrefetch();
        }

        activePrefetches.clear();
        activePrefetches = null;
    }

    private void stopSavingThreadIfItIsBeingSaved(Loadable loadable) {
        if (ChanSettings.watchEnabled.get() && ChanSettings.watchBackground.get()
                // Do not stop prev thread saving if background watcher is enabled
                || loadable == null || loadable.mode != Loadable.Mode.THREAD) // We are in the catalog probably
        {
            return;
        }

        Pin pin = watchManager.findPinByLoadableId(loadable.id);
        if (pin == null // No pin for this loadable we are probably not downloading this thread
                || !PinType.hasDownloadFlag(pin.pinType)) // Pin has no downloading flag
        {
            return;
        }

        SavedThread savedThread = watchManager.findSavedThreadByLoadableId(loadable.id);
        if (savedThread == null // We are not downloading this thread
                || loadable.loadableDownloadingState == Loadable.LoadableDownloadingState.AlreadyDownloaded
                // We are viewing already saved copy of the thread
                || savedThread.isFullyDownloaded || savedThread.isStopped) {
            return;
        }

        watchManager.stopSavingThread(loadable);
        postToEventBus(new WatchManager.PinMessages.PinChangedMessage(pin));
    }

    private void startSavingThreadIfItIsNotBeingSaved(Loadable loadable) {
        if ((ChanSettings.watchEnabled.get() && ChanSettings.watchBackground.get()) || loadable == null
                || loadable.mode != Loadable.Mode.THREAD) {
            // Do not start thread saving if background watcher is enabled
            // Or if we're in the catalog
            return;
        }

        Pin pin = watchManager.findPinByLoadableId(loadable.id);
        if (pin == null || !PinType.hasDownloadFlag(pin.pinType)) {
            // No pin for this loadable we are probably not downloading this thread
            // Pin has no downloading flag
            return;
        }

        SavedThread savedThread = watchManager.findSavedThreadByLoadableId(loadable.id);
        if (loadable.loadableDownloadingState == Loadable.LoadableDownloadingState.AlreadyDownloaded
                || savedThread == null || savedThread.isFullyDownloaded || !savedThread.isStopped) {
            // We are viewing already saved copy of the thread
            // We are not downloading this thread
            // Thread is already fully downloaded
            // Thread saving is already in progress
            return;
        }

        if (!fileManager.baseDirectoryExists(LocalThreadsBaseDirectory.class)) {
            // Base directory for local threads does not exist or was deleted
            return;
        }

        watchManager.startSavingThread(loadable);
        postToEventBus(new WatchManager.PinMessages.PinChangedMessage(pin));
    }

    public boolean isBound() {
        return chanLoader != null;
    }

    public void requestInitialData() {
        if (chanLoader != null) {
            if (chanLoader.getThread() == null) {
                requestData();
            } else {
                chanLoader.quickLoad();
            }
        }
    }

    public void requestData() {
        if (chanLoader != null) {
            threadPresenterCallback.showLoading();
            chanLoader.requestData();
        }
    }

    public void onForegroundChanged(boolean foreground) {
        if (chanLoader != null) {
            if (foreground && isWatching()) {
                chanLoader.requestMoreDataAndResetTimer();
                if (chanLoader.getThread() != null) {
                    // Show loading indicator in the status cell
                    showPosts();
                }
            } else {
                chanLoader.clearTimer();
            }
        }
    }

    public boolean pin() {
        Pin pin = watchManager.findPinByLoadableId(loadable.id);
        if (pin == null) {
            if (chanLoader.getThread() == null) {
                return false;
            }

            Post op = chanLoader.getThread().getOp();
            watchManager.createPin(loadable, op, PinType.WATCH_NEW_POSTS);
            return true;
        }

        if (PinType.hasWatchNewPostsFlag(pin.pinType)) {
            pin.pinType = PinType.removeWatchNewPostsFlag(pin.pinType);

            if (PinType.hasNoFlags(pin.pinType)) {
                watchManager.deletePin(pin);
            } else {
                watchManager.updatePin(pin);
            }
        } else {
            pin.pinType = PinType.addWatchNewPostsFlag(pin.pinType);
            watchManager.updatePin(pin);
        }

        return true;
    }

    public boolean save() {
        Pin pin = watchManager.findPinByLoadableId(loadable.id);
        if (pin == null || !PinType.hasDownloadFlag(pin.pinType)) {
            boolean startedSaving = saveInternal();
            if (!startedSaving) {
                watchManager.stopSavingThread(loadable);
            }

            return startedSaving;
        }

        if (!PinType.hasWatchNewPostsFlag(pin.pinType)) {
            pin.pinType = PinType.removeDownloadNewPostsFlag(pin.pinType);
            watchManager.deletePin(pin);
        } else {
            watchManager.stopSavingThread(pin.loadable);

            // Remove the flag after stopping thread saving, otherwise we just won't find the thread
            // because the pin won't have the download flag which we check somewhere deep inside the
            // stopSavingThread() method
            pin.pinType = PinType.removeDownloadNewPostsFlag(pin.pinType);
            watchManager.updatePin(pin);
        }

        loadable.loadableDownloadingState = Loadable.LoadableDownloadingState.NotDownloading;
        return true;
    }

    private boolean saveInternal() {
        if (chanLoader.getThread() == null) {
            Logger.e(TAG, "chanLoader.getThread() == null");
            return false;
        }

        Post op = chanLoader.getThread().getOp();
        List<Post> postsToSave = chanLoader.getThread().getPosts();

        Pin oldPin = watchManager.findPinByLoadableId(loadable.id);
        if (oldPin != null) {
            // Save button is clicked and bookmark button is already pressed
            // Update old pin and start saving the thread
            if (PinType.hasDownloadFlag(oldPin.pinType)) {
                // We forgot to delete pin when cancelling thread download?
                throw new IllegalStateException("oldPin already contains DownloadFlag");
            }

            oldPin.pinType = PinType.addDownloadNewPostsFlag(oldPin.pinType);
            watchManager.updatePin(oldPin);

            if (!startSavingThreadInternal(loadable, postsToSave, oldPin)) {
                return false;
            }

            postToEventBus(new WatchManager.PinMessages.PinChangedMessage(oldPin));
        } else {
            // Save button is clicked and bookmark button is not yet pressed
            // Create new pin and start saving the thread

            // We don't want to send PinAddedMessage broadcast right away. We will send it after
            // the thread has been saved
            if (!watchManager.createPin(loadable, op, PinType.DOWNLOAD_NEW_POSTS, false)) {
                throw new IllegalStateException("Could not create pin for loadable " + loadable);
            }

            Pin newPin = watchManager.getPinByLoadable(loadable);
            if (newPin == null) {
                throw new IllegalStateException("Could not find freshly created pin by loadable " + loadable);
            }

            if (!startSavingThreadInternal(loadable, postsToSave, newPin)) {
                return false;
            }

            postToEventBus(new WatchManager.PinMessages.PinAddedMessage(newPin));
        }

        if (!ChanSettings.watchEnabled.get() || !ChanSettings.watchBackground.get()) {
            showToast(context, R.string.thread_layout_background_watcher_is_disabled_message, Toast.LENGTH_LONG);
        }

        return true;
    }

    private boolean startSavingThreadInternal(Loadable loadable, List<Post> postsToSave, Pin newPin) {
        if (!PinType.hasDownloadFlag(newPin.pinType)) {
            throw new IllegalStateException("newPin does not have DownloadFlag: " + newPin.pinType);
        }

        return watchManager.startSavingThread(loadable, postsToSave);
    }

    public boolean isPinned() {
        Pin pin = watchManager.findPinByLoadableId(loadable.id);
        if (pin == null) {
            return false;
        }

        return PinType.hasWatchNewPostsFlag(pin.pinType);
    }

    public void onSearchVisibilityChanged(boolean visible) {
        searchOpen = visible;
        threadPresenterCallback.showSearch(visible);
        if (!visible) {
            searchQuery = null;
        }

        if (chanLoader != null && chanLoader.getThread() != null) {
            showPosts();
        }
    }

    public void onSearchEntered(String entered) {
        searchQuery = entered;
        if (chanLoader != null && chanLoader.getThread() != null) {
            showPosts();
            if (TextUtils.isEmpty(entered)) {
                threadPresenterCallback.setSearchStatus(null, true, false);
            } else {
                threadPresenterCallback.setSearchStatus(entered, false, false);
            }
        }
    }

    public void setOrder(PostsFilter.Order order) {
        if (this.order != order) {
            this.order = order;
            if (chanLoader != null && chanLoader.getThread() != null) {
                scrollTo(0, false);
                showPosts();
            }
        }
    }

    public void refreshUI() {
        showPosts(true);
    }

    public void showAlbum() {
        List<Post> posts = threadPresenterCallback.getDisplayingPosts();
        int[] pos = threadPresenterCallback.getCurrentPosition();
        int displayPosition = pos[0];

        List<PostImage> images = new ArrayList<>();
        int index = 0;
        for (int i = 0; i < posts.size(); i++) {
            Post item = posts.get(i);
            images.addAll(item.images);
            if (i == displayPosition) {
                index = images.size();
            }
        }

        threadPresenterCallback.showAlbum(images, index);
    }

    @Override
    public Loadable getLoadable() {
        return loadable;
    }

    /*
     * ChanThreadLoader callbacks
     */
    @Override
    public void onChanLoaderData(ChanThread result) {
        BackgroundUtils.ensureMainThread();

        loadable.loadableDownloadingState = result.getLoadable().loadableDownloadingState;
        Logger.d(TAG, "onChanLoaderData() loadableDownloadingState = " + loadable.loadableDownloadingState.name());

        if (isWatching() && chanLoader != null) {
            chanLoader.setTimer();
        }

        showPosts();

        if (loadable.isThreadMode()) {
            int lastLoaded = loadable.lastLoaded;
            int more = 0;
            if (lastLoaded > 0) {
                for (Post p : result.getPosts()) {
                    if (p.no == lastLoaded) {
                        more = result.getPostsCount() - result.getPosts().indexOf(p) - 1;
                        break;
                    }
                }
            }

            loadable.setLastLoaded(result.getPosts().get(result.getPostsCount() - 1).no);

            if (more > 0 && loadable.no == result.getLoadable().no) {
                threadPresenterCallback.showNewPostsNotification(true, more);
                //deal with any "requests" for a page update
                if (forcePageUpdate) {
                    pageRequestManager.forceUpdateForBoard(loadable.board);
                    forcePageUpdate = false;
                }
            }

            if (ChanSettings.autoLoadThreadImages.get() && !loadable.isLocal() && !loadable.isDownloading()) {
                List<PostImage> postImageList = new ArrayList<>();
                cancelPrefetching();

                for (Post p : result.getPosts()) {
                    for (PostImage postImage : p.images) {
<<<<<<< HEAD
=======
                        if (postImage.imageUrl == null) {
                            Logger.e(TAG, "onChanLoaderData() postImage.imageUrl == null");
                            continue;
                        }

>>>>>>> ffe881c8
                        if (cacheHandler.exists(postImage.imageUrl.toString())) {
                            continue;
                        }

                        if ((postImage.type == PostImage.Type.STATIC || postImage.type == PostImage.Type.GIF)
                                && shouldLoadForNetworkType(ChanSettings.imageAutoLoadNetwork.get())) {
                            postImageList.add(postImage);
                        } else if (postImage.type == PostImage.Type.MOVIE
                                && shouldLoadForNetworkType(ChanSettings.videoAutoLoadNetwork.get())) {
                            postImageList.add(postImage);
                        }
                    }
                }

                if (postImageList.size() > 0) {
                    activePrefetches = fileCacheV2.enqueueMediaPrefetchRequestBatch(loadable, postImageList);
                }
            }
        }

        if (loadable.markedNo >= 0 && chanLoader != null) {
            Post markedPost = PostUtils.findPostById(loadable.markedNo, chanLoader.getThread());
            if (markedPost != null) {
                highlightPost(markedPost);
                scrollToPost(markedPost, false);
            }
            loadable.markedNo = -1;
        }

        storeNewPostsIfThreadIsBeingDownloaded(loadable, result.getPosts());
        addHistory();

        // Update loadable in the database
        databaseManager.runTaskAsync(databaseManager.getDatabaseLoadableManager().updateLoadable(loadable));

        if (!ChanSettings.watchEnabled.get() && !ChanSettings.watchBackground.get()
                && loadable.loadableDownloadingState == Loadable.LoadableDownloadingState.AlreadyDownloaded) {
            Logger.d(TAG,
                    "Background watcher is disabled, so we need to update "
                            + "ViewThreadController's downloading icon as well as the pin in the DrawerAdapter"
            );

            Pin pin = watchManager.findPinByLoadableId(loadable.id);
            if (pin == null) {
                Logger.d(TAG, "Could not find pin with loadableId = " + loadable.id + ", it was already deleted?");
                return;
            }

            pin.isError = true;
            pin.watching = false;

            watchManager.updatePin(pin, true);
        }

        if (result.getLoadable().isCatalogMode()) {
            instance(FilterWatchManager.class).onCatalogLoad(result);
        }
    }

    private void storeNewPostsIfThreadIsBeingDownloaded(Loadable loadable, List<Post> posts) {
        if (loadable.mode != Loadable.Mode.THREAD) {
            // We are not in a thread
            return;
        }

        if (loadable.loadableDownloadingState == Loadable.LoadableDownloadingState.AlreadyDownloaded) {
            // Do not save posts from already saved thread
            return;
        }

        Pin pin = watchManager.findPinByLoadableId(loadable.id);
        if (pin == null) {
            // No pin for this loadable we are probably not downloading this thread
            return;
        }

        if (!PinType.hasDownloadFlag(pin.pinType)) {
            // Pin has no downloading flag
            return;
        }

        SavedThread savedThread = watchManager.findSavedThreadByLoadableId(loadable.id);
        if (savedThread == null || savedThread.isStopped || savedThread.isFullyDownloaded) {
            // Either the thread is not being downloaded or it is stopped or already fully downloaded
            return;
        }

        if (posts.isEmpty()) {
            // No posts to save
            return;
        }

        if (!fileManager.baseDirectoryExists(LocalThreadsBaseDirectory.class)) {
            Logger.d(TAG, "storeNewPostsIfThreadIsBeingDownloaded() LocalThreadsBaseDirectory does not exist");

            watchManager.stopSavingAllThread();
            return;
        }

        if (!threadSaveManager.enqueueThreadToSave(loadable, posts)) {
            // Probably base directory was removed by the user, can't do anything other than
            // just stop this download
            watchManager.stopSavingThread(loadable);
        }
    }

    @Override
    public void onChanLoaderError(ChanThreadLoader.ChanLoaderException error) {
        Logger.d(TAG, "onChanLoaderError()");
        threadPresenterCallback.showError(error);
    }

    /*
     * PostAdapter callbacks
     */
    @Override
    public void onListScrolledToBottom() {
        if (loadable == null) return; //null loadable means no thread loaded, possibly unbinding?
        if (loadable.isThreadMode() && chanLoader != null && chanLoader.getThread() != null
                && chanLoader.getThread().getPostsCount() > 0) {
            List<Post> posts = chanLoader.getThread().getPosts();
            loadable.setLastViewed(posts.get(posts.size() - 1).no);
        }

        Pin pin = watchManager.findPinByLoadableId(loadable.id);
        if (pin != null) {
            watchManager.onBottomPostViewed(pin);
        }

        threadPresenterCallback.showNewPostsNotification(false, -1);

        // Update the last seen indicator
        showPosts();

        // Update loadable in the database
        databaseManager.runTaskAsync(databaseManager.getDatabaseLoadableManager().updateLoadable(loadable));
    }

    public void onNewPostsViewClicked() {
        if (chanLoader != null) {
            Post post = PostUtils.findPostById(loadable.lastViewed, chanLoader.getThread());
            int position = -1;
            if (post != null) {
                List<Post> posts = threadPresenterCallback.getDisplayingPosts();
                for (int i = 0; i < posts.size(); i++) {
                    Post needle = posts.get(i);
                    if (post.no == needle.no) {
                        position = i;
                        break;
                    }
                }
            }
            //-1 is fine here because we add 1 down the chain to make it 0 if there's no last viewed
            threadPresenterCallback.smoothScrollNewPosts(position);
        }
    }

    public void scrollTo(int displayPosition, boolean smooth) {
        threadPresenterCallback.scrollTo(displayPosition, smooth);
    }

    public void scrollToImage(PostImage postImage, boolean smooth) {
        if (!searchOpen) {
            int position = -1;
            List<Post> posts = threadPresenterCallback.getDisplayingPosts();

            out:
            for (int i = 0; i < posts.size(); i++) {
                Post post = posts.get(i);
                for (int j = 0; j < post.images.size(); j++) {
                    if (post.images.get(j) == postImage) {
                        position = i;
                        break out;
                    }
                }
            }
            if (position >= 0) {
                scrollTo(position, smooth);
            }
        }
    }

    public void scrollToPost(Post needle, boolean smooth) {
        int position = -1;
        List<Post> posts = threadPresenterCallback.getDisplayingPosts();
        for (int i = 0; i < posts.size(); i++) {
            Post post = posts.get(i);
            if (post.no == needle.no) {
                position = i;
                break;
            }
        }
        if (position >= 0) {
            scrollTo(position, smooth);
        }
    }

    public void highlightPost(Post post) {
        threadPresenterCallback.highlightPost(post);
    }

    public void selectPost(int post) {
        threadPresenterCallback.selectPost(post);
    }

    public void selectPostImage(PostImage postImage) {
        List<Post> posts = threadPresenterCallback.getDisplayingPosts();
        for (Post post : posts) {
            for (PostImage image : post.images) {
                if (image == postImage) {
                    scrollToPost(post, false);
                    highlightPost(post);
                    return;
                }
            }
        }
    }

    public Post getPostFromPostImage(PostImage postImage) {
        List<Post> posts = threadPresenterCallback.getDisplayingPosts();
        for (Post post : posts) {
            for (PostImage image : post.images) {
                if (image == postImage) {
                    return post;
                }
            }
        }
        return null;
    }

    /*
     * PostView callbacks
     */
    @Override
    public void onPostClicked(Post post) {
        if (loadable.isCatalogMode()) {
            Loadable newLoadable =
                    Loadable.forThread(loadable.site, post.board, post.no, PostHelper.getTitle(post, loadable));

            highlightPost(post);
            Loadable threadLoadable = databaseManager.getDatabaseLoadableManager().get(newLoadable);
            threadPresenterCallback.showThread(threadLoadable);
        }
    }

    @Override
    public void onPopupPostDoubleClicked(Post post) {
        if (!loadable.isCatalogMode()) {
            if (searchOpen) {
                searchQuery = null;
                showPosts();
                threadPresenterCallback.setSearchStatus(null, false, true);
                threadPresenterCallback.showSearch(false);
                highlightPost(post);
                scrollToPost(post, false);
            } else {
                threadPresenterCallback.postClicked(post);
            }
        }
    }

    @Override
    public void onThumbnailClicked(PostImage postImage, ThumbnailView thumbnail) {
        List<PostImage> images = new ArrayList<>();
        int index = -1;
        List<Post> posts = threadPresenterCallback.getDisplayingPosts();
        for (Post item : posts) {
<<<<<<< HEAD
            for (PostImage image : item.images) {
                if (!item.deleted.get() || instance(CacheHandler.class).exists(image.imageUrl.toString())) {
                    //deleted posts always have 404'd images, but let it through if the file exists in cache
                    images.add(image);
                    if (image.equalUrl(postImage)) {
                        index = images.size() - 1;
=======
            if (!item.images.isEmpty()) {
                for (PostImage image : item.images) {
                    if (image.imageUrl == null) {
                        Logger.e(TAG, "onThumbnailClicked() image.imageUrl == null");
                        continue;
                    }

                    if (!item.deleted.get() || instance(CacheHandler.class).exists(image.imageUrl.toString())) {
                        //deleted posts always have 404'd images, but let it through if the file exists in cache
                        images.add(image);
                        if (image.equalUrl(postImage)) {
                            index = images.size() - 1;
                        }
>>>>>>> ffe881c8
                    }
                }
            }
        }

        if (chanLoader != null && !images.isEmpty()) {
            threadPresenterCallback.showImages(images, index, chanLoader.getLoadable(), thumbnail);
        }
    }

    @Override
    public Object onPopulatePostOptions(Post post, List<FloatingMenuItem> menu, List<FloatingMenuItem> extraMenu) {
        if (!loadable.isThreadMode()) {
            menu.add(new FloatingMenuItem(POST_OPTION_PIN, R.string.action_pin));
        } else if (!loadable.isLocal()) {
            menu.add(new FloatingMenuItem(POST_OPTION_QUOTE, R.string.post_quote));
            menu.add(new FloatingMenuItem(POST_OPTION_QUOTE_TEXT, R.string.post_quote_text));
        }

        if (loadable.getSite().feature(Site.Feature.POST_REPORT) && !loadable.isLocal()) {
            menu.add(new FloatingMenuItem(POST_OPTION_REPORT, R.string.post_report));
        }

        if ((loadable.isCatalogMode() || (loadable.isThreadMode() && !post.isOP)) && !loadable.isLocal()) {
            if (!post.filterStub) {
                menu.add(new FloatingMenuItem(POST_OPTION_HIDE, R.string.post_hide));
            }
            menu.add(new FloatingMenuItem(POST_OPTION_REMOVE, R.string.post_remove));
        }

        if (loadable.isThreadMode()) {
            if (!TextUtils.isEmpty(post.id)) {
                menu.add(new FloatingMenuItem(POST_OPTION_HIGHLIGHT_ID, R.string.post_highlight_id));
            }

            if (!TextUtils.isEmpty(post.tripcode)) {
                menu.add(new FloatingMenuItem(POST_OPTION_HIGHLIGHT_TRIPCODE, R.string.post_highlight_tripcode));
                menu.add(new FloatingMenuItem(POST_OPTION_FILTER_TRIPCODE, R.string.post_filter_tripcode));
            }
        }

        if (loadable.site.feature(Site.Feature.POST_DELETE) && databaseManager.getDatabaseSavedReplyManager()
                .isSaved(post.board, post.no) && !loadable.isLocal()) {
            menu.add(new FloatingMenuItem(POST_OPTION_DELETE, R.string.post_delete));
        }

        if (ChanSettings.accessibleInfo.get()) {
            menu.add(new FloatingMenuItem(POST_OPTION_INFO, R.string.post_info));
        } else {
            extraMenu.add(new FloatingMenuItem(POST_OPTION_INFO, R.string.post_info));
        }

        menu.add(new FloatingMenuItem(POST_OPTION_EXTRA, R.string.post_more));

        extraMenu.add(new FloatingMenuItem(POST_OPTION_LINKS, R.string.post_show_links));
        extraMenu.add(new FloatingMenuItem(POST_OPTION_OPEN_BROWSER, R.string.action_open_browser));
        extraMenu.add(new FloatingMenuItem(POST_OPTION_SHARE, R.string.post_share));
        extraMenu.add(new FloatingMenuItem(POST_OPTION_COPY_TEXT, R.string.post_copy_text));

        if (!loadable.isLocal()) {
            boolean isSaved = databaseManager.getDatabaseSavedReplyManager().isSaved(post.board, post.no);
            extraMenu.add(new FloatingMenuItem(POST_OPTION_SAVE, isSaved ? R.string.unsave : R.string.save));

            if (BuildConfig.DEV_BUILD && loadable.no > 0) {
                extraMenu.add(new FloatingMenuItem(POST_OPTION_MOCK_REPLY, R.string.mock_reply));
            }
        }

        return POST_OPTION_EXTRA;
    }

    public void onPostOptionClicked(Post post, Object id, boolean inPopup) {
        switch ((Integer) id) {
            case POST_OPTION_QUOTE:
                threadPresenterCallback.hidePostsPopup();
                threadPresenterCallback.quote(post, false);
                break;
            case POST_OPTION_QUOTE_TEXT:
                threadPresenterCallback.hidePostsPopup();
                threadPresenterCallback.quote(post, true);
                break;
            case POST_OPTION_INFO:
                showPostInfo(post);
                break;
            case POST_OPTION_LINKS:
                if (post.linkables.size() > 0) {
                    threadPresenterCallback.showPostLinkables(post);
                }
                break;
            case POST_OPTION_COPY_TEXT:
                threadPresenterCallback.clipboardPost(post);
                break;
            case POST_OPTION_REPORT:
                if (inPopup) {
                    threadPresenterCallback.hidePostsPopup();
                }
                threadPresenterCallback.openReportView(post);
                break;
            case POST_OPTION_HIGHLIGHT_ID:
                threadPresenterCallback.highlightPostId(post.id);
                break;
            case POST_OPTION_HIGHLIGHT_TRIPCODE:
                threadPresenterCallback.highlightPostTripcode(post.tripcode);
                break;
            case POST_OPTION_FILTER_TRIPCODE:
                threadPresenterCallback.filterPostTripcode(post.tripcode);
                break;
            case POST_OPTION_DELETE:
                requestDeletePost(post);
                break;
            case POST_OPTION_SAVE:
                SavedReply savedReply = SavedReply.fromSiteBoardNoPassword(post.board.site, post.board, post.no, "");
                if (databaseManager.getDatabaseSavedReplyManager().isSaved(post.board, post.no)) {
                    databaseManager.runTask(databaseManager.getDatabaseSavedReplyManager().unsaveReply(savedReply));
                    Pin watchedPin = watchManager.getPinByLoadable(loadable);
                    if (watchedPin != null) {
                        synchronized (this) {
                            watchedPin.quoteLastCount -= post.repliesFrom.size();
                        }
                    }
                } else {
                    databaseManager.runTask(databaseManager.getDatabaseSavedReplyManager().saveReply(savedReply));
                    Pin watchedPin = watchManager.getPinByLoadable(loadable);
                    if (watchedPin != null) {
                        synchronized (this) {
                            watchedPin.quoteLastCount += post.repliesFrom.size();
                        }
                    }
                }
                //force reload for reply highlighting
                requestData();
                break;
            case POST_OPTION_PIN:
                String title = PostHelper.getTitle(post, loadable);
                Loadable pinLoadable = databaseManager.getDatabaseLoadableManager()
                        .get(Loadable.forThread(loadable.site, post.board, post.no, title));
                watchManager.createPin(pinLoadable, post, PinType.WATCH_NEW_POSTS);
                break;
            case POST_OPTION_OPEN_BROWSER:
                openLink(loadable.site.resolvable().desktopUrl(loadable, post.no));
                break;
            case POST_OPTION_SHARE:
                shareLink(loadable.site.resolvable().desktopUrl(loadable, post.no));
                break;
            case POST_OPTION_REMOVE:
            case POST_OPTION_HIDE:
                if (chanLoader == null || chanLoader.getThread() == null) {
                    break;
                }

                boolean hide = ((Integer) id) == POST_OPTION_HIDE;

                if (chanLoader.getThread().getLoadable().mode == Loadable.Mode.CATALOG) {
                    threadPresenterCallback.hideThread(post, post.no, hide);
                } else {
                    boolean isEmpty = false;

                    synchronized (post.repliesFrom) {
                        isEmpty = post.repliesFrom.isEmpty();
                    }

                    if (isEmpty) {
                        // no replies to this post so no point in showing the dialog
                        hideOrRemovePosts(hide, false, post, chanLoader.getThread().getOp().no);
                    } else {
                        // show a dialog to the user with options to hide/remove the whole chain of posts
                        threadPresenterCallback.showHideOrRemoveWholeChainDialog(hide,
                                post,
                                chanLoader.getThread().getOp().no
                        );
                    }
                }
                break;
            case POST_OPTION_MOCK_REPLY:
                mockReplyManager.addMockReply(post.board.siteId, post.board.code, loadable.no, post.no);
                showToast(context, "Refresh to add mock replies");
                break;
        }
    }

    @Override
    public void onPostLinkableClicked(Post post, PostLinkable linkable) {
        if (linkable.type == PostLinkable.Type.QUOTE && chanLoader != null) {
            Post linked = PostUtils.findPostById((int) linkable.value, chanLoader.getThread());
            if (linked != null) {
                threadPresenterCallback.showPostsPopup(post, Collections.singletonList(linked));
            }
        } else if (linkable.type == PostLinkable.Type.LINK) {
            threadPresenterCallback.openLink((String) linkable.value);
        } else if (linkable.type == PostLinkable.Type.THREAD) {
            CommentParser.ThreadLink link = (CommentParser.ThreadLink) linkable.value;

            Board board = loadable.site.board(link.board);
            if (board != null) {
                Loadable thread = databaseManager.getDatabaseLoadableManager()
                        .get(Loadable.forThread(board.site, board, link.threadId, ""));
                thread.markedNo = link.postId;

                threadPresenterCallback.showThread(thread);
            }
        } else if (linkable.type == PostLinkable.Type.BOARD) {
            Board board = databaseManager.runTask(databaseManager.getDatabaseBoardManager()
                    .getBoard(loadable.site, (String) linkable.value));
            Loadable catalog = databaseManager.getDatabaseLoadableManager().get(Loadable.forCatalog(board));

            threadPresenterCallback.showBoard(catalog);
        } else if (linkable.type == PostLinkable.Type.SEARCH) {
            CommentParser.SearchLink search = (CommentParser.SearchLink) linkable.value;
            Board board = databaseManager.runTask(databaseManager.getDatabaseBoardManager()
                    .getBoard(loadable.site, search.board));
            Loadable catalog = databaseManager.getDatabaseLoadableManager().get(Loadable.forCatalog(board));

            threadPresenterCallback.showBoardAndSearch(catalog, search.search);
        }
    }

    @Override
    public void onPostNoClicked(Post post) {
        threadPresenterCallback.quote(post, false);
    }

    @Override
    public void onPostSelectionQuoted(Post post, CharSequence quoted) {
        threadPresenterCallback.quote(post, quoted);
    }

    @Override
    public void onShowPostReplies(Post post) {
        List<Post> posts = new ArrayList<>();
        synchronized (post.repliesFrom) {
            for (int no : post.repliesFrom) {
                if (chanLoader != null) {
                    Post replyPost = PostUtils.findPostById(no, chanLoader.getThread());
                    if (replyPost != null) {
                        posts.add(replyPost);
                    }
                }
            }
        }
        if (posts.size() > 0) {
            threadPresenterCallback.showPostsPopup(post, posts);
        }
    }

    /*
     * ThreadStatusCell callbacks
     */
    @Override
    public long getTimeUntilLoadMore() {
        if (chanLoader != null) {
            return chanLoader.getTimeUntilLoadMore();
        } else {
            return 0L;
        }
    }

    @Override
    public boolean isWatching() {
        //@formatter:off
        return loadable.isThreadMode()
            && ChanSettings.autoRefreshThread.get()
            && BackgroundUtils.isInForeground()
            && chanLoader != null
            && chanLoader.getThread() != null
            && !chanLoader.getThread().isClosed()
            && !chanLoader.getThread().isArchived();
        //@formatter:on
    }

    @Nullable
    @Override
    public ChanThread getChanThread() {
        return chanLoader == null ? null : chanLoader.getThread();
    }

    public Chan4PagesRequest.Page getPage(Post op) {
        return pageRequestManager.getPage(op);
    }

    @Override
    public void onListStatusClicked() {
        if (getChanThread() != null && !getChanThread().isArchived()) {
            chanLoader.requestMoreDataAndResetTimer();
        } else {
            @SuppressLint("InflateParams")
            final ArchivesLayout dialogView = (ArchivesLayout) inflate(context, R.layout.layout_archives, null);
            dialogView.setBoard(loadable.board);
            dialogView.setCallback(this);

            AlertDialog dialog = new AlertDialog.Builder(context).setView(dialogView)
                    .setTitle(R.string.thread_show_archives)
                    .create();
            dialog.setCanceledOnTouchOutside(true);
            dialog.show();
        }
    }

    @Override
    public void showThread(Loadable loadable) {
        threadPresenterCallback.showThread(loadable);
    }

    @Override
    public void requestNewPostLoad() {
        if (chanLoader != null && loadable != null && loadable.isThreadMode()) {
            chanLoader.requestMoreDataAndResetTimer();
            //put in a "request" for a page update whenever the next set of data comes in
            forcePageUpdate = true;
        }
    }

    @Override
    public void onUnhidePostClick(Post post) {
        threadPresenterCallback.unhideOrUnremovePost(post);
    }

    public void deletePostConfirmed(Post post, boolean onlyImageDelete) {
        threadPresenterCallback.showDeleting();

        SavedReply reply = databaseManager.runTask(databaseManager.getDatabaseSavedReplyManager()
                .findSavedReply(post.board, post.no));
        if (reply != null) {
            Site site = loadable.getSite();
            site.actions().delete(new DeleteRequest(post, reply, onlyImageDelete), new SiteActions.DeleteListener() {
                @Override
                public void onDeleteComplete(HttpCall httpPost, DeleteResponse deleteResponse) {
                    String message;
                    if (deleteResponse.deleted) {
                        message = getString(R.string.delete_success);
                    } else if (!TextUtils.isEmpty(deleteResponse.errorMessage)) {
                        message = deleteResponse.errorMessage;
                    } else {
                        message = getString(R.string.delete_error);
                    }
                    threadPresenterCallback.hideDeleting(message);
                }

                @Override
                public void onDeleteError(HttpCall httpCall) {
                    threadPresenterCallback.hideDeleting(getString(R.string.delete_error));
                }
            });
        }
    }

    private void requestDeletePost(Post post) {
        SavedReply reply = databaseManager.runTask(databaseManager.getDatabaseSavedReplyManager()
                .findSavedReply(post.board, post.no));
        if (reply != null) {
            threadPresenterCallback.confirmPostDelete(post);
        }
    }

    private void showPostInfo(Post post) {
        StringBuilder text = new StringBuilder();

        for (PostImage image : post.images) {
            text.append("Filename: ").append(image.filename).append(".").append(image.extension);
            if (image.size == -1) {
                text.append("\nLinked file");
            } else {
                text.append(" \nDimensions: ")
                        .append(image.imageWidth)
                        .append("x")
                        .append(image.imageHeight)
                        .append("\nSize: ")
                        .append(getReadableFileSize(image.size));
            }

            if (image.spoiler && image.size != -1) { //all linked files are spoilered, don't say that
                text.append("\nSpoilered");
            }

            text.append("\n");
        }

        text.append("Posted: ").append(PostHelper.getLocalDate(post));

        if (!TextUtils.isEmpty(post.id)) {
            text.append("\nId: ").append(post.id);
            int count = 0;
            try {
                for (Post p : chanLoader.getThread().getPosts()) {
                    if (p.id.equals(post.id)) count++;
                }
            } catch (Exception ignored) {
            }
            text.append("\nCount: ").append(count);
        }

        if (!TextUtils.isEmpty(post.tripcode)) {
            text.append("\nTripcode: ").append(post.tripcode);
        }

        if (post.httpIcons != null && !post.httpIcons.isEmpty()) {
            for (PostHttpIcon icon : post.httpIcons) {
                if (icon.url.toString().contains("troll")) {
                    text.append("\nTroll Country: ").append(icon.name);
                } else if (icon.url.toString().contains("country")) {
                    text.append("\nCountry: ").append(icon.name);
                } else if (icon.url.toString().contains("minileaf")) {
                    text.append("\n4chan Pass Year: ").append(icon.name);
                }
            }
        }

        if (!TextUtils.isEmpty(post.capcode)) {
            text.append("\nCapcode: ").append(post.capcode);
        }

        threadPresenterCallback.showPostInfo(text.toString());
    }

    private void showPosts() {
        showPosts(false);
    }

    private void showPosts(boolean refreshAfterHideOrRemovePosts) {
        if (chanLoader != null && chanLoader.getThread() != null) {
            threadPresenterCallback.showPosts(chanLoader.getThread(),
                    new PostsFilter(order, searchQuery),
                    refreshAfterHideOrRemovePosts
            );
        }
    }

    private void addHistory() {
        if (chanLoader == null || chanLoader.getThread() == null) {
            return;
        }

        if (!historyAdded && addToLocalBackHistory && ChanSettings.historyEnabled.get() && loadable.isThreadMode()
                // Do not attempt to add a saved thread to the history
                && !loadable.isLocal()) {
            historyAdded = true;
            History history = new History();
            history.loadable = loadable;
            PostImage image = chanLoader.getThread().getOp().image();
            history.thumbnailUrl = image == null ? "" : image.getThumbnailUrl().toString();
            databaseManager.runTaskAsync(databaseManager.getDatabaseHistoryManager().addHistory(history));
        }
    }

    public void showImageReencodingWindow(boolean supportsReencode) {
        threadPresenterCallback.showImageReencodingWindow(loadable, supportsReencode);
    }

    public void hideOrRemovePosts(boolean hide, boolean wholeChain, Post post, int threadNo) {
        Set<Post> posts = new HashSet<>();

        if (chanLoader != null) {
            if (wholeChain) {
                ChanThread thread = chanLoader.getThread();
                if (thread != null) {
                    posts.addAll(PostUtils.findPostWithReplies(post.no, thread.getPosts()));
                }
            } else {
                posts.add(PostUtils.findPostById(post.no, chanLoader.getThread()));
            }
        }

        threadPresenterCallback.hideOrRemovePosts(hide, wholeChain, posts, threadNo);
    }

    public void showRemovedPostsDialog() {
        if (chanLoader == null || chanLoader.getThread() == null
                || chanLoader.getThread().getLoadable().mode != Loadable.Mode.THREAD) {
            return;
        }

        threadPresenterCallback.viewRemovedPostsForTheThread(chanLoader.getThread().getPosts(),
                chanLoader.getThread().getOp().no
        );
    }

    public void onRestoreRemovedPostsClicked(List<Integer> selectedPosts) {
        if (chanLoader == null || chanLoader.getThread() == null) {
            return;
        }

        int threadNo = chanLoader.getThread().getOp().no;
        Site site = chanLoader.getThread().getLoadable().site;
        String boardCode = chanLoader.getThread().getLoadable().boardCode;

        threadPresenterCallback.onRestoreRemovedPostsClicked(threadNo, site, boardCode, selectedPosts);
    }

    @Override
    public void openArchive(Pair<String, String> domainNamePair) {
        String link = loadable.desktopUrl();
        link = link.replace("https://boards.4chan.org/", "https://" + domainNamePair.second + "/");
        openLinkInBrowser((Activity) context, link);
    }

    public void setContext(Context context) {
        this.context = context;
    }

    public void updateLoadable(Loadable.LoadableDownloadingState loadableDownloadingState) {
        loadable.loadableDownloadingState = loadableDownloadingState;
    }

    public void markAllPostsAsSeen() {
        Pin pin = watchManager.findPinByLoadableId(loadable.id);
        if (pin != null) {
            SavedThread savedThread = null;

            if (PinType.hasDownloadFlag(pin.pinType)) {
                savedThread = watchManager.findSavedThreadByLoadableId(loadable.id);
            }

            if (savedThread == null) {
                watchManager.onBottomPostViewed(pin);
            }
        }
    }

    public interface ThreadPresenterCallback {
        void showPosts(ChanThread thread, PostsFilter filter, boolean refreshAfterHideOrRemovePosts);

        void postClicked(Post post);

        void showError(ChanThreadLoader.ChanLoaderException error);

        void showLoading();

        void showEmpty();

        void showPostInfo(String info);

        void showPostLinkables(Post post);

        void clipboardPost(Post post);

        void showThread(Loadable threadLoadable);

        void showBoard(Loadable catalogLoadable);

        void showBoardAndSearch(Loadable catalogLoadable, String searchQuery);

        void openLink(String link);

        void openReportView(Post post);

        void showPostsPopup(Post forPost, List<Post> posts);

        void hidePostsPopup();

        List<Post> getDisplayingPosts();

        int[] getCurrentPosition();

        void showImages(List<PostImage> images, int index, Loadable loadable, ThumbnailView thumbnail);

        void showAlbum(List<PostImage> images, int index);

        void scrollTo(int displayPosition, boolean smooth);

        void smoothScrollNewPosts(int displayPosition);

        void highlightPost(Post post);

        void highlightPostId(String id);

        void highlightPostTripcode(String tripcode);

        void filterPostTripcode(String tripcode);

        void selectPost(int post);

        void showSearch(boolean show);

        void setSearchStatus(String query, boolean setEmptyText, boolean hideKeyboard);

        void quote(Post post, boolean withText);

        void quote(Post post, CharSequence text);

        void confirmPostDelete(Post post);

        void showDeleting();

        void hideDeleting(String message);

        void hideThread(Post post, int threadNo, boolean hide);

        void showNewPostsNotification(boolean show, int more);

        void showImageReencodingWindow(Loadable loadable, boolean supportsReencode);

        void showHideOrRemoveWholeChainDialog(boolean hide, Post post, int threadNo);

        void hideOrRemovePosts(boolean hide, boolean wholeChain, Set<Post> posts, int threadNo);

        void unhideOrUnremovePost(Post post);

        void viewRemovedPostsForTheThread(List<Post> threadPosts, int threadNo);

        void onRestoreRemovedPostsClicked(int threadNo, Site site, String boardCode, List<Integer> selectedPosts);
    }
}<|MERGE_RESOLUTION|>--- conflicted
+++ resolved
@@ -564,14 +564,11 @@
 
                 for (Post p : result.getPosts()) {
                     for (PostImage postImage : p.images) {
-<<<<<<< HEAD
-=======
                         if (postImage.imageUrl == null) {
                             Logger.e(TAG, "onChanLoaderData() postImage.imageUrl == null");
                             continue;
                         }
 
->>>>>>> ffe881c8
                         if (cacheHandler.exists(postImage.imageUrl.toString())) {
                             continue;
                         }
@@ -839,28 +836,17 @@
         int index = -1;
         List<Post> posts = threadPresenterCallback.getDisplayingPosts();
         for (Post item : posts) {
-<<<<<<< HEAD
             for (PostImage image : item.images) {
+                if (image.imageUrl == null) {
+                    Logger.e(TAG, "onThumbnailClicked() image.imageUrl == null");
+                    continue;
+                }
+
                 if (!item.deleted.get() || instance(CacheHandler.class).exists(image.imageUrl.toString())) {
                     //deleted posts always have 404'd images, but let it through if the file exists in cache
                     images.add(image);
                     if (image.equalUrl(postImage)) {
                         index = images.size() - 1;
-=======
-            if (!item.images.isEmpty()) {
-                for (PostImage image : item.images) {
-                    if (image.imageUrl == null) {
-                        Logger.e(TAG, "onThumbnailClicked() image.imageUrl == null");
-                        continue;
-                    }
-
-                    if (!item.deleted.get() || instance(CacheHandler.class).exists(image.imageUrl.toString())) {
-                        //deleted posts always have 404'd images, but let it through if the file exists in cache
-                        images.add(image);
-                        if (image.equalUrl(postImage)) {
-                            index = images.size() - 1;
-                        }
->>>>>>> ffe881c8
                     }
                 }
             }
