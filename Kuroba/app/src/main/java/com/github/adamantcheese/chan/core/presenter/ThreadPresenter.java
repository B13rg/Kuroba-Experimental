--- conflicted
+++ resolved
@@ -429,25 +429,16 @@
             if (ChanSettings.autoLoadThreadImages.get()) {
                 FileCache cache = Chan.injector().instance(FileCache.class);
                 for (Post p : result.posts) {
-<<<<<<< HEAD
                     if (p.images != null) {
                         for (PostImage postImage : p.images) {
                             if (cache.exists(postImage.imageUrl.toString())) continue;
                             if ((postImage.type == PostImage.Type.STATIC || postImage.type == PostImage.Type.GIF)
                                     && shouldLoadForNetworkType(ChanSettings.imageAutoLoadNetwork.get())) {
                                 cache.downloadFile(loadable, postImage, null);
-                            } else if (postImage.type == PostImage.Type.MOVIE && shouldLoadForNetworkType(ChanSettings.videoAutoLoadNetwork.get())) {
+                            } else if (postImage.type == PostImage.Type.MOVIE &&
+                                    shouldLoadForNetworkType(ChanSettings.videoAutoLoadNetwork.get())) {
                                 cache.downloadFile(loadable, postImage, null);
                             }
-=======
-                    for (PostImage i : p.images) {
-                        if (cache.exists(i.imageUrl.toString())) continue;
-                        if ((i.type == PostImage.Type.STATIC || i.type == PostImage.Type.GIF)
-                                && shouldLoadForNetworkType(ChanSettings.imageAutoLoadNetwork.get())) {
-                            cache.downloadFile(i.imageUrl.toString(), null);
-                        } else if (i.type == PostImage.Type.MOVIE && shouldLoadForNetworkType(ChanSettings.videoAutoLoadNetwork.get())) {
-                            cache.downloadFile(i.imageUrl.toString(), null);
->>>>>>> acad3339
                         }
                     }
                 }
