/*
 * Kuroba - *chan browser https://github.com/Adamantcheese/Kuroba/
 *
 * This program is free software: you can redistribute it and/or modify
 * it under the terms of the GNU General Public License as published by
 * the Free Software Foundation, either version 3 of the License, or
 * (at your option) any later version.
 *
 * This program is distributed in the hope that it will be useful,
 * but WITHOUT ANY WARRANTY; without even the implied warranty of
 * MERCHANTABILITY or FITNESS FOR A PARTICULAR PURPOSE.  See the
 * GNU General Public License for more details.
 *
 * You should have received a copy of the GNU General Public License
 * along with this program.  If not, see <http://www.gnu.org/licenses/>.
 */
package com.github.adamantcheese.chan.core.presenter;

import android.annotation.SuppressLint;
import android.app.Activity;
import android.content.Context;
import android.text.TextUtils;
import android.view.LayoutInflater;

import androidx.appcompat.app.AlertDialog;
import androidx.core.util.Pair;

import com.github.adamantcheese.chan.Chan;
import com.github.adamantcheese.chan.R;
import com.github.adamantcheese.chan.core.cache.FileCache;
import com.github.adamantcheese.chan.core.database.DatabaseManager;
import com.github.adamantcheese.chan.core.manager.PageRequestManager;
import com.github.adamantcheese.chan.core.manager.ThreadSaveManager;
import com.github.adamantcheese.chan.core.manager.WatchManager;
import com.github.adamantcheese.chan.core.model.ChanThread;
import com.github.adamantcheese.chan.core.model.Post;
import com.github.adamantcheese.chan.core.model.PostHttpIcon;
import com.github.adamantcheese.chan.core.model.PostImage;
import com.github.adamantcheese.chan.core.model.PostLinkable;
import com.github.adamantcheese.chan.core.model.orm.Board;
import com.github.adamantcheese.chan.core.model.orm.History;
import com.github.adamantcheese.chan.core.model.orm.Loadable;
import com.github.adamantcheese.chan.core.model.orm.Pin;
import com.github.adamantcheese.chan.core.model.orm.PinType;
import com.github.adamantcheese.chan.core.model.orm.SavedReply;
import com.github.adamantcheese.chan.core.model.orm.SavedThread;
import com.github.adamantcheese.chan.core.pool.ChanLoaderFactory;
import com.github.adamantcheese.chan.core.settings.ChanSettings;
import com.github.adamantcheese.chan.core.site.Site;
import com.github.adamantcheese.chan.core.site.SiteActions;
import com.github.adamantcheese.chan.core.site.http.DeleteRequest;
import com.github.adamantcheese.chan.core.site.http.DeleteResponse;
import com.github.adamantcheese.chan.core.site.http.HttpCall;
import com.github.adamantcheese.chan.core.site.loader.ChanThreadLoader;
import com.github.adamantcheese.chan.core.site.parser.CommentParser;
import com.github.adamantcheese.chan.core.site.sites.chan4.Chan4PagesRequest;
import com.github.adamantcheese.chan.ui.adapter.PostAdapter;
import com.github.adamantcheese.chan.ui.adapter.PostsFilter;
import com.github.adamantcheese.chan.ui.cell.PostCellInterface;
import com.github.adamantcheese.chan.ui.cell.ThreadStatusCell;
import com.github.adamantcheese.chan.ui.helper.PostHelper;
import com.github.adamantcheese.chan.ui.layout.ArchivesLayout;
import com.github.adamantcheese.chan.ui.layout.ThreadListLayout;
import com.github.adamantcheese.chan.ui.view.FloatingMenuItem;
import com.github.adamantcheese.chan.ui.view.ThumbnailView;
import com.github.adamantcheese.chan.utils.AndroidUtils;
import com.github.adamantcheese.chan.utils.PostUtils;

import org.greenrobot.eventbus.EventBus;

import java.util.ArrayList;
import java.util.Collections;
import java.util.HashSet;
import java.util.List;
import java.util.Set;

import javax.inject.Inject;

import static com.github.adamantcheese.chan.core.settings.ChanSettings.MediaAutoLoadMode.shouldLoadForNetworkType;
import static com.github.adamantcheese.chan.utils.AndroidUtils.getString;

public class ThreadPresenter implements ChanThreadLoader.ChanLoaderCallback,
        PostAdapter.PostAdapterCallback,
        PostCellInterface.PostCellCallback,
        ThreadStatusCell.Callback,
        ThreadListLayout.ThreadListLayoutPresenterCallback,
        ArchivesLayout.Callback {
    private static final String TAG = "ThreadPresenter";

    private static final int POST_OPTION_QUOTE = 0;
    private static final int POST_OPTION_QUOTE_TEXT = 1;
    private static final int POST_OPTION_INFO = 2;
    private static final int POST_OPTION_LINKS = 3;
    private static final int POST_OPTION_COPY_TEXT = 4;
    private static final int POST_OPTION_REPORT = 5;
    private static final int POST_OPTION_HIGHLIGHT_ID = 6;
    private static final int POST_OPTION_DELETE = 7;
    private static final int POST_OPTION_SAVE = 8;
    private static final int POST_OPTION_PIN = 9;
    private static final int POST_OPTION_SHARE = 10;
    private static final int POST_OPTION_HIGHLIGHT_TRIPCODE = 11;
    private static final int POST_OPTION_HIDE = 12;
    private static final int POST_OPTION_OPEN_BROWSER = 13;
    private static final int POST_OPTION_FILTER_TRIPCODE = 14;
    private static final int POST_OPTION_EXTRA = 15;
    private static final int POST_OPTION_REMOVE = 16;

    private ThreadPresenterCallback threadPresenterCallback;
    private WatchManager watchManager;
    private DatabaseManager databaseManager;
    private ChanLoaderFactory chanLoaderFactory;
    private PageRequestManager pageRequestManager;
    private ThreadSaveManager threadSaveManager;

    private Loadable loadable;
    private ChanThreadLoader chanLoader;
    private boolean searchOpen;
    private String searchQuery;
    private PostsFilter.Order order = PostsFilter.Order.BUMP;
    private boolean historyAdded;
    private Context context;

    @Inject
    public ThreadPresenter(WatchManager watchManager,
                           DatabaseManager databaseManager,
                           ChanLoaderFactory chanLoaderFactory,
                           PageRequestManager pageRequestManager,
                           ThreadSaveManager threadSaveManager) {
        this.watchManager = watchManager;
        this.databaseManager = databaseManager;
        this.chanLoaderFactory = chanLoaderFactory;
        this.pageRequestManager = pageRequestManager;
        this.threadSaveManager = threadSaveManager;
    }

    public void create(ThreadPresenterCallback threadPresenterCallback) {
        this.threadPresenterCallback = threadPresenterCallback;
    }

    public void showNoContent() {
        threadPresenterCallback.showEmpty();
    }

    public void bindLoadable(Loadable loadable) {
        if (!loadable.equals(this.loadable)) {
            if (chanLoader != null) {
                unbindLoadable();
            }

            Pin pin = watchManager.findPinByLoadableId(loadable.id);
            // TODO this isn't true anymore, because all loadables come from one location.
            if (pin != null) {
                // Use the loadable from the pin.
                // This way we can store the list position in the pin loadable,
                // and not in a separate loadable instance.
                loadable = pin.loadable;
            }
            this.loadable = loadable;

            chanLoader = chanLoaderFactory.obtain(loadable, this);

            threadPresenterCallback.showLoading();
        }
    }

    public void unbindLoadable() {
        if (chanLoader != null) {
            chanLoader.clearTimer();
            chanLoaderFactory.release(chanLoader, this);
            chanLoader = null;
            loadable = null;
            historyAdded = false;

            threadPresenterCallback.showNewPostsNotification(false, -1);
            threadPresenterCallback.showLoading();
        }
    }

    public boolean isBound() {
        return chanLoader != null;
    }

    public void requestInitialData() {
        if (chanLoader != null) {
            if (chanLoader.getThread() == null) {
                requestData();
            } else {
                chanLoader.quickLoad();
            }
        }
    }

    public void requestData() {
        if (chanLoader != null) {
            threadPresenterCallback.showLoading();
            chanLoader.requestData();
        }
    }

    public void onForegroundChanged(boolean foreground) {
        if (chanLoader != null) {
            if (foreground && isWatching()) {
                chanLoader.requestMoreDataAndResetTimer();
                if (chanLoader.getThread() != null) {
                    // Show loading indicator in the status cell
                    showPosts();
                }
            } else {
                chanLoader.clearTimer();
            }
        }
    }

    public boolean pin() {
<<<<<<< HEAD
        if (chanLoader.getThread() == null) {
            return false;
        }

        Pin pin = watchManager.findPinByLoadableId(loadable.id);
        if (pin != null) {
            if (PinType.hasWatchNewPostsFlag(pin.pinType)) {
                pin.pinType = PinType.removeWatchNewPostsFlag(pin.pinType);

                if (PinType.hasNoFlags(pin.pinType)) {
                    watchManager.deletePin(pin);
                } else {
                    watchManager.updatePin(pin);
                }
            } else {
                pin.pinType = PinType.addWatchNewPostsFlag(pin.pinType);
                watchManager.updatePin(pin);
            }
        } else {
            Post op = chanLoader.getThread().op;
            watchManager.createPin(loadable, op, PinType.WATCH_NEW_POSTS);
        }

        return true;
    }

    public boolean save() {
        if (chanLoader.getThread() == null) {
            return false;
        }

        Pin pin = watchManager.findPinByLoadableId(loadable.id);
        if (pin != null) {
            if (PinType.hasDownloadFlag(pin.pinType)) {
                pin.pinType = PinType.removeDownloadNewPostsFlag(pin.pinType);

                if (PinType.hasNoFlags(pin.pinType)) {
                    watchManager.deletePin(pin);
                } else {
                    watchManager.updatePin(pin);
                    watchManager.stopSavingThread(pin.loadable);
                }
            } else {
                saveInternal();
=======
        Pin pin = watchManager.findPinByLoadable(loadable);
        if (pin == null) {
            if (chanLoader != null && chanLoader.getThread() != null) {
                Post op = chanLoader.getThread().op;
                watchManager.createPin(loadable, op);
>>>>>>> 7101d4ba
            }
        } else {
            saveInternal();
        }

        return true;
    }

    private void saveInternal() {
        Post op = chanLoader.getThread().op;
        List<Post> postsToSave = chanLoader.getThread().posts;

        Pin oldPin = watchManager.findPinByLoadableId(loadable.id);
        if (oldPin != null) {
            // Save button is clicked and bookmark button is already pressed
            // Update old pin and start saving the thread
            if (PinType.hasDownloadFlag(oldPin.pinType)) {
                // We forgot to delete pin when cancelling thread download?
                throw new IllegalStateException("oldPin already contains DownloadFlag");
            }

            oldPin.pinType = PinType.addDownloadNewPostsFlag(oldPin.pinType);

            watchManager.updatePin(oldPin);
            startSavingThreadInternal(loadable, postsToSave, oldPin);
            EventBus.getDefault().post(new WatchManager.PinMessages.PinChangedMessage(oldPin));
        } else {
            // Save button is clicked and bookmark button is not yet pressed
            // Create new pin and start saving the thread

            // We don't want to send PinAddedMessage broadcast right away. We will send it after
            // the thread has been saved
            if (!watchManager.createPin(loadable, op, PinType.DOWNLOAD_NEW_POSTS, false)) {
                throw new IllegalStateException("Could not create pin for loadable " + loadable);
            }

            Pin newPin = watchManager.getPinByLoadable(loadable);
            if (newPin == null) {
                throw new IllegalStateException("Could not find freshly created pin by loadable " + loadable);
            }

            startSavingThreadInternal(loadable, postsToSave, newPin);
            EventBus.getDefault().post(new WatchManager.PinMessages.PinAddedMessage(newPin));
        }

        if (!ChanSettings.watchEnabled.get() || !ChanSettings.watchBackground.get()) {
            threadPresenterCallback.shownBackgroundWatcherIsDisabledToast();
        }
    }

    private void startSavingThreadInternal(
            Loadable loadable,
            List<Post> postsToSave,
            Pin newPin) {
        if (!PinType.hasDownloadFlag(newPin.pinType)) {
            throw new IllegalStateException("newPin does not have DownloadFlag: " + newPin.pinType);
        }

        watchManager.startSavingThread(loadable, postsToSave);
    }

    public boolean isPinned() {
        Pin pin = watchManager.findPinByLoadableId(loadable.id);
        if (pin == null) {
            return false;
        }

        return PinType.hasWatchNewPostsFlag(pin.pinType);
    }

    public DownloadThreadState getThreadDownloadState() {
        Pin pin = watchManager.findPinByLoadableId(loadable.id);
        if (pin == null) {
            return DownloadThreadState.Default;
        }

        if (!PinType.hasDownloadFlag(pin.pinType)) {
            return DownloadThreadState.Default;
        }

        SavedThread savedThread = watchManager.findSavedThreadByLoadableId(pin.loadable.id);
        if (savedThread == null) {
            return DownloadThreadState.Default;
        }

        if (savedThread.isStopped) {
            return DownloadThreadState.Default;
        }

        if (savedThread.isFullyDownloaded) {
            return DownloadThreadState.FullyDownloaded;
        }

        return DownloadThreadState.DownloadInProgress;
    }

    public void onSearchVisibilityChanged(boolean visible) {
        searchOpen = visible;
        threadPresenterCallback.showSearch(visible);
        if (!visible) {
            searchQuery = null;
        }

        if (chanLoader != null && chanLoader.getThread() != null) {
            showPosts();
        }
    }

    public void onSearchEntered(String entered) {
        searchQuery = entered;
        if (chanLoader != null && chanLoader.getThread() != null) {
            showPosts();
            if (TextUtils.isEmpty(entered)) {
                threadPresenterCallback.setSearchStatus(null, true, false);
            } else {
                threadPresenterCallback.setSearchStatus(entered, false, false);
            }
        }
    }

    public void setOrder(PostsFilter.Order order) {
        if (this.order != order) {
            this.order = order;
            if (chanLoader != null && chanLoader.getThread() != null) {
                scrollTo(0, false);
                showPosts();
            }
        }
    }

    public void refreshUI() {
        if (chanLoader != null && chanLoader.getThread() != null) {
            showPosts();
        }
    }

    public void showAlbum() {
        List<Post> posts = threadPresenterCallback.getDisplayingPosts();
        int[] pos = threadPresenterCallback.getCurrentPosition();
        int displayPosition = pos[0];

        List<PostImage> images = new ArrayList<>();
        int index = 0;
        for (int i = 0; i < posts.size(); i++) {
            Post item = posts.get(i);
            if (!item.images.isEmpty()) {
                images.addAll(item.images);
            }
            if (i == displayPosition) {
                index = images.size();
            }
        }

        threadPresenterCallback.showAlbum(images, index);
    }

    @Override
    public Loadable getLoadable() {
        return loadable;
    }

    /*
     * ChanThreadLoader callbacks
     */
    @Override
    public void onChanLoaderData(ChanThread result) {
        if (isWatching() && chanLoader != null) {
            chanLoader.setTimer();
        }

        showPosts();

        if (loadable.isThreadMode()) {
            int lastLoaded = loadable.lastLoaded;
            int more = 0;
            if (lastLoaded > 0) {
                for (Post p : result.posts) {
                    if (p.no == lastLoaded) {
                        more = result.posts.size() - result.posts.indexOf(p) - 1;
                        break;
                    }
                }
            }
            loadable.setLastLoaded(result.posts.get(result.posts.size() - 1).no);

            if (more > 0) {
                threadPresenterCallback.showNewPostsNotification(true, more);
            }

            if (ChanSettings.autoLoadThreadImages.get()) {
                FileCache cache = Chan.injector().instance(FileCache.class);
                for (Post p : result.posts) {
                    if (p.images != null) {
                        for (PostImage postImage : p.images) {
                            if (cache.exists(postImage.imageUrl.toString())) continue;
                            if ((postImage.type == PostImage.Type.STATIC || postImage.type == PostImage.Type.GIF)
                                    && shouldLoadForNetworkType(ChanSettings.imageAutoLoadNetwork.get())) {
                                cache.downloadFile(loadable, postImage, null);
                            } else if (postImage.type == PostImage.Type.MOVIE &&
                                    shouldLoadForNetworkType(ChanSettings.videoAutoLoadNetwork.get())) {
                                cache.downloadFile(loadable, postImage, null);
                            }
                        }
                    }
                }
            }
        }

        if (loadable.markedNo >= 0 && chanLoader != null) {
            Post markedPost = PostUtils.findPostById(loadable.markedNo, chanLoader.getThread());
            if (markedPost != null) {
                highlightPost(markedPost);
                scrollToPost(markedPost, false);
            }
            loadable.markedNo = -1;
        }

        addHistory();
    }

    @Override
    public void onChanLoaderError(ChanThreadLoader.ChanLoaderException error) {
        threadPresenterCallback.showError(error);
    }

    /*
     * PostAdapter callbacks
     */
    @Override
    public void onListScrolledToBottom() {
        if (loadable.isThreadMode() && chanLoader != null && chanLoader.getThread() != null) {
            List<Post> posts = chanLoader.getThread().posts;
            loadable.setLastViewed(posts.get(posts.size() - 1).no);
        }

        Pin pin = watchManager.findPinByLoadableId(loadable.id);
        if (pin != null) {
            watchManager.onBottomPostViewed(pin);
        }

        threadPresenterCallback.showNewPostsNotification(false, -1);

        // Update the last seen indicator
        showPosts();
    }

    public void onNewPostsViewClicked() {
        if (chanLoader != null) {
            Post post = PostUtils.findPostById(loadable.lastViewed, chanLoader.getThread());
            if (post != null) {
                scrollToPost(post, true);
            } else {
                scrollTo(-1, true);
            }
        }
    }

    public void scrollTo(int displayPosition, boolean smooth) {
        threadPresenterCallback.scrollTo(displayPosition, smooth);
    }

    public void scrollToImage(PostImage postImage, boolean smooth) {
        if (!searchOpen) {
            int position = -1;
            List<Post> posts = threadPresenterCallback.getDisplayingPosts();

            out:
            for (int i = 0; i < posts.size(); i++) {
                Post post = posts.get(i);
                if (!post.images.isEmpty()) {
                    for (int j = 0; j < post.images.size(); j++) {
                        if (post.images.get(j) == postImage) {
                            position = i;
                            break out;
                        }
                    }
                }
            }
            if (position >= 0) {
                scrollTo(position, smooth);
            }
        }
    }

    public void scrollToPost(Post needle, boolean smooth) {
        int position = -1;
        List<Post> posts = threadPresenterCallback.getDisplayingPosts();
        for (int i = 0; i < posts.size(); i++) {
            Post post = posts.get(i);
            if (post.no == needle.no) {
                position = i;
                break;
            }
        }
        if (position >= 0) {
            scrollTo(position, smooth);
        }
    }

    public void highlightPost(Post post) {
        threadPresenterCallback.highlightPost(post);
    }

    public void selectPost(int post) {
        threadPresenterCallback.selectPost(post);
    }

    public void selectPostImage(PostImage postImage) {
        List<Post> posts = threadPresenterCallback.getDisplayingPosts();
        for (int i = 0; i < posts.size(); i++) {
            Post post = posts.get(i);

            if (!post.images.isEmpty()) {
                for (int j = 0; j < post.images.size(); j++) {
                    if (post.images.get(j) == postImage) {
                        scrollToPost(post, false);
                        highlightPost(post);
                        return;
                    }
                }
            }
        }
    }

    /*
     * PostView callbacks
     */
    @Override
    public void onPostClicked(Post post) {
        if (loadable.isCatalogMode()) {
            Loadable threadLoadable = databaseManager.getDatabaseLoadableManager().get(Loadable.forThread(loadable.site, post.board, post.no, PostHelper.getTitle(post, loadable)));
            threadPresenterCallback.showThread(threadLoadable);
        }
    }

    @Override
    public void onPostDoubleClicked(Post post) {
        if (!loadable.isCatalogMode()) {
            if (searchOpen) {
                searchQuery = null;
                showPosts();
                threadPresenterCallback.setSearchStatus(null, false, true);
                threadPresenterCallback.showSearch(false);
                highlightPost(post);
                scrollToPost(post, false);
            } else {
                threadPresenterCallback.postClicked(post);
            }
        }
    }

    @Override
    public void onThumbnailClicked(PostImage postImage, ThumbnailView thumbnail) {
        List<PostImage> images = new ArrayList<>();
        int index = -1;
        List<Post> posts = threadPresenterCallback.getDisplayingPosts();
        for (int i = 0; i < posts.size(); i++) {
            Post item = posts.get(i);

            if (!item.images.isEmpty()) {
                for (int j = 0; j < item.images.size(); j++) {
                    PostImage image = item.images.get(j);
                    images.add(image);
                    if (image.equalUrl(postImage)) {
                        index = images.size() - 1;
                    }
                }
            }
        }

        if (chanLoader != null) {
            threadPresenterCallback.showImages(images, index, chanLoader.getLoadable(), thumbnail);
        }
    }

    @Override
    public Object onPopulatePostOptions(Post post, List<FloatingMenuItem> menu,
                                        List<FloatingMenuItem> extraMenu) {
        if (!loadable.isThreadMode()) {
            menu.add(new FloatingMenuItem(POST_OPTION_PIN, R.string.action_pin));
        } else if (!loadable.isSavedCopy) {
            menu.add(new FloatingMenuItem(POST_OPTION_QUOTE, R.string.post_quote));
            menu.add(new FloatingMenuItem(POST_OPTION_QUOTE_TEXT, R.string.post_quote_text));
        }

        if (loadable.getSite().feature(Site.Feature.POST_REPORT) && !loadable.isSavedCopy) {
            menu.add(new FloatingMenuItem(POST_OPTION_REPORT, R.string.post_report));
        }

        if (!post.hasFilterParameters() && (loadable.isCatalogMode() || (loadable.isThreadMode() && !post.isOP)) && !loadable.isSavedCopy) {
            menu.add(new FloatingMenuItem(POST_OPTION_HIDE, R.string.post_hide));
            menu.add(new FloatingMenuItem(POST_OPTION_REMOVE, R.string.post_remove));
        }

        if (loadable.isThreadMode()) {
            if (!TextUtils.isEmpty(post.id)) {
                menu.add(new FloatingMenuItem(POST_OPTION_HIGHLIGHT_ID, R.string.post_highlight_id));
            }

            if (!TextUtils.isEmpty(post.tripcode)) {
                menu.add(new FloatingMenuItem(POST_OPTION_HIGHLIGHT_TRIPCODE, R.string.post_highlight_tripcode));
                menu.add(new FloatingMenuItem(POST_OPTION_FILTER_TRIPCODE, R.string.post_filter_tripcode));
            }
        }

        if (loadable.site.feature(Site.Feature.POST_DELETE) &&
                databaseManager.getDatabaseSavedReplyManager().isSaved(post.board, post.no) &&
                !loadable.isSavedCopy) {
            menu.add(new FloatingMenuItem(POST_OPTION_DELETE, R.string.post_delete));
        }

        if (ChanSettings.accessibleInfo.get()) {
            menu.add(new FloatingMenuItem(POST_OPTION_INFO, R.string.post_info));
        } else {
            extraMenu.add(new FloatingMenuItem(POST_OPTION_INFO, R.string.post_info));
        }

        menu.add(new FloatingMenuItem(POST_OPTION_EXTRA, R.string.post_more));

        extraMenu.add(new FloatingMenuItem(POST_OPTION_LINKS, R.string.post_show_links));
        extraMenu.add(new FloatingMenuItem(POST_OPTION_OPEN_BROWSER, R.string.action_open_browser));
        extraMenu.add(new FloatingMenuItem(POST_OPTION_SHARE, R.string.post_share));
        extraMenu.add(new FloatingMenuItem(POST_OPTION_COPY_TEXT, R.string.post_copy_text));

        if (!loadable.isSavedCopy) {
            boolean isSaved = databaseManager.getDatabaseSavedReplyManager().isSaved(post.board, post.no);
            extraMenu.add(new FloatingMenuItem(POST_OPTION_SAVE, isSaved ? R.string.unsave : R.string.save));
        }

        return POST_OPTION_EXTRA;
    }

    public void onPostOptionClicked(Post post, Object id) {
        switch ((Integer) id) {
            case POST_OPTION_QUOTE:
                threadPresenterCallback.hidePostsPopup();
                threadPresenterCallback.quote(post, false);
                break;
            case POST_OPTION_QUOTE_TEXT:
                threadPresenterCallback.hidePostsPopup();
                threadPresenterCallback.quote(post, true);
                break;
            case POST_OPTION_INFO:
                showPostInfo(post);
                break;
            case POST_OPTION_LINKS:
                if (post.linkables.size() > 0) {
                    threadPresenterCallback.showPostLinkables(post);
                }
                break;
            case POST_OPTION_COPY_TEXT:
                threadPresenterCallback.clipboardPost(post);
                break;
            case POST_OPTION_REPORT:
                threadPresenterCallback.openReportView(post);
                break;
            case POST_OPTION_HIGHLIGHT_ID:
                threadPresenterCallback.highlightPostId(post.id);
                break;
            case POST_OPTION_HIGHLIGHT_TRIPCODE:
                threadPresenterCallback.highlightPostTripcode(post.tripcode);
                break;
            case POST_OPTION_FILTER_TRIPCODE:
                threadPresenterCallback.filterPostTripcode(post.tripcode);
                break;
            case POST_OPTION_DELETE:
                requestDeletePost(post);
                break;
            case POST_OPTION_SAVE:
                SavedReply savedReply = SavedReply.fromSiteBoardNoPassword(
                        post.board.site, post.board, post.no, "");
                if (databaseManager.getDatabaseSavedReplyManager().isSaved(post.board, post.no)) {
                    databaseManager.runTask(databaseManager.getDatabaseSavedReplyManager().unsaveReply(savedReply));
                } else {
                    databaseManager.runTask(databaseManager.getDatabaseSavedReplyManager().saveReply(savedReply));
                }
                //force reload for reply highlighting
                requestData();
                break;
            case POST_OPTION_PIN:
                String title = PostHelper.getTitle(post, loadable);
                Loadable pinLoadable = databaseManager.getDatabaseLoadableManager().get(
                        Loadable.forThread(loadable.site, post.board, post.no, title)
                );
                watchManager.createPin(pinLoadable, post, PinType.WATCH_NEW_POSTS);
                break;
            case POST_OPTION_OPEN_BROWSER:
                AndroidUtils.openLink(loadable.site.resolvable().desktopUrl(loadable, post));
                break;
            case POST_OPTION_SHARE:
                AndroidUtils.shareLink(loadable.site.resolvable().desktopUrl(loadable, post));
                break;
            case POST_OPTION_REMOVE:
            case POST_OPTION_HIDE:
                boolean hide = ((Integer) id) == POST_OPTION_HIDE;

<<<<<<< HEAD
                if (chanLoader.getThread().loadable.mode == Loadable.Mode.CATALOG) {
                    threadPresenterCallback.hideThread(post, post.no, hide);
                } else {
                    boolean isEmpty = false;

                    synchronized (post.repliesFrom) {
                        isEmpty = post.repliesFrom.isEmpty();
                    }

                    if (isEmpty) {
                        // no replies to this post so no point in showing the dialog
                        hideOrRemovePosts(hide, false, post, chanLoader.getThread().op.no);
=======
                if (chanLoader != null) {
                    if (chanLoader.getThread().loadable.mode == Loadable.Mode.CATALOG) {
                        threadPresenterCallback.hideThread(post, post.no, hide);
>>>>>>> 7101d4ba
                    } else {
                        if (post.repliesFrom.isEmpty()) {
                            // no replies to this post so no point in showing the dialog
                            hideOrRemovePosts(hide, false, post, chanLoader.getThread().op.no);
                        } else {
                            // show a dialog to the user with options to hide/remove the whole chain of posts
                            threadPresenterCallback.showHideOrRemoveWholeChainDialog(hide, post, chanLoader.getThread().op.no);
                        }
                    }
                }
                break;
        }
    }

    @Override
    public void onPostLinkableClicked(Post post, PostLinkable linkable) {
        if (linkable.type == PostLinkable.Type.QUOTE && chanLoader != null) {
            Post linked = PostUtils.findPostById((int) linkable.value, chanLoader.getThread());
            if (linked != null) {
                threadPresenterCallback.showPostsPopup(post, Collections.singletonList(linked));
            }
        } else if (linkable.type == PostLinkable.Type.LINK) {
            threadPresenterCallback.openLink((String) linkable.value);
        } else if (linkable.type == PostLinkable.Type.THREAD) {
            CommentParser.ThreadLink link = (CommentParser.ThreadLink) linkable.value;

            Board board = loadable.site.board(link.board);
            if (board != null) {
                Loadable thread = databaseManager.getDatabaseLoadableManager().get(Loadable.forThread(board.site, board, link.threadId, ""));
                thread.markedNo = link.postId;

                threadPresenterCallback.showThread(thread);
            }
        } else if (linkable.type == PostLinkable.Type.BOARD) {
            Board board = databaseManager.runTask(databaseManager.getDatabaseBoardManager().getBoard(loadable.site, (String) linkable.value));
            Loadable catalog = databaseManager.getDatabaseLoadableManager().get(Loadable.forCatalog(board));

            threadPresenterCallback.showBoard(catalog);
        } else if (linkable.type == PostLinkable.Type.SEARCH) {
            CommentParser.SearchLink search = (CommentParser.SearchLink) linkable.value;
            Board board = databaseManager.runTask(databaseManager.getDatabaseBoardManager().getBoard(loadable.site, search.board));
            Loadable catalog = databaseManager.getDatabaseLoadableManager().get(Loadable.forCatalog(board));

            threadPresenterCallback.showBoardAndSearch(catalog, search.search);
        }
    }

    @Override
    public void onPostNoClicked(Post post) {
        threadPresenterCallback.quote(post, false);
    }

    @Override
    public void onPostSelectionQuoted(Post post, CharSequence quoted) {
        threadPresenterCallback.quote(post, quoted);
    }

    @Override
    public void onShowPostReplies(Post post) {
        List<Post> posts = new ArrayList<>();
        synchronized (post.repliesFrom) {
            for (int no : post.repliesFrom) {
                if (chanLoader != null) {
                    Post replyPost = PostUtils.findPostById(no, chanLoader.getThread());
                    if (replyPost != null) {
                        posts.add(replyPost);
                    }
                }
            }
        }
        if (posts.size() > 0) {
            threadPresenterCallback.showPostsPopup(post, posts);
        }
    }

    /*
     * ThreadStatusCell callbacks
     */
    @Override
    public long getTimeUntilLoadMore() {
        if (chanLoader != null) {
            return chanLoader.getTimeUntilLoadMore();
        } else {
            return 0L;
        }
    }

    @Override
    public boolean isWatching() {
        return loadable.isThreadMode() && ChanSettings.autoRefreshThread.get() &&
                ((Chan) Chan.injector().instance(Context.class)).getApplicationInForeground() && chanLoader != null && chanLoader.getThread() != null &&
                !chanLoader.getThread().closed && !chanLoader.getThread().archived;
    }

    @Override
    public ChanThread getChanThread() {
        return chanLoader == null ? null : chanLoader.getThread();
    }

    public Chan4PagesRequest.Page getPage(Post op) {
        return pageRequestManager.getPage(op);
    }

    @Override
    public void onListStatusClicked() {
        if (getChanThread() != null && !getChanThread().archived) {
            chanLoader.requestMoreDataAndResetTimer();
        } else {
            @SuppressLint("InflateParams") final ArchivesLayout dialogView =
                    (ArchivesLayout) LayoutInflater.from(context)
                            .inflate(R.layout.layout_archives, null);
            dialogView.setBoard(loadable.board);
            dialogView.setCallback(this);

            AlertDialog dialog = new AlertDialog.Builder(context)
                    .setView(dialogView)
                    .setTitle(R.string.thread_show_archives)
                    .create();
            dialog.setCanceledOnTouchOutside(true);
            dialog.show();
        }
    }

    @Override
    public void showThread(Loadable loadable) {
        threadPresenterCallback.showThread(loadable);
    }

    @Override
    public void requestNewPostLoad() {
        if (chanLoader != null && loadable != null && loadable.isThreadMode()) {
            chanLoader.requestMoreDataAndResetTimer();
            pageRequestManager.forceUpdateForBoard(loadable.board);
        }
    }

    @Override
    public void onUnhidePostClick(Post post) {
        threadPresenterCallback.unhideOrUnremovePost(post);
    }

    public void deletePostConfirmed(Post post, boolean onlyImageDelete) {
        threadPresenterCallback.showDeleting();

        SavedReply reply = databaseManager.runTask(
                databaseManager.getDatabaseSavedReplyManager().findSavedReply(post.board, post.no)
        );
        if (reply != null) {
            Site site = loadable.getSite();
            site.actions().delete(new DeleteRequest(post, reply, onlyImageDelete), new SiteActions.DeleteListener() {
                @Override
                public void onDeleteComplete(HttpCall httpPost, DeleteResponse deleteResponse) {
                    String message;
                    if (deleteResponse.deleted) {
                        message = getString(R.string.delete_success);
                    } else if (!TextUtils.isEmpty(deleteResponse.errorMessage)) {
                        message = deleteResponse.errorMessage;
                    } else {
                        message = getString(R.string.delete_error);
                    }
                    threadPresenterCallback.hideDeleting(message);
                }

                @Override
                public void onDeleteError(HttpCall httpCall) {
                    threadPresenterCallback.hideDeleting(getString(R.string.delete_error));
                }
            });
        }
    }

    private void requestDeletePost(Post post) {
        SavedReply reply = databaseManager.runTask(
                databaseManager.getDatabaseSavedReplyManager().findSavedReply(post.board, post.no)
        );
        if (reply != null) {
            threadPresenterCallback.confirmPostDelete(post);
        }
    }

    private void showPostInfo(Post post) {
        StringBuilder text = new StringBuilder();

        for (PostImage image : post.images) {
            text.append("Filename: ")
                    .append(image.filename).append(".").append(image.extension)
                    .append(" \nDimensions: ")
                    .append(image.imageWidth).append("x").append(image.imageHeight)
                    .append("\nSize: ")
                    .append(AndroidUtils.getReadableFileSize(image.size, false));

            if (image.spoiler) {
                text.append("\nSpoilered");
            }

            text.append("\n");
        }

        text.append("Posted: ").append(PostHelper.getLocalDate(post));

        if (!TextUtils.isEmpty(post.id)) {
            text.append("\nId: ").append(post.id);
        }

        if (!TextUtils.isEmpty(post.tripcode)) {
            text.append("\nTripcode: ").append(post.tripcode);
        }

        if (post.httpIcons != null && !post.httpIcons.isEmpty()) {
            for (PostHttpIcon icon : post.httpIcons) {
                if (icon.url.toString().contains("troll")) {
                    text.append("\nTroll Country: ").append(icon.name);
                } else if (icon.url.toString().contains("country")) {
                    text.append("\nCountry: ").append(icon.name);
                } else {
                    //only other icon type created is since4pass
                    text.append("\n4chan Pass Year: ").append(icon.name);
                }
            }
        }

        if (!TextUtils.isEmpty(post.capcode)) {
            text.append("\nCapcode: ").append(post.capcode);
        }

        threadPresenterCallback.showPostInfo(text.toString());
    }

    private void showPosts() {
        if (chanLoader != null) {
            threadPresenterCallback.showPosts(chanLoader.getThread(), new PostsFilter(order, searchQuery));
        }
    }

    private void addHistory() {
<<<<<<< HEAD
        if (!historyAdded
                && ChanSettings.historyEnabled.get()
                && loadable.isThreadMode()
                // Do not attempt to add a saved thread to the history
                && !loadable.isSavedCopy) {
=======
        if (chanLoader != null && !historyAdded && ChanSettings.historyEnabled.get() && loadable.isThreadMode()) {
>>>>>>> 7101d4ba
            historyAdded = true;
            History history = new History();
            history.loadable = loadable;
            PostImage image = chanLoader.getThread().op.image();
            history.thumbnailUrl = image == null ? "" : image.getThumbnailUrl().toString();
            databaseManager.runTaskAsync(databaseManager.getDatabaseHistoryManager().addHistory(history));
        }
    }

    public void showImageReencodingWindow() {
        threadPresenterCallback.showImageReencodingWindow(loadable);
    }

    public void hideOrRemovePosts(boolean hide, boolean wholeChain, Post post, int threadNo) {
        Set<Post> posts = new HashSet<>();

        if (chanLoader != null) {
            if (wholeChain) {
                ChanThread thread = chanLoader.getThread();
                if (thread != null) {
                    posts.addAll(PostUtils.findPostWithReplies(post.no, thread.posts));
                }
            } else {
                posts.add(PostUtils.findPostById(post.no, chanLoader.getThread()));
            }
        }

        threadPresenterCallback.hideOrRemovePosts(hide, wholeChain, posts, threadNo);
    }

    public void showRemovedPostsDialog() {
        if (chanLoader == null || chanLoader.getThread().loadable.mode != Loadable.Mode.THREAD) {
            return;
        }

        threadPresenterCallback.viewRemovedPostsForTheThread(
                chanLoader.getThread().posts,
                chanLoader.getThread().op.no);
    }

    public void onRestoreRemovedPostsClicked(List<Integer> selectedPosts) {
        if (chanLoader == null) return;
        int threadNo = chanLoader.getThread().op.no;
        Site site = chanLoader.getThread().loadable.site;
        String boardCode = chanLoader.getThread().loadable.boardCode;

        threadPresenterCallback.onRestoreRemovedPostsClicked(threadNo, site, boardCode, selectedPosts);
    }

    @Override
    public void openArchive(Pair<String, String> domainNamePair) {
        Post tempOP = new Post.Builder().board(loadable.board).id(loadable.no).opId(loadable.no).setUnixTimestampSeconds(1).comment("").build();
        String link = loadable.site.resolvable().desktopUrl(loadable, tempOP);
        link = link.replace("https://boards.4chan.org/", "https://" + domainNamePair.second + "/");
        AndroidUtils.openLinkInBrowser((Activity) context, link);
    }

    public void setContext(Context context) {
        this.context = context;
    }

    public void updateLoadable(boolean isSavedCopy) {
        loadable.isSavedCopy = isSavedCopy;
    }

    public enum DownloadThreadState {
        Default,
        DownloadInProgress,
        FullyDownloaded
    }

    public interface ThreadPresenterCallback {
        void showPosts(ChanThread thread, PostsFilter filter);

        void postClicked(Post post);

        void showError(ChanThreadLoader.ChanLoaderException error);

        void showLoading();

        void showEmpty();

        void showPostInfo(String info);

        void showPostLinkables(Post post);

        void clipboardPost(Post post);

        void showThread(Loadable threadLoadable);

        void showBoard(Loadable catalogLoadable);

        void showBoardAndSearch(Loadable catalogLoadable, String searchQuery);

        void openLink(String link);

        void openReportView(Post post);

        void showPostsPopup(Post forPost, List<Post> posts);

        void hidePostsPopup();

        List<Post> getDisplayingPosts();

        int[] getCurrentPosition();

        void showImages(List<PostImage> images, int index, Loadable loadable, ThumbnailView thumbnail);

        void showAlbum(List<PostImage> images, int index);

        void scrollTo(int displayPosition, boolean smooth);

        void highlightPost(Post post);

        void highlightPostId(String id);

        void highlightPostTripcode(String tripcode);

        void filterPostTripcode(String tripcode);

        void selectPost(int post);

        void showSearch(boolean show);

        void setSearchStatus(String query, boolean setEmptyText, boolean hideKeyboard);

        void quote(Post post, boolean withText);

        void quote(Post post, CharSequence text);

        void confirmPostDelete(Post post);

        void showDeleting();

        void hideDeleting(String message);

        void hideThread(Post post, int threadNo, boolean hide);

        void showNewPostsNotification(boolean show, int more);

        void showImageReencodingWindow(Loadable loadable);

        void showHideOrRemoveWholeChainDialog(boolean hide, Post post, int threadNo);

        void hideOrRemovePosts(boolean hide, boolean wholeChain, Set<Post> posts, int threadNo);

        void unhideOrUnremovePost(Post post);

        void viewRemovedPostsForTheThread(List<Post> threadPosts, int threadNo);

        void onRestoreRemovedPostsClicked(int threadNo, Site site, String boardCode, List<Integer> selectedPosts);

        void shownBackgroundWatcherIsDisabledToast();
    }
}<|MERGE_RESOLUTION|>--- conflicted
+++ resolved
@@ -212,7 +212,6 @@
     }
 
     public boolean pin() {
-<<<<<<< HEAD
         if (chanLoader.getThread() == null) {
             return false;
         }
@@ -257,13 +256,6 @@
                 }
             } else {
                 saveInternal();
-=======
-        Pin pin = watchManager.findPinByLoadable(loadable);
-        if (pin == null) {
-            if (chanLoader != null && chanLoader.getThread() != null) {
-                Post op = chanLoader.getThread().op;
-                watchManager.createPin(loadable, op);
->>>>>>> 7101d4ba
             }
         } else {
             saveInternal();
@@ -758,9 +750,12 @@
                 break;
             case POST_OPTION_REMOVE:
             case POST_OPTION_HIDE:
+                if (chanLoader == null) {
+                    break;
+                }
+
                 boolean hide = ((Integer) id) == POST_OPTION_HIDE;
 
-<<<<<<< HEAD
                 if (chanLoader.getThread().loadable.mode == Loadable.Mode.CATALOG) {
                     threadPresenterCallback.hideThread(post, post.no, hide);
                 } else {
@@ -773,19 +768,9 @@
                     if (isEmpty) {
                         // no replies to this post so no point in showing the dialog
                         hideOrRemovePosts(hide, false, post, chanLoader.getThread().op.no);
-=======
-                if (chanLoader != null) {
-                    if (chanLoader.getThread().loadable.mode == Loadable.Mode.CATALOG) {
-                        threadPresenterCallback.hideThread(post, post.no, hide);
->>>>>>> 7101d4ba
                     } else {
-                        if (post.repliesFrom.isEmpty()) {
-                            // no replies to this post so no point in showing the dialog
-                            hideOrRemovePosts(hide, false, post, chanLoader.getThread().op.no);
-                        } else {
-                            // show a dialog to the user with options to hide/remove the whole chain of posts
-                            threadPresenterCallback.showHideOrRemoveWholeChainDialog(hide, post, chanLoader.getThread().op.no);
-                        }
+                        // show a dialog to the user with options to hide/remove the whole chain of posts
+                        threadPresenterCallback.showHideOrRemoveWholeChainDialog(hide, post, chanLoader.getThread().op.no);
                     }
                 }
                 break;
@@ -1013,15 +998,12 @@
     }
 
     private void addHistory() {
-<<<<<<< HEAD
-        if (!historyAdded
+        if (chanLoader != null &&
+                !historyAdded
                 && ChanSettings.historyEnabled.get()
                 && loadable.isThreadMode()
                 // Do not attempt to add a saved thread to the history
                 && !loadable.isSavedCopy) {
-=======
-        if (chanLoader != null && !historyAdded && ChanSettings.historyEnabled.get() && loadable.isThreadMode()) {
->>>>>>> 7101d4ba
             historyAdded = true;
             History history = new History();
             history.loadable = loadable;
