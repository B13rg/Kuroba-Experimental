/*
 * KurobaEx - *chan browser https://github.com/K1rakishou/Kuroba-Experimental/
 *
 * This program is free software: you can redistribute it and/or modify
 * it under the terms of the GNU General Public License as published by
 * the Free Software Foundation, either version 3 of the License, or
 * (at your option) any later version.
 *
 * This program is distributed in the hope that it will be useful,
 * but WITHOUT ANY WARRANTY; without even the implied warranty of
 * MERCHANTABILITY or FITNESS FOR A PARTICULAR PURPOSE.  See the
 * GNU General Public License for more details.
 *
 * You should have received a copy of the GNU General Public License
 * along with this program.  If not, see <http://www.gnu.org/licenses/>.
 */
package com.github.k1rakishou.chan.core.presenter

import android.content.Context
import android.text.TextUtils
import androidx.annotation.StringRes
import com.github.k1rakishou.ChanSettings
import com.github.k1rakishou.chan.R
import com.github.k1rakishou.chan.controller.Controller
import com.github.k1rakishou.chan.core.base.RendezvousCoroutineExecutor
import com.github.k1rakishou.chan.core.base.SerializedCoroutineExecutor
import com.github.k1rakishou.chan.core.cache.CacheHandler
import com.github.k1rakishou.chan.core.helper.ChanThreadTicker
import com.github.k1rakishou.chan.core.helper.LastViewedPostNoInfoHolder
import com.github.k1rakishou.chan.core.helper.PostHideHelper
import com.github.k1rakishou.chan.core.helper.ThumbnailLongtapOptionsHelper
import com.github.k1rakishou.chan.core.loader.LoaderBatchResult
import com.github.k1rakishou.chan.core.loader.LoaderResult
import com.github.k1rakishou.chan.core.loader.LoaderResult.Succeeded
import com.github.k1rakishou.chan.core.manager.*
import com.github.k1rakishou.chan.core.site.Site
import com.github.k1rakishou.chan.core.site.SiteActions
import com.github.k1rakishou.chan.core.site.http.DeleteRequest
import com.github.k1rakishou.chan.core.site.loader.ChanLoaderException
import com.github.k1rakishou.chan.core.site.loader.ClientException
import com.github.k1rakishou.chan.core.site.loader.ThreadLoadResult
import com.github.k1rakishou.chan.core.site.parser.MockReplyManager
import com.github.k1rakishou.chan.ui.adapter.PostAdapter.PostAdapterCallback
import com.github.k1rakishou.chan.ui.adapter.PostsFilter
import com.github.k1rakishou.chan.ui.cell.PostCellData
import com.github.k1rakishou.chan.ui.cell.PostCellInterface.PostCellCallback
import com.github.k1rakishou.chan.ui.cell.ThreadStatusCell
import com.github.k1rakishou.chan.ui.controller.FloatingListMenuController
import com.github.k1rakishou.chan.ui.controller.ThreadSlideController
import com.github.k1rakishou.chan.ui.helper.PostPopupHelper
import com.github.k1rakishou.chan.ui.layout.ThreadListLayout.ThreadListLayoutPresenterCallback
import com.github.k1rakishou.chan.ui.view.ThumbnailView
import com.github.k1rakishou.chan.ui.view.floating_menu.FloatingListMenuItem
import com.github.k1rakishou.chan.ui.view.floating_menu.HeaderFloatingListMenuItem
import com.github.k1rakishou.chan.utils.AppModuleAndroidUtils.*
import com.github.k1rakishou.chan.utils.BackgroundUtils
import com.github.k1rakishou.common.AndroidUtils
import com.github.k1rakishou.common.ModularResult
import com.github.k1rakishou.common.errorMessageOrClassName
import com.github.k1rakishou.core_logger.Logger
import com.github.k1rakishou.core_spannable.PostLinkable
import com.github.k1rakishou.core_themes.ThemeEngine
import com.github.k1rakishou.core_themes.ThemeParser
import com.github.k1rakishou.model.data.board.pages.BoardPage
import com.github.k1rakishou.model.data.descriptor.*
import com.github.k1rakishou.model.data.filter.ChanFilterMutable
import com.github.k1rakishou.model.data.filter.FilterType
import com.github.k1rakishou.model.data.options.ChanCacheOptions
import com.github.k1rakishou.model.data.options.ChanCacheUpdateOptions
import com.github.k1rakishou.model.data.options.ChanLoadOptions
import com.github.k1rakishou.model.data.options.ChanReadOptions
import com.github.k1rakishou.model.data.post.ChanOriginalPost
import com.github.k1rakishou.model.data.post.ChanPost
import com.github.k1rakishou.model.data.post.ChanPostImage
import com.github.k1rakishou.model.repository.ChanCatalogSnapshotRepository
import com.github.k1rakishou.model.repository.ChanPostRepository
import com.github.k1rakishou.model.util.ChanPostUtils
import com.github.k1rakishou.model.util.ChanPostUtils.getReadableFileSize
import io.reactivex.disposables.CompositeDisposable
import kotlinx.coroutines.*
import kotlinx.coroutines.flow.collect
import kotlinx.coroutines.flow.debounce
import java.util.*
import javax.inject.Inject
import kotlin.coroutines.CoroutineContext

class ThreadPresenter @Inject constructor(
  private val cacheHandler: CacheHandler,
  private val bookmarksManager: BookmarksManager,
  private val pageRequestManager: PageRequestManager,
  private val siteManager: SiteManager,
  private val boardManager: BoardManager,
  private val savedReplyManager: SavedReplyManager,
  private val postHideManager: PostHideManager,
  private val chanPostRepository: ChanPostRepository,
  private val chanCatalogSnapshotRepository: ChanCatalogSnapshotRepository,
  private val mockReplyManager: MockReplyManager,
  private val archivesManager: ArchivesManager,
  private val onDemandContentLoaderManager: OnDemandContentLoaderManager,
  private val seenPostsManager: SeenPostsManager,
  private val historyNavigationManager: HistoryNavigationManager,
  private val postFilterManager: PostFilterManager,
  private val chanFilterManager: ChanFilterManager,
  private val lastViewedPostNoInfoHolder: LastViewedPostNoInfoHolder,
  private val chanThreadViewableInfoManager: ChanThreadViewableInfoManager,
  private val postHideHelper: PostHideHelper,
  private val chanThreadManager: ChanThreadManager,
  private val globalWindowInsetsManager: GlobalWindowInsetsManager,
  private val thumbnailLongtapOptionsHelper: ThumbnailLongtapOptionsHelper,
  private val themeEngine: ThemeEngine
) : PostAdapterCallback,
  PostCellCallback,
  ThreadStatusCell.Callback,
  ThreadListLayoutPresenterCallback,
  CoroutineScope {

  private val chanThreadTicker by lazy {
    ChanThreadTicker(
      scope = this,
      isDevFlavor = isDevBuild(),
      archivesManager = archivesManager,
      chanThreadManager = chanThreadManager,
      action = this::onChanTickerTick
    )
  }

  private var threadPresenterCallback: ThreadPresenterCallback? = null
  private var forcePageUpdate = false
  private var order = PostsFilter.Order.BUMP
  private var currentFocusedController = CurrentFocusedController.None
  private var currentLoadThreadJob: Job? = null

  var chanThreadLoadingState = ChanThreadLoadingState.Uninitialized
    private set

  private val verboseLogs by lazy { ChanSettings.verboseLogs.get() }
  private val compositeDisposable = CompositeDisposable()
  private val job = SupervisorJob()

  private lateinit var postOptionsClickExecutor: RendezvousCoroutineExecutor
  private lateinit var serializedCoroutineExecutor: SerializedCoroutineExecutor
  private lateinit var context: Context

  override val coroutineContext: CoroutineContext
    get() = job + Dispatchers.Main + CoroutineName("ThreadPresenter")

  val isBound: Boolean
    get() {
      val currentDescriptor = chanThreadTicker.currentChanDescriptor
      if (currentDescriptor == null) {
        if (verboseLogs) {
          Logger.e(TAG, "isBound() currentChanDescriptor == null")
        }

        return false
      }

      if (!chanThreadManager.isCached(currentDescriptor)) {
        if (verboseLogs) {
          Logger.e(TAG, "isBound() currentChanDescriptor (${currentDescriptor}) is not cached")
        }

        return false
      }

      return true
    }

  val isPinned: Boolean
    get() {
      val threadDescriptor = chanThreadTicker.currentChanDescriptor as? ChanDescriptor.ThreadDescriptor
        ?: return false

      return bookmarksManager.exists(threadDescriptor)
    }

  override val currentChanDescriptor: ChanDescriptor?
    get() = chanThreadTicker.currentChanDescriptor

  init {
    launch {
      chanFilterManager.listenForFiltersChanges()
        .debounce(1000L)
        .collect { filterEvent -> onFiltersChanged(filterEvent) }
    }
  }

  fun create(context: Context, threadPresenterCallback: ThreadPresenterCallback) {
    this.context = context
    this.threadPresenterCallback = threadPresenterCallback
  }

  fun showNoContent() {
    threadPresenterCallback?.showEmpty()
  }

  fun bindChanDescriptor(chanDescriptor: ChanDescriptor) {
    BackgroundUtils.ensureMainThread()

    if (chanDescriptor == chanThreadTicker.currentChanDescriptor) {
      return
    }

    threadPresenterCallback?.showLoading()

    this.currentLoadThreadJob?.cancel()
    this.currentLoadThreadJob = null

    postOptionsClickExecutor = RendezvousCoroutineExecutor(this)
    serializedCoroutineExecutor = SerializedCoroutineExecutor(this)

    if (chanThreadTicker.currentChanDescriptor != null) {
      unbindChanDescriptor(false)
    }

    chanThreadManager.bindChanDescriptor(chanDescriptor)

    if (chanDescriptor is ChanDescriptor.ThreadDescriptor) {
      bookmarksManager.setCurrentOpenThreadDescriptor(chanDescriptor)
    }

    compositeDisposable.add(
      onDemandContentLoaderManager.listenPostContentUpdates()
        .subscribe(
          { batchResult -> onPostUpdatedWithNewContent(batchResult) },
          { error -> Logger.e(TAG, "Post content updates error", error) }
        )
    )

    Logger.d(TAG, "chanThreadTicker.startTicker($chanDescriptor)")
    chanThreadTicker.startTicker(chanDescriptor)
  }

  fun unbindChanDescriptor(isDestroying: Boolean) {
    BackgroundUtils.ensureMainThread()

    val currentChanDescriptor = chanThreadTicker.currentChanDescriptor
    if (currentChanDescriptor != null) {
      chanThreadManager.unbindChanDescriptor(currentChanDescriptor)
      onDemandContentLoaderManager.cancelAllForDescriptor(currentChanDescriptor)

      if (currentChanDescriptor is ChanDescriptor.ThreadDescriptor) {
        bookmarksManager.setCurrentOpenThreadDescriptor(null)
      }

      Logger.d(TAG, "chanThreadTicker.stopTicker($currentChanDescriptor)")
      chanThreadTicker.stopTicker(resetCurrentChanDescriptor = true)
    }

    if (isDestroying) {
      job.cancelChildren()

      if (::postOptionsClickExecutor.isInitialized) {
        postOptionsClickExecutor.stop()
      }

      if (::serializedCoroutineExecutor.isInitialized) {
        serializedCoroutineExecutor.stop()
      }
    }

    compositeDisposable.clear()
    chanThreadLoadingState = ChanThreadLoadingState.Uninitialized
  }

  private suspend fun onChanTickerTick(chanDescriptor: ChanDescriptor) {
    Logger.d(TAG, "onChanTickerTick($chanDescriptor)")

    chanPostRepository.awaitUntilInitialized()

    when (chanDescriptor) {
      is ChanDescriptor.ThreadDescriptor -> preloadThreadInfo(chanDescriptor)
      is ChanDescriptor.CatalogDescriptor -> preloadCatalogInfo(chanDescriptor)
    }

    normalLoad()
  }

  private suspend fun preloadThreadInfo(threadDescriptor: ChanDescriptor.ThreadDescriptor) {
    Logger.d(TAG, "preloadThreadInfo($threadDescriptor) begin")

    supervisorScope {
      val jobs = mutableListOf<Deferred<Unit>>()

      jobs += async(Dispatchers.IO) { seenPostsManager.preloadForThread(threadDescriptor) }
      jobs += async(Dispatchers.IO) { chanThreadViewableInfoManager.preloadForThread(threadDescriptor) }
      jobs += async(Dispatchers.IO) { savedReplyManager.preloadForThread(threadDescriptor) }
      jobs += async(Dispatchers.IO) { postHideManager.preloadForThread(threadDescriptor) }

      // Only preload when this thread is not yet in cache
      if (!chanThreadManager.isCached(threadDescriptor)) {
        jobs += async(Dispatchers.IO) {
          chanPostRepository.preloadForThread(threadDescriptor).unwrap()
        }
      }

      ModularResult.Try { jobs.awaitAll() }
        .peekError { error -> Logger.e(TAG, "preloadThreadInfo() error", error) }
        .ignore()
    }

    Logger.d(TAG, "preloadThreadInfo($threadDescriptor) end")
  }

  private suspend fun preloadCatalogInfo(catalogDescriptor: ChanDescriptor.CatalogDescriptor) {
    BackgroundUtils.ensureMainThread()
    Logger.d(TAG, "preloadCatalogInfo($catalogDescriptor) begin")

    supervisorScope {
      val jobs = mutableListOf<Deferred<Unit>>()

      jobs += async(Dispatchers.IO) { postHideManager.preloadForCatalog(catalogDescriptor) }
      jobs += async(Dispatchers.IO) {
        chanCatalogSnapshotRepository.preloadChanCatalogSnapshot(catalogDescriptor)
          .peekError { error -> Logger.e(TAG, "preloadChanCatalogSnapshot($catalogDescriptor) error", error) }
          .ignore()

        return@async
      }

      ModularResult.Try { jobs.awaitAll() }
        .peekError { error -> Logger.e(TAG, "preloadCatalogInfo() error", error) }
        .ignore()
    }

    Logger.d(TAG, "preloadCatalogInfo($catalogDescriptor) end")
  }

  override fun quickReload(showLoading: Boolean, chanCacheUpdateOptions: ChanCacheUpdateOptions) {
    BackgroundUtils.ensureMainThread()
    Logger.d(TAG, "quickReload($showLoading, $chanCacheUpdateOptions)")

    val currentChanDescriptor = chanThreadTicker.currentChanDescriptor
    if (currentChanDescriptor == null) {
      Logger.d(TAG, "quickReload() chanThreadTicker.currentChanDescriptor==null")
      return
    }

    launch {
      normalLoad(
        showLoading = showLoading,
        chanCacheUpdateOptions = chanCacheUpdateOptions
      )
    }
  }

  fun resetTicker() {
    chanThreadTicker.resetTicker()
  }

  /**
   * A very flexible method to load new posts or reload posts from database.
   * [chanLoadOptions] allows you to delete previous posts from in-memory cache or from database
   * (for example when something goes wrong and some post data gets corrupted).
   * [chanCacheOptions] allows you to select where posts will be stored (in in-memory cache or/and
   * in the database).
   * [chanReadOptions] allows you to configure how many posts to extract out of the posts list that
   * we get from the server. This is very useful when you want to set a thread max posts capacity
   * or if you want to store in the cache only a part of a thread (for example you want to show a
   * thread preview).
   * */
  fun normalLoad(
    showLoading: Boolean = false,
    chanCacheUpdateOptions: ChanCacheUpdateOptions = ChanCacheUpdateOptions.UpdateCache,
    chanLoadOptions: ChanLoadOptions = ChanLoadOptions.retainAll(),
    chanCacheOptions: ChanCacheOptions = ChanCacheOptions.default(),
    chanReadOptions: ChanReadOptions = ChanReadOptions.default()
  ) {
    BackgroundUtils.ensureMainThread()

    val currentChanDescriptor = chanThreadTicker.currentChanDescriptor
    if (currentChanDescriptor == null) {
      Logger.d(TAG, "normalLoad() chanThreadTicker.currentChanDescriptor==null")
      return
    }

    Logger.d(TAG, "normalLoad(currentChanDescriptor=$currentChanDescriptor, showLoading=$showLoading, " +
      "chanCacheUpdateOptions=$chanCacheUpdateOptions, chanLoadOptions=$chanLoadOptions, " +
      "chanCacheOptions=$chanCacheOptions, chanReadOptions=$chanReadOptions)")

    chanThreadLoadingState = ChanThreadLoadingState.Loading

    currentLoadThreadJob = launch {
      if (showLoading) {
        threadPresenterCallback?.showLoading()
      }

      if (chanThreadManager.isRequestAlreadyActive(currentChanDescriptor)) {
        return@launch
      }

      chanThreadManager.loadThreadOrCatalog(
        chanDescriptor = currentChanDescriptor,
        chanCacheUpdateOptions = chanCacheUpdateOptions,
        chanLoadOptions = chanLoadOptions,
        chanCacheOptions = chanCacheOptions,
        chanReadOptions = chanReadOptions
      ) { threadLoadResult ->
        Logger.d(TAG, "normalLoad() threadLoadResult=$threadLoadResult")

        if (threadLoadResult is ThreadLoadResult.Error) {
          onChanLoaderError(threadLoadResult.exception)

          chanThreadLoadingState = ChanThreadLoadingState.Loaded
          currentLoadThreadJob = null

          return@loadThreadOrCatalog
        }

        threadLoadResult as ThreadLoadResult.Loaded
        val successfullyProcessedNewPosts = onChanLoaderData(threadLoadResult.chanDescriptor)

        if (!successfullyProcessedNewPosts) {
          val error = ClientException("Failed to load thread because of unknown error. See logs for more info.")
          onChanLoaderError(error)
        }

        chanThreadLoadingState = ChanThreadLoadingState.Loaded
        currentLoadThreadJob = null
      }
    }
  }

  fun onForegroundChanged(foreground: Boolean) {
    if (!isBound) {
      return
    }

    if (foreground && isWatching()) {
      chanThreadTicker.resetTicker()
    } else {
      chanThreadTicker.stopTicker(resetCurrentChanDescriptor = false)
    }
  }

<<<<<<< HEAD
  fun pin(): Boolean {
    if (!isBound) {
      return false
    }
=======
  suspend fun pin(): Boolean {
    val threadDescriptor = currentChanDescriptor as? ChanDescriptor.ThreadDescriptor
      ?: return false
>>>>>>> 6044ed80

    if (!bookmarksManager.isReady()) {
      return false
    }

    if (bookmarksManager.exists(threadDescriptor)) {
      bookmarksManager.deleteBookmark(threadDescriptor)
      return true
    }

    if (!isBound) {
      return false
    }

    chanPostRepository.createEmptyThreadIfNotExists(threadDescriptor)
      .safeUnwrap { error ->
        Logger.e(TAG, "createEmptyThreadIfNotExists($threadDescriptor) error", error)
        return false
      }

    val op = chanThreadManager.getChanThread(threadDescriptor)?.getOriginalPost()
    if (op != null) {
      bookmarksManager.createBookmark(
        threadDescriptor,
        ChanPostUtils.getTitle(op, threadDescriptor),
        op.firstImage()?.actualThumbnailUrl
      )

      return true
    }

    bookmarksManager.createBookmark(threadDescriptor)
    return true
  }

  suspend fun setOrder(order: PostsFilter.Order, isManuallyChangedOrder: Boolean) {
    if (this.order != order) {
      this.order = order

      if (isBound) {
        if (isManuallyChangedOrder) {
          scrollTo(0, false)
        }

        showPosts()
      }
    }
  }

  suspend fun refreshUI() {
    showPosts()
  }

  fun showAlbum() {
    val postDescriptors = threadPresenterCallback?.displayingPostDescriptors
    val position = threadPresenterCallback?.currentPosition

    if (postDescriptors == null || position == null) {
      return
    }

    val displayPosition = position[0]
    val images: MutableList<ChanPostImage> = ArrayList()
    var index = 0

    for (i in postDescriptors.indices) {
      val postDescriptor = postDescriptors[i]
      val postImages = chanThreadManager.getPost(postDescriptor)?.postImages
        ?: continue

      images.addAll(postImages)

      if (i == displayPosition) {
        index = images.size
      }
    }

    threadPresenterCallback?.showAlbum(images, index)
  }

  override fun onPostBind(postDescriptor: PostDescriptor) {
    BackgroundUtils.ensureMainThread()

    if (currentChanDescriptor == null) {
      return
    }

    onDemandContentLoaderManager.onPostBind(postDescriptor)
    seenPostsManager.onPostBind(postDescriptor)
  }

  override fun onPostUnbind(postDescriptor: PostDescriptor, isActuallyRecycling: Boolean) {
    BackgroundUtils.ensureMainThread()

    currentChanDescriptor?.let { descriptor ->
      onDemandContentLoaderManager.onPostUnbind(postDescriptor, isActuallyRecycling)
      seenPostsManager.onPostUnbind(postDescriptor)
    }
  }

  private suspend fun onFiltersChanged(filterEvent: ChanFilterManager.FilterEvent) {
    if (filterEvent is ChanFilterManager.FilterEvent.Initialized) {
      return
    }

    chanPostRepository.awaitUntilInitialized()
    Logger.d(TAG, "onFiltersChanged($currentChanDescriptor) clearing posts cache")

    var shouldShowLoadingIndicator = false

    val catalogDescriptor = chanThreadManager.currentCatalogDescriptor
    if (catalogDescriptor != null) {
      if (catalogDescriptor == currentChanDescriptor) {
        shouldShowLoadingIndicator = true
      }

      normalLoad(showLoading = false)
    }

    val threadDescriptor = chanThreadManager.currentThreadDescriptor
    if (threadDescriptor != null) {
      if (threadDescriptor == currentChanDescriptor) {
        shouldShowLoadingIndicator = true
      }

      normalLoad(showLoading = false)
    }

    if (shouldShowLoadingIndicator) {
      threadPresenterCallback?.showLoading()
    }
  }

  private fun onPostUpdatedWithNewContent(batchResult: LoaderBatchResult) {
    BackgroundUtils.ensureMainThread()

    if (threadPresenterCallback != null && needUpdatePost(batchResult)) {
      val updatedPost = chanThreadManager.getPost(batchResult.postDescriptor)
        ?: return

      serializedCoroutineExecutor.post {
        threadPresenterCallback?.onPostUpdated(updatedPost, batchResult.results)
      }
    }
  }

  private fun needUpdatePost(batchResult: LoaderBatchResult): Boolean {
    return batchResult.results.any { it is Succeeded && it.needUpdateView }
  }

  private suspend fun onChanLoaderError(error: ChanLoaderException) {
    BackgroundUtils.ensureMainThread()

    if (error is CancellationException) {
      return
    }

    when {
      error is ClientException -> {
        Logger.e(TAG, "onChanLoaderError() called, error=${error.errorMessageOrClassName()}")
      }
      error.isCloudFlareError() -> {
        Logger.e(TAG, "onChanLoaderError() called CloudFlareDetectedException")
      }
      else -> {
        Logger.e(TAG, "onChanLoaderError() called", error)
      }
    }

    threadPresenterCallback?.showError(error)
  }

  private suspend fun onChanLoaderData(loadedChanDescriptor: ChanDescriptor): Boolean {
    BackgroundUtils.ensureMainThread()
    Logger.d(TAG, "onChanLoaderData() called, loadedChanDescriptor=$loadedChanDescriptor")

    if (!isBound) {
      Logger.e(TAG, "onChanLoaderData() not bound!")
      return false
    }

    val localChanDescriptor = currentChanDescriptor
    if (localChanDescriptor == null) {
      Logger.e(TAG, "onChanLoaderData() currentChanDescriptor==null")
      return false
    }

    if (localChanDescriptor != loadedChanDescriptor) {
      Logger.e(TAG, "onChanLoaderData() localChanDescriptor " +
        "($localChanDescriptor) != loadedChanDescriptor ($loadedChanDescriptor)")
      return false
    }

    val newPostsCount = getNewPostsCount(localChanDescriptor)

    if (isWatching()) {
      val shouldResetTimer = newPostsCount > 0
      chanThreadTicker.kickTicker(resetTimer = shouldResetTimer)
    }

    showPosts()

    if (localChanDescriptor is ChanDescriptor.ThreadDescriptor) {
      if (newPostsCount > 0 && localChanDescriptor.threadNo == loadedChanDescriptor.threadNoOrNull()) {
        threadPresenterCallback?.showNewPostsNotification(true, newPostsCount)
      }

      if (localChanDescriptor.threadNo == loadedChanDescriptor.threadNoOrNull()) {
        if (forcePageUpdate) {
          pageRequestManager.forceUpdateForBoard(localChanDescriptor.boardDescriptor)
          forcePageUpdate = false
        }
      }
    }

    chanThreadViewableInfoManager.getAndConsumeMarkedPostNo(localChanDescriptor) { markedPostNo ->
      handleMarkedPost(markedPostNo)
    }

    createNewNavHistoryElement(localChanDescriptor)

    if (localChanDescriptor is ChanDescriptor.ThreadDescriptor) {
      updateBookmarkInfoIfNecessary(localChanDescriptor)
    }

    return true
  }

  private fun getNewPostsCount(chanDescriptor: ChanDescriptor): Int {
    var newPostsCount = 0

    if (chanDescriptor !is ChanDescriptor.ThreadDescriptor) {
      return newPostsCount
    }

    chanThreadViewableInfoManager.update(chanDescriptor) { chanThreadViewableInfo ->
      val lastLoadedPostNo = chanThreadViewableInfo.lastLoadedPostNo
      if (lastLoadedPostNo > 0) {
        newPostsCount = chanThreadManager.getNewPostsCount(chanDescriptor, lastLoadedPostNo)
      }

      chanThreadViewableInfo.lastLoadedPostNo = chanThreadManager.getLastPost(chanDescriptor)
        ?.postNo()
        ?: -1L

      if (chanThreadViewableInfo.lastViewedPostNo < 0L) {
        chanThreadViewableInfo.lastViewedPostNo = chanThreadViewableInfo.lastLoadedPostNo
      }
    }

    return newPostsCount
  }

  private fun handleMarkedPost(markedPostNo: Long) {
    val markedPost = chanThreadManager.findPostByPostNo(currentChanDescriptor, markedPostNo)
    if (markedPost == null) {
      Logger.e(TAG, "handleMarkedPost() Failed to find post ($currentChanDescriptor, $markedPostNo)")
      return
    }

    highlightPost(markedPost.postDescriptor)

    if (BackgroundUtils.isInForeground()) {
      BackgroundUtils.runOnMainThread({ scrollToPost(markedPost.postDescriptor, false) }, 250)
    }
  }

  private suspend fun updateBookmarkInfoIfNecessary(localThreadDescriptor: ChanDescriptor.ThreadDescriptor) {
    val originalPost = chanThreadManager.getChanThread(localThreadDescriptor)
      ?.getOriginalPost()

    val opThumbnailUrl = originalPost?.firstImage()
      ?.actualThumbnailUrl

    val title = ChanPostUtils.getTitle(originalPost, localThreadDescriptor)

    val updatedBookmarkDescriptor = bookmarksManager.updateBookmarkNoPersist(localThreadDescriptor) { threadBookmark ->
      if (threadBookmark.title.isNullOrEmpty() && title.isNotEmpty()) {
        threadBookmark.title = title
      }

      if (threadBookmark.thumbnailUrl == null && opThumbnailUrl != null) {
        threadBookmark.thumbnailUrl = opThumbnailUrl
      }
    }

    if (updatedBookmarkDescriptor != null) {
      bookmarksManager.persistBookmarkManually(updatedBookmarkDescriptor)
    }
  }

  private fun createNewNavHistoryElement(localChanDescriptor: ChanDescriptor) {
    val canCreateNavElement = historyNavigationManager.canCreateNavElement(
      bookmarksManager,
      localChanDescriptor
    )

    if (!canCreateNavElement) {
      return
    }

    when (localChanDescriptor) {
      is ChanDescriptor.CatalogDescriptor -> {
        val site = siteManager.bySiteDescriptor(localChanDescriptor.siteDescriptor())
          ?: return

        val siteIconUrl = site.icon().url!!
        val title = String.format(Locale.ENGLISH, "%s/%s", site.name(), localChanDescriptor.boardCode())

        historyNavigationManager.createNewNavElement(
          descriptor = localChanDescriptor,
          thumbnailImageUrl = siteIconUrl,
          title = title,
          createdByBookmarkCreation = false
        )
      }

      is ChanDescriptor.ThreadDescriptor -> {
        val chanOriginalPost = chanThreadManager.getChanThread(localChanDescriptor)
          ?.getOriginalPost()

        if (chanOriginalPost == null) {
          return
        }

        var opThumbnailUrl = chanThreadManager.getChanThread(localChanDescriptor)
          ?.getOriginalPost()
          ?.firstImage()
          ?.actualThumbnailUrl

        if (opThumbnailUrl == null) {
          opThumbnailUrl = siteManager.bySiteDescriptor(localChanDescriptor.siteDescriptor())?.icon()?.url
        }

        val title = ChanPostUtils.getTitle(
          chanOriginalPost,
          localChanDescriptor
        )

        if (opThumbnailUrl != null && title.isNotEmpty()) {
          historyNavigationManager.createNewNavElement(
            descriptor = localChanDescriptor,
            thumbnailImageUrl = opThumbnailUrl,
            title = title,
            createdByBookmarkCreation = false
          )
        }
      }
    }
  }

  override suspend fun onListScrolledToBottom() {
    if (!isBound) {
      return
    }

    val descriptor = currentChanDescriptor
    if (descriptor is ChanDescriptor.ThreadDescriptor) {
      if (chanThreadManager.getThreadPostsCount(descriptor) > 0) {
        val lastPostNo = chanThreadManager.getLastPost(descriptor)?.postNo()
        if (lastPostNo != null) {
          chanThreadViewableInfoManager.update(descriptor) { chanThreadViewableInfo ->
            chanThreadViewableInfo.lastViewedPostNo = lastPostNo
          }

          lastViewedPostNoInfoHolder.setLastViewedPostNo(descriptor, lastPostNo)
        }

        // Force mark all posts in this thread as seen (because sometimes the very last post
        // ends up staying unseen for some unknown reason).
        bookmarksManager.readPostsAndNotificationsForThread(descriptor, lastPostNo)
      }
    }

    threadPresenterCallback?.showNewPostsNotification(false, -1)

    // Update the last seen indicator
    showPosts()
  }

  fun onNewPostsViewClicked() {
    if (!isBound) {
      return
    }

    val chanDescriptor = currentChanDescriptor
      ?: return

    chanThreadViewableInfoManager.view(currentChanDescriptor!!) { chanThreadViewableInfoView ->
      val post = chanThreadManager.findPostByPostNo(
        chanDescriptor,
        chanThreadViewableInfoView.lastViewedPostNo
      )

      var position = -1

      if (post != null) {
        val posts = threadPresenterCallback?.displayingPostDescriptors
          ?: return@view

        for (i in posts.indices) {
          val needle = posts[i]
          if (post.postNo() == needle.postNo) {
            position = i
            break
          }
        }
      }

      // -1 is fine here because we add 1 down the chain to make it 0 if there's no last viewed
      threadPresenterCallback?.smoothScrollNewPosts(position)
    }
  }

  fun scrollTo(displayPosition: Int, smooth: Boolean) {
    threadPresenterCallback?.scrollTo(displayPosition, smooth)
  }

  fun scrollToImage(postImage: ChanPostImage, smooth: Boolean) {
    var position = -1
    val postDescriptors = threadPresenterCallback?.displayingPostDescriptors
      ?: return

    out@ for (i in postDescriptors.indices) {
      val postDescriptor = postDescriptors[i]
      val postImages = chanThreadManager.getPost(postDescriptor)?.postImages
        ?: continue

      for (image in postImages) {
        if (image == postImage) {
          position = i
          break@out
        }
      }
    }

    if (position >= 0) {
      scrollTo(position, smooth)
    }
  }

  fun scrollToPost(needle: PostDescriptor, smooth: Boolean) {
    scrollToPostByPostNo(needle.postNo, smooth)
  }

  @JvmOverloads
  fun scrollToPostByPostNo(postNo: Long, smooth: Boolean = true) {
    var position = -1

    val posts = threadPresenterCallback?.displayingPostDescriptors
    if (posts == null || posts.isEmpty()) {
      Logger.e(TAG, "scrollToPostByPostNo($postNo) posts are null or empty")
      return
    }

    for (i in posts.indices) {
      val post = posts[i]
      if (post.postNo == postNo) {
        position = i
        break
      }
    }

    if (position >= 0) {
      scrollTo(position, smooth)
    }
  }

  fun highlightPost(postDescriptor: PostDescriptor) {
    threadPresenterCallback?.highlightPost(postDescriptor)
  }

  fun selectPost(postDescriptor: PostDescriptor?) {
    threadPresenterCallback?.selectPost(postDescriptor)
  }

  fun selectPostImage(postImage: ChanPostImage) {
    val postDescriptors = threadPresenterCallback?.displayingPostDescriptors
      ?: return

    for (postDescriptor in postDescriptors) {
      val post = chanThreadManager.getPost(postDescriptor)
        ?: continue

      for (image in post.postImages) {
        if (image.equalUrl(postImage)) {
          scrollToPost(post.postDescriptor, false)
          highlightPost(post.postDescriptor)
          return
        }
      }
    }
  }

  override fun onPostClicked(postDescriptor: PostDescriptor) {
    if (!isBound || currentChanDescriptor is ChanDescriptor.ThreadDescriptor) {
      return
    }

    val topRepliesData = threadPresenterCallback?.getTopPostRepliesDataOrNull()
    val postViewMode = topRepliesData?.postViewMode

    if (topRepliesData != null && postViewMode?.consumePostClicks() == true) {
      return
    }

    serializedCoroutineExecutor.post {
      val newThreadDescriptor = currentChanDescriptor!!.toThreadDescriptor(postDescriptor.postNo)
      highlightPost(postDescriptor)

      threadPresenterCallback?.showThread(newThreadDescriptor)
    }
  }

  override fun onGoToPostButtonClicked(post: ChanPost, postViewMode: PostCellData.PostViewMode) {
    if (!isBound) {
      return
    }

    serializedCoroutineExecutor.post {
      val isExternalThread = currentChanDescriptor != post.postDescriptor.descriptor
      if (isExternalThread) {
        val showOpenThreadDialog = when (postViewMode) {
          PostCellData.PostViewMode.Normal,
          PostCellData.PostViewMode.RepliesPopup,
          PostCellData.PostViewMode.PostSelection,
          PostCellData.PostViewMode.Search -> false
          PostCellData.PostViewMode.ExternalPostsPopup -> true
        }

        threadPresenterCallback?.openExternalThread(post.postDescriptor, showOpenThreadDialog)
        return@post
      }

      threadPresenterCallback?.postClicked(post.postDescriptor)
    }
  }

  override fun onThumbnailClicked(postImage: ChanPostImage, thumbnail: ThumbnailView) {
    if (!isBound) {
      return
    }

    val postDescriptors = threadPresenterCallback?.displayingPostDescriptors
      ?: return

    var index = -1
    val images = ArrayList<ChanPostImage>()

    for (postDescriptor in postDescriptors) {
      val post = chanThreadManager.getPost(postDescriptor)
        ?: continue

      for (image in post.postImages) {
        if (image.imageUrl == null && image.actualThumbnailUrl == null) {
          Logger.d(TAG, "onThumbnailClicked() image.imageUrl == null && image.thumbnailUrl == null")
          continue
        }

        val imageUrl = image.imageUrl
        val setCallback = (!post.deleted || imageUrl != null && cacheHandler.cacheFileExists(imageUrl.toString()))

        if (setCallback) {
          // Deleted posts always have 404'd images, but let it through if the file exists
          // in cache or the image is from a third-party archive
          images.add(image)

          if (image.equalUrl(postImage)) {
            index = images.size - 1
          }
        }
      }
    }

    if (images.isNotEmpty()) {
      threadPresenterCallback?.showImages(images, index, currentChanDescriptor!!, thumbnail)
    }
  }

  override fun onThumbnailLongClicked(postImage: ChanPostImage, thumbnail: ThumbnailView) {
    if (!isBound) {
      return
    }

    thumbnailLongtapOptionsHelper.onThumbnailLongTapped(
      context = context,
      isCurrentlyInAlbum = false,
      postImage = postImage,
      presentControllerFunc = { controller ->
        threadPresenterCallback?.presentController(controller, true)
      },
      showFiltersControllerFunc = { chanFilterMutable ->
        threadPresenterCallback?.openFiltersController(chanFilterMutable)
      }
    )

  }

  override fun onPopulatePostOptions(post: ChanPost, menu: MutableList<FloatingListMenuItem>) {
    if (!isBound) {
      return
    }

    val chanDescriptor = currentChanDescriptor
      ?: return

    val site = siteManager.bySiteDescriptor(chanDescriptor.siteDescriptor())
      ?: return

    if (chanDescriptor is ChanDescriptor.CatalogDescriptor) {
      val threadDescriptor = ChanDescriptor.ThreadDescriptor.create(
        chanDescriptor.siteName(),
        post.postDescriptor.boardDescriptor().boardCode,
        post.postNo()
      )

      if (!bookmarksManager.exists(threadDescriptor)) {
        menu.add(createMenuItem(POST_OPTION_BOOKMARK, R.string.action_pin))
      }
    } else {
      menu.add(createMenuItem(POST_OPTION_QUOTE, R.string.post_quote))
      menu.add(createMenuItem(POST_OPTION_QUOTE_TEXT, R.string.post_quote_text))
    }

    if (site.siteFeature(Site.SiteFeature.POST_REPORT)) {
      menu.add(createMenuItem(POST_OPTION_REPORT, R.string.post_report))
    }

    if (chanDescriptor.isCatalogDescriptor() || chanDescriptor.isThreadDescriptor() && !post.postDescriptor.isOP()) {
      if (!postFilterManager.getFilterStub(post.postDescriptor)) {
        menu.add(createMenuItem(POST_OPTION_HIDE, R.string.post_hide))
      }
      menu.add(createMenuItem(POST_OPTION_REMOVE, R.string.post_remove))
    }

    if (chanDescriptor.isThreadDescriptor()) {
      if (!TextUtils.isEmpty(post.posterId)) {
        menu.add(createMenuItem(POST_OPTION_HIGHLIGHT_ID, R.string.post_highlight_id))
      }

      if (!TextUtils.isEmpty(post.tripcode)) {
        menu.add(createMenuItem(POST_OPTION_HIGHLIGHT_TRIPCODE, R.string.post_highlight_tripcode))
        menu.add(createMenuItem(POST_OPTION_FILTER_TRIPCODE, R.string.post_filter_tripcode))
      }
    }

    val siteDescriptor = post.postDescriptor.boardDescriptor().siteDescriptor
    val containsSite = siteManager.bySiteDescriptor(siteDescriptor) != null

    if (site.siteFeature(Site.SiteFeature.POST_DELETE)) {
      if (containsSite) {
        val savedReply = savedReplyManager.getSavedReply(post.postDescriptor)
        if (savedReply?.password != null) {
          menu.add(createMenuItem(POST_OPTION_DELETE, R.string.post_delete))
        }
      }
    }

    if (post.postComment.linkables.isNotEmpty()) {
      menu.add(createMenuItem(POST_OPTION_LINKS, R.string.post_show_links))
    }

    menu.add(createMenuItem(POST_OPTION_OPEN_BROWSER, R.string.action_open_browser))
    menu.add(createMenuItem(POST_OPTION_SHARE, R.string.post_share))
    menu.add(createMenuItem(POST_OPTION_COPY_TEXT, R.string.post_copy_text))
    menu.add(createMenuItem(POST_OPTION_INFO, R.string.post_info))

    if (containsSite && chanDescriptor.isThreadDescriptor()) {
      val isSaved = savedReplyManager.isSaved(post.postDescriptor)
      val stringId = if (isSaved) {
        R.string.unmark_as_my_post
      } else {
        R.string.mark_as_my_post
      }

      menu.add(createMenuItem(POST_OPTION_SAVE, stringId))
    }

    val themeJsonSpannables = post.postComment.getThemeJsonSpannables()
    if (themeJsonSpannables.isNotEmpty()) {
      val innerItems = themeJsonSpannables.mapIndexed { index, themeJsonSpannable ->
        return@mapIndexed FloatingListMenuItem(
          POST_OPTION_APPLY_THEME_IDX + index,
          getString(R.string.apply_theme, themeJsonSpannable.themeName),
          themeJsonSpannable.themeName
        )
      }

      menu.add(
        FloatingListMenuItem(
          key = POST_OPTION_APPLY_THEME,
          name = getString(R.string.apply_themes),
          value = null,
          more = innerItems.toMutableList()
        )
      )
    }

    if (isDevBuild()) {
      val threadNo = chanDescriptor.threadNoOrNull() ?: -1L
      if (threadNo > 0) {
        menu.add(createMenuItem(POST_OPTION_MOCK_REPLY, R.string.mock_reply))
      }
    }
  }

  private fun createMenuItem(
    menuItemId: Int,
    @StringRes stringId: Int,
    value: Any? = null
  ): FloatingListMenuItem {
    return FloatingListMenuItem(
      menuItemId,
      context.getString(stringId),
      value
    )
  }

  override fun onPostOptionClicked(post: ChanPost, item: FloatingListMenuItem, inPopup: Boolean) {
    postOptionsClickExecutor.post {
      val index = item.key as Int

      if (index in POST_OPTION_APPLY_THEME_IDX until POST_OPTION_APPLY_THEME_IDX_MAX) {
        applyThemeFromPostComment(index - POST_OPTION_APPLY_THEME_IDX, post, item)
        return@post
      }

      when (index) {
        POST_OPTION_QUOTE -> {
          threadPresenterCallback?.hidePostsPopup()
          threadPresenterCallback?.quote(post, false)
        }
        POST_OPTION_QUOTE_TEXT -> {
          threadPresenterCallback?.hidePostsPopup()
          threadPresenterCallback?.quote(post, true)
        }
        POST_OPTION_INFO -> showPostInfo(post)
        POST_OPTION_LINKS -> if (post.postComment.linkables.isNotEmpty()) {
          threadPresenterCallback?.showPostLinkables(post)
        }
        POST_OPTION_COPY_TEXT -> threadPresenterCallback?.clipboardPost(post)
        POST_OPTION_REPORT -> {
          if (inPopup) {
            threadPresenterCallback?.hidePostsPopup()
          }
          threadPresenterCallback?.openReportView(post)
        }
        POST_OPTION_HIGHLIGHT_ID -> {
          val posterId = post.posterId
            ?: return@post
          threadPresenterCallback?.highlightPostId(posterId)
        }
        POST_OPTION_HIGHLIGHT_TRIPCODE -> threadPresenterCallback?.highlightPostTripcode(post.tripcode)
        POST_OPTION_FILTER_TRIPCODE -> threadPresenterCallback?.filterPostTripcode(post.tripcode)
        POST_OPTION_DELETE -> requestDeletePost(post)
        POST_OPTION_SAVE -> saveUnsavePost(post)
        POST_OPTION_BOOKMARK -> {
          val threadDescriptor = currentChanDescriptor?.toThreadDescriptor(post.postNo())
            ?: return@post

          if (!post.postDescriptor.isOP()) {
            return@post
          }

          chanPostRepository.createEmptyThreadIfNotExists(threadDescriptor)
            .safeUnwrap { error ->
              Logger.e(TAG, "createEmptyThreadIfNotExists($threadDescriptor) error", error)
              return@post
            }

          bookmarksManager.createBookmark(
            threadDescriptor,
            ChanPostUtils.getTitle(post as ChanOriginalPost, currentChanDescriptor),
            post.firstImage()?.actualThumbnailUrl
          )
        }
        POST_OPTION_OPEN_BROWSER -> if (isBound) {
          val site = currentChanDescriptor?.let { chanDescriptor ->
            siteManager.bySiteDescriptor(chanDescriptor.siteDescriptor())
          } ?: return@post

          val url = site.resolvable().desktopUrl(currentChanDescriptor!!, post.postNo())
          openLink(url)
        }
        POST_OPTION_SHARE -> if (isBound) {
          val site = currentChanDescriptor?.let { chanDescriptor ->
            siteManager.bySiteDescriptor(chanDescriptor.siteDescriptor())
          } ?: return@post

          val url = site.resolvable().desktopUrl(currentChanDescriptor!!, post.postNo())
          shareLink(url)
        }
        POST_OPTION_REMOVE,
        POST_OPTION_HIDE -> {
          val hide = index == POST_OPTION_HIDE
          val chanDescriptor = currentChanDescriptor
            ?: return@post

          if (chanDescriptor is ChanDescriptor.CatalogDescriptor) {
            threadPresenterCallback?.hideThread(post, post.postNo(), hide)
            return@post
          }

          chanDescriptor as ChanDescriptor.ThreadDescriptor

          val threadNo = chanThreadManager.getChanThread(chanDescriptor)?.getOriginalPost()?.postNo()
            ?: return@post

          val isEmpty = post.repliesFromCount == 0
          if (isEmpty) {
            // no replies to this post so no point in showing the dialog
            hideOrRemovePosts(
              hide = hide,
              wholeChain = false,
              post = post,
              threadNo = threadNo
            )
          } else {
            // show a dialog to the user with options to hide/remove the whole chain of posts
            threadPresenterCallback?.showHideOrRemoveWholeChainDialog(
              hide = hide,
              post = post,
              threadNo = threadNo
            )
          }
        }
        POST_OPTION_MOCK_REPLY -> if (isBound && currentChanDescriptor is ChanDescriptor.ThreadDescriptor) {
          val threadDescriptor = currentChanDescriptor!! as ChanDescriptor.ThreadDescriptor

          mockReplyManager.addMockReply(
            post.postDescriptor.boardDescriptor().siteName(),
            threadDescriptor.boardCode(),
            threadDescriptor.threadNo,
            post.postNo()
          )
          showToast(context, "Refresh to add mock replies")
        }
      }
    }
  }

  private fun applyThemeFromPostComment(index: Int, post: ChanPost, item: FloatingListMenuItem) {
    val themeName = item.value as? String
      ?: return

    val themeJsonSpannable = post.postComment.getThemeJsonSpannables().getOrNull(index)
      ?: return

    val themeJson = post.postComment.getThemeJsonByThemeName(themeName)
      ?: return

    launch {
      when (themeEngine.tryParseAndApplyTheme(themeJson, themeJsonSpannable.isLightTheme.not())) {
        is ThemeParser.ThemeParseResult.AttemptToImportWrongTheme,
        is ThemeParser.ThemeParseResult.BadName,
        is ThemeParser.ThemeParseResult.Error,
        is ThemeParser.ThemeParseResult.FailedToParseSomeFields -> {
          showToast(context, "Failed to apply theme")
          return@launch
        }
        is ThemeParser.ThemeParseResult.Success -> {
          showToast(context, "Done")
        }
      }
    }
  }

  override fun onPostLinkableClicked(post: ChanPost, linkable: PostLinkable) {
    serializedCoroutineExecutor.post {
      if (!isBound || currentChanDescriptor == null) {
        return@post
      }

      val currentThreadDescriptor = post.postDescriptor.descriptor as? ChanDescriptor.ThreadDescriptor
        ?: return@post

      val isExternalThread = post.postDescriptor.descriptor != currentChanDescriptor
      val siteName = currentThreadDescriptor.siteName()

      if (ChanSettings.verboseLogs.get()) {
        Logger.d(TAG, "onPostLinkableClicked, linkable=${linkable}")
      }

      if (linkable.type == PostLinkable.Type.QUOTE) {
        val postId = linkable.linkableValue.extractLongOrNull()
        if (postId == null) {
          Logger.e(TAG, "Bad quote linkable: linkableValue = ${linkable.linkableValue}")
          return@post
        }

        val linked = chanThreadManager.findPostByPostNo(currentThreadDescriptor, postId)
        if (linked != null) {
          val postViewMode = if (isExternalThread) {
            PostCellData.PostViewMode.ExternalPostsPopup
          } else {
            PostCellData.PostViewMode.RepliesPopup
          }

          threadPresenterCallback?.showPostsPopup(
            currentThreadDescriptor,
            postViewMode,
            post.postDescriptor,
            listOf(linked)
          )
        }

        return@post
      }

      if (linkable.type == PostLinkable.Type.LINK) {
        val link = (linkable.linkableValue as? PostLinkable.Value.StringValue)?.value
        if (link == null) {
          Logger.e(TAG, "Bad link linkable: linkableValue = ${linkable.linkableValue}")
          return@post
        }

        threadPresenterCallback?.openLink(link.toString())
        return@post
      }

      if (linkable.type == PostLinkable.Type.THREAD) {
        val threadLink = linkable.linkableValue as? PostLinkable.Value.ThreadOrPostLink
        if (threadLink == null || !threadLink.isValid()) {
          Logger.e(TAG, "Bad thread linkable: linkableValue = ${linkable.linkableValue}")
          return@post
        }

        val boardDescriptor = BoardDescriptor.create(siteName, threadLink.board)
        val board = boardManager.byBoardDescriptor(boardDescriptor)

        if (board != null) {
          val postDescriptor = PostDescriptor.create(
            siteName,
            threadLink.board,
            threadLink.threadId,
            threadLink.postId
          )

          threadPresenterCallback?.showPostInExternalThread(postDescriptor)
        }

        return@post
      }

      if (linkable.type == PostLinkable.Type.BOARD) {
        val link = (linkable.linkableValue as? PostLinkable.Value.StringValue)?.value
        if (link == null) {
          Logger.e(TAG, "Bad board linkable: linkableValue = ${linkable.linkableValue}")
          return@post
        }

        val boardDescriptor = BoardDescriptor.create(siteName, link.toString())
        val board = boardManager.byBoardDescriptor(boardDescriptor)

        if (board == null) {
          showToast(context, R.string.archive_is_not_enabled)
          return@post
        }

        threadPresenterCallback?.showBoard(boardDescriptor, true)
        return@post
      }

      if (linkable.type == PostLinkable.Type.SEARCH) {
        val searchLink = linkable.linkableValue as? PostLinkable.Value.SearchLink
        if (searchLink == null) {
          Logger.e(TAG, "Bad search linkable: linkableValue = ${linkable.linkableValue}")
          return@post
        }

        val boardDescriptor = BoardDescriptor.create(siteName, searchLink.board)
        val board = boardManager.byBoardDescriptor(boardDescriptor)

        if (board == null) {
          showToast(context, R.string.site_uses_dynamic_boards)
          return@post
        }

        threadPresenterCallback?.setBoardWithSearchQuery(boardDescriptor, searchLink.query, true)
        return@post
      }

      if (linkable.type == PostLinkable.Type.DEAD) {
        when (val postLinkableValue = linkable.linkableValue) {
          is PostLinkable.Value.LongValue -> {
            val postNo = postLinkableValue.extractLongOrNull()
            if (postNo == null || postNo <= 0L) {
              Logger.e(TAG, "PostLinkable is not valid: linkableValue = ${postLinkableValue}")
              return@post
            }

            val threadDescriptor = currentChanDescriptor as? ChanDescriptor.ThreadDescriptor
            if (threadDescriptor == null) {
              Logger.e(TAG, "Bad currentChanDescriptor: ${currentChanDescriptor} (null or not thread descriptor)")
              return@post
            }

            val archivePostDescriptor = PostDescriptor.create(
              chanDescriptor = threadDescriptor,
              postNo = postNo
            )

            threadPresenterCallback?.showAvailableArchivesList(
              postDescriptor = archivePostDescriptor,
              preview = true
            )
          }
          is PostLinkable.Value.ThreadOrPostLink -> {
            if (!postLinkableValue.isValid()) {
              Logger.e(TAG, "PostLinkable is not valid: linkableValue = ${postLinkableValue}")
              return@post
            }

            val archivePostDescriptor = PostDescriptor.create(
              siteName = siteName,
              boardCode = postLinkableValue.board,
              threadNo = postLinkableValue.threadId,
              postNo = postLinkableValue.postId
            )

            threadPresenterCallback?.showAvailableArchivesList(
              postDescriptor = archivePostDescriptor,
              preview = true
            )
          }
          else -> {
            // no-op
          }
        }

        return@post
      }

      if (linkable.type == PostLinkable.Type.ARCHIVE) {
        val archiveThreadLink = (linkable.linkableValue as? PostLinkable.Value.ArchiveThreadLink)
          ?: return@post

        val archiveDescriptor = archivesManager.getArchiveDescriptorByArchiveType(archiveThreadLink.archiveType)
          ?: return@post

        val isSiteEnabled = siteManager.bySiteDescriptor(SiteDescriptor.create(archiveDescriptor.domain))?.enabled()
          ?: false

        if (!isSiteEnabled) {
          showToast(context, getString(R.string.archive_is_not_enabled, archiveDescriptor.domain))
          return@post
        }

        if (!archiveThreadLink.isValid()) {
          Logger.e(TAG, "PostLinkable is not valid: linkableValue = ${archiveThreadLink}")
          return@post
        }

        val archivePostDescriptor = PostDescriptor.create(
          siteName = archiveDescriptor.siteDescriptor.siteName,
          boardCode = archiveThreadLink.board,
          threadNo = archiveThreadLink.threadId,
          postNo = archiveThreadLink.postIdOrThreadId()
        )

        threadPresenterCallback?.showPostInExternalThread(archivePostDescriptor)
        return@post
      }
    }
  }

  override fun onPostLinkableLongClicked(post: ChanPost, linkable: PostLinkable, inPopup: Boolean) {
    serializedCoroutineExecutor.post {
      if (!isBound || currentChanDescriptor == null) {
        return@post
      }

      val site = siteManager.bySiteDescriptor(post.postDescriptor.siteDescriptor())
        ?: return@post

      val floatingListMenuItems = mutableListOf<FloatingListMenuItem>()
      val postChanDescriptor = post.postDescriptor.descriptor

      floatingListMenuItems += HeaderFloatingListMenuItem(
        POST_LINKABLE_LONG_CLICK_MENU_HEADER,
        linkable.key.toString()
      )

      when (linkable.type) {
        PostLinkable.Type.SPOILER -> {
          // This shouldn't happen but just in case.
          return@post
        }
        PostLinkable.Type.DEAD,
        PostLinkable.Type.QUOTE -> {
          floatingListMenuItems += createMenuItem(
            menuItemId = COPY_LINK_TEXT,
            stringId = R.string.action_copy_link_text,
            value = linkable.key
          )

          when (val postLinkableValue = linkable.linkableValue) {
            is PostLinkable.Value.LongValue -> {
              val postNo = postLinkableValue.extractLongOrNull()
              if (postNo != null) {
                val desktopUrl = site.resolvable().desktopUrl(postChanDescriptor, postNo)
                floatingListMenuItems += createMenuItem(
                  menuItemId = COPY_LINK_VALUE,
                  stringId = R.string.action_copy_link_value,
                  value = desktopUrl
                )
              }
            }
            is PostLinkable.Value.ThreadOrPostLink -> {
              val postDescriptor = PostDescriptor.create(
                siteName = site.name(),
                boardCode = postLinkableValue.board,
                threadNo = postLinkableValue.threadId,
                postNo = postLinkableValue.postId
              )

              val desktopUrl = site.resolvable().desktopUrl(
                postDescriptor.descriptor,
                postDescriptor.postNo
              )

              floatingListMenuItems += createMenuItem(
                menuItemId = COPY_LINK_VALUE,
                stringId = R.string.action_copy_link_value,
                value = desktopUrl
              )
            }
            else -> {
              // no-nop
            }
          }
        }
        PostLinkable.Type.LINK -> {
          val link = (linkable.linkableValue as? PostLinkable.Value.StringValue)?.value
          if (link != null) {
            floatingListMenuItems += createMenuItem(
              menuItemId = COPY_LINK_VALUE,
              stringId = R.string.action_copy_link_value,
              value = link
            )
          }
        }
        PostLinkable.Type.THREAD -> {
          val threadLink = linkable.linkableValue as? PostLinkable.Value.ThreadOrPostLink
          if (threadLink != null) {
            val boardDescriptor = BoardDescriptor.create(site.name(), threadLink.board)
            val board = boardManager.byBoardDescriptor(boardDescriptor)

            if (board != null) {
              val linkPostDescriptor = PostDescriptor.create(
                site.name(),
                threadLink.board,
                threadLink.threadId,
                threadLink.postId
              )

              val desktopUrl = site.resolvable().desktopUrl(
                chanDescriptor = linkPostDescriptor.descriptor,
                postNo = linkPostDescriptor.postNo
              )

              floatingListMenuItems += createMenuItem(
                menuItemId = COPY_LINK_VALUE,
                stringId = R.string.action_copy_link_value,
                value = desktopUrl
              )
            }
          }
        }
        PostLinkable.Type.BOARD -> {
          val link = (linkable.linkableValue as? PostLinkable.Value.StringValue)?.value
          if (link != null) {
            val catalogDescriptor = ChanDescriptor.CatalogDescriptor.create(
              BoardDescriptor.create(site.name(), link.toString())
            )

            val desktopUrl = site.resolvable().desktopUrl(catalogDescriptor, null)

            floatingListMenuItems += createMenuItem(
              menuItemId = COPY_LINK_VALUE,
              stringId = R.string.action_copy_link_value,
              value = desktopUrl
            )
          }

        }
        PostLinkable.Type.SEARCH -> {
          val searchLink = linkable.linkableValue as? PostLinkable.Value.SearchLink
          if (searchLink != null) {
            val catalogDescriptor = ChanDescriptor.CatalogDescriptor.create(
              BoardDescriptor.create(site.name(), searchLink.board)
            )

            val desktopUrl = site.resolvable().desktopUrl(catalogDescriptor, null)

            floatingListMenuItems += createMenuItem(
              menuItemId = COPY_LINK_VALUE,
              stringId = R.string.action_copy_link_value,
              value = desktopUrl
            )
          }
        }
        PostLinkable.Type.ARCHIVE -> {
          val archiveThreadLink = (linkable.linkableValue as? PostLinkable.Value.ArchiveThreadLink)
          if (archiveThreadLink != null) {
            val archiveDescriptor = archivesManager.getArchiveDescriptorByArchiveType(
              archiveThreadLink.archiveType
            )

            if (archiveDescriptor != null) {
              val archivePostDescriptor = PostDescriptor.create(
                siteName = archiveDescriptor.siteDescriptor.siteName,
                boardCode = archiveThreadLink.board,
                threadNo = archiveThreadLink.threadId,
                postNo = archiveThreadLink.postIdOrThreadId()
              )

              val desktopUrl = site.resolvable().desktopUrl(
                archivePostDescriptor.descriptor,
                archivePostDescriptor.postNo
              )

              floatingListMenuItems += createMenuItem(
                menuItemId = COPY_LINK_VALUE,
                stringId = R.string.action_copy_link_value,
                value = desktopUrl
              )
            }
          }
        }
      }

      floatingListMenuItems += createMenuItem(
        menuItemId = SHOW_POST_MENU_OPTIONS,
        stringId = R.string.action_copy_link_show_post_options
      )

      val floatingListMenuController = FloatingListMenuController(
        context = context,
        constraintLayoutBias = globalWindowInsetsManager.lastTouchCoordinatesAsConstraintLayoutBias(),
        items = floatingListMenuItems,
        itemClickListener = { clickedItem ->
          val id = clickedItem.key as Int
          val value = (clickedItem.value as? String) ?: ""

          when (id) {
            COPY_LINK_TEXT -> {
              AndroidUtils.setClipboardContent("Link text", value)
              showToast(context, R.string.link_text_copied_to_clipboard)
            }
            COPY_LINK_VALUE -> {
              AndroidUtils.setClipboardContent("Link value", value)
              showToast(context, R.string.link_value_copied_to_clipboard)
            }
            SHOW_POST_MENU_OPTIONS -> {
              val postMenuOptions = mutableListOf<FloatingListMenuItem>()
              onPopulatePostOptions(post, postMenuOptions)

              if (postMenuOptions.size > 0) {
                showPostOptions(post, inPopup, postMenuOptions)
              }
            }
          }
        }
      )

      threadPresenterCallback?.presentController(floatingListMenuController, true)
    }
  }

  override fun onPostNoClicked(post: ChanPost) {
    threadPresenterCallback?.quote(post, false)
  }

  override fun onPostSelectionQuoted(postDescriptor: PostDescriptor, selection: CharSequence) {
    threadPresenterCallback?.quote(postDescriptor, selection)
  }

  override fun onPostSelectionFilter(postDescriptor: PostDescriptor, selection: CharSequence) {
    if (selection.isEmpty()) {
      showToast(context, R.string.selected_text_is_empty)
      return
    }

    val chanFilterMutable = ChanFilterMutable()
    chanFilterMutable.type = FilterType.COMMENT.flag
    chanFilterMutable.pattern = "/${selection}/"

    threadPresenterCallback?.openFiltersController(chanFilterMutable)
  }

  override fun showPostOptions(
    post: ChanPost,
    inPopup: Boolean,
    items: List<FloatingListMenuItem>
  ) {
    val floatingListMenuController = FloatingListMenuController(
      context,
      globalWindowInsetsManager.lastTouchCoordinatesAsConstraintLayoutBias(),
      items,
      { item -> onPostOptionClicked(post, item, inPopup) }
    )

    threadPresenterCallback?.presentController(floatingListMenuController, true)
  }

  override fun hasAlreadySeenPost(postDescriptor: PostDescriptor): Boolean {
    if (currentChanDescriptor == null) {
      // Invalid loadable, hide the label
      return true
    }

    return if (currentChanDescriptor!!.isCatalogDescriptor()) {
      // Not in a thread, hide the label
      true
    } else {
      seenPostsManager.hasAlreadySeenPost(currentChanDescriptor!!, postDescriptor)
    }
  }

  override fun onShowPostReplies(post: ChanPost) {
    if (!isBound || currentChanDescriptor == null) {
      return
    }

    val posts = ArrayList<ChanPost>()
    val threadDescriptor = post.postDescriptor.descriptor as? ChanDescriptor.ThreadDescriptor
      ?: return

    val isExternalThread = post.postDescriptor.descriptor != currentChanDescriptor

    post.iterateRepliesFrom { replyPostNo ->
      val replyPost = chanThreadManager.findPostByPostNo(threadDescriptor, replyPostNo)
      if (replyPost != null) {
        posts.add(replyPost)
      }
    }

    if (posts.size > 0) {
      val postViewMode = if (isExternalThread) {
        PostCellData.PostViewMode.ExternalPostsPopup
      } else {
        PostCellData.PostViewMode.RepliesPopup
      }

      threadPresenterCallback?.showPostsPopup(
        threadDescriptor,
        postViewMode,
        post.postDescriptor,
        posts
      )
    }
  }

  override fun onPreviewThreadPostsClicked(post: ChanPost) {
    serializedCoroutineExecutor.post {
      threadPresenterCallback?.previewCatalogThread(post.postDescriptor)
    }
  }

  override suspend fun timeUntilLoadMoreMs(): Long {
    return chanThreadTicker.timeUntilLoadMoreMs()
  }

  override fun isWatching(): Boolean {
    val threadDescriptor = currentChanDescriptor as? ChanDescriptor.ThreadDescriptor
      ?: return false

    val thread = chanThreadManager.getChanThread(threadDescriptor)
      ?: return false

    return ChanSettings.autoRefreshThread.get()
      && BackgroundUtils.isInForeground()
      && isBound
      && !thread.isClosed()
      && !thread.isArchived()
  }

  override fun getPage(originalPostDescriptor: PostDescriptor): BoardPage? {
    return pageRequestManager.getPage(originalPostDescriptor)
  }

  override fun onListStatusClicked() {
    if (!isBound) {
      return
    }

    val threadDescriptor = currentChanDescriptor as? ChanDescriptor.ThreadDescriptor
      ?: return

    val currentThread = chanThreadManager.getChanThread(threadDescriptor)
      ?: return

    val canRequestMore = !currentThread.isArchived() && !currentThread.isDeleted()
    if (canRequestMore) {
      chanThreadTicker.resetEverythingAndKickTicker()

      // put in a "request" for a page update whenever the next set of data comes in
      forcePageUpdate = true
    }

    threadPresenterCallback?.showToolbar()
  }

  fun threadDescriptorOrNull(): ChanDescriptor.ThreadDescriptor? {
    return currentChanDescriptor as? ChanDescriptor.ThreadDescriptor
  }

  override suspend fun showThread(threadDescriptor: ChanDescriptor.ThreadDescriptor) {
    threadPresenterCallback?.showThread(threadDescriptor)
  }

  override fun requestNewPostLoad() {
    if (isBound && currentChanDescriptor is ChanDescriptor.ThreadDescriptor) {
      chanThreadTicker.resetEverythingAndKickTicker()

      // put in a "request" for a page update whenever the next set of data comes in
      forcePageUpdate = true
    }
  }

  override fun onUnhidePostClick(post: ChanPost) {
    threadPresenterCallback?.unhideOrUnremovePost(post)
  }

  override fun currentSpanCount(): Int {
    return threadPresenterCallback?.currentSpanCount() ?: 1
  }

  private suspend fun saveUnsavePost(post: ChanPost) {
    if (savedReplyManager.isSaved(post.postDescriptor)) {
      savedReplyManager.unsavePost(post.postDescriptor)
    } else {
      savedReplyManager.savePost(post.postDescriptor)
    }

    // Trigger onDemandContentLoaderManager for this post again
    onDemandContentLoaderManager.onPostUnbind(post.postDescriptor, isActuallyRecycling = true)

    val chanThread = chanThreadManager.getChanThread(post.postDescriptor.threadDescriptor())
    if (chanThread == null) {
      normalLoad(
        showLoading = true,
        chanLoadOptions = ChanLoadOptions.clearMemoryCache()
      )

      return
    }

    val postsToUpdate = chanThread.getPostWithRepliesToThisPost(post.postDescriptor)

    normalLoad(
      showLoading = false,
      chanLoadOptions = ChanLoadOptions.forceUpdatePosts(postsToUpdate),
      chanCacheUpdateOptions = ChanCacheUpdateOptions.DoNotUpdateCache
    )
  }

  private fun requestDeletePost(post: ChanPost) {
    if (siteManager.bySiteDescriptor(post.postDescriptor.boardDescriptor().siteDescriptor) == null) {
      return
    }

    val savedReply = savedReplyManager.getSavedReply(post.postDescriptor)
    if (savedReply?.password != null) {
      threadPresenterCallback?.confirmPostDelete(post)
    }
  }

  @Suppress("MoveVariableDeclarationIntoWhen")
  fun deletePostConfirmed(post: ChanPost, onlyImageDelete: Boolean) {
    launch {
      val site = siteManager.bySiteDescriptor(post.postDescriptor.boardDescriptor().siteDescriptor)
        ?: return@launch

      threadPresenterCallback?.showDeleting()

      val savedReply = savedReplyManager.getSavedReply(post.postDescriptor)
      if (savedReply?.password == null) {
        threadPresenterCallback?.hideDeleting(
          getString(R.string.delete_error_post_is_not_saved)
        )
        return@launch
      }

      val deleteRequest = DeleteRequest(post, savedReply, onlyImageDelete)
      val deleteResult = site.actions().delete(deleteRequest)

      when (deleteResult) {
        is SiteActions.DeleteResult.DeleteComplete -> {
          val deleteResponse = deleteResult.deleteResponse

          val message = when {
            deleteResponse.deleted -> getString(R.string.delete_success)
            !TextUtils.isEmpty(deleteResponse.errorMessage) -> deleteResponse.errorMessage
            else -> getString(R.string.delete_error)
          }

          if (deleteResponse.deleted) {
            chanThreadManager.deletePost(post.postDescriptor)
            normalLoad()
          }

          threadPresenterCallback?.hideDeleting(message)
        }
        is SiteActions.DeleteResult.DeleteError -> {
          val message = getString(
            R.string.delete_error,
            deleteResult.error.errorMessageOrClassName()
          )

          threadPresenterCallback?.hideDeleting(message)
        }
      }
    }
  }

  private fun showPostInfo(post: ChanPost) {
    val text = StringBuilder(128)

    val descriptor = post.postDescriptor.descriptor

    text
      .append("Site name: ")
      .appendLine(descriptor.siteName())
      .append("Board code: ")
      .appendLine(descriptor.boardCode())

    if (descriptor is ChanDescriptor.ThreadDescriptor) {
      text
        .append("Thread id: ")
        .appendLine(descriptor.threadNo)
    }

    siteManager.bySiteDescriptor(post.postDescriptor.siteDescriptor())?.let { site ->
      text
        .append("Full post link: ")
        .append(site.resolvable().desktopUrl(descriptor, post.postDescriptor.postNo))
        .appendLine()
    }

    text.appendLine()

    for (image in post.postImages) {
      text
        .append("Original file name: ")
        .append(image.filename)
        .append(".")
        .appendLine(image.extension)
        .append("Server file name: ")
        .append(image.serverFilename)
        .append(".")
        .appendLine(image.extension)

      if (image.isInlined) {
        text.append("\nLinked file")
      } else {
        text
          .append(" \nDimensions: ")
          .append(image.imageWidth)
          .append("x")
          .append(image.imageHeight)
          .append("\nSize: ")
          .append(getReadableFileSize(image.size))
      }

      if (image.spoiler && image.isInlined) {
        // all linked files are spoilered, don't say that
        text.append("\nSpoilered")
      }

      text.append("\n")
    }

    text.appendLine()

    text
      .append("Posted: ")
      .append(ChanPostUtils.getLocalDate(post))

    if (!TextUtils.isEmpty(post.posterId) && isBound) {
      val threadDescriptor = currentChanDescriptor as? ChanDescriptor.ThreadDescriptor
      if (threadDescriptor != null) {
        val thread = chanThreadManager.getChanThread(threadDescriptor)
        if (thread != null) {
          text
            .append("\nId: ")
            .append(post.posterId)

          var count = 0

          thread.iteratePostsOrdered { chanPost ->
            if (chanPost.posterId == post.posterId) {
              count++
            }
          }

          text
            .append("\nCount: ")
            .append(count)
        }
      }
    }

    if (!TextUtils.isEmpty(post.tripcode)) {
      text
        .append("\nTripcode: ")
        .append(post.tripcode)
    }

    if (post.postIcons.isNotEmpty()) {
      for (icon in post.postIcons) {
        when {
          icon.iconUrl.toString().contains("troll") -> {
            text.append("\nTroll Country: ").append(icon.iconName)
          }
          icon.iconUrl.toString().contains("country") -> {
            text.append("\nCountry: ").append(icon.iconName)
          }
          icon.iconUrl.toString().contains("minileaf") -> {
            text.append("\n4chan Pass Year: ").append(icon.iconName)
          }
        }
      }
    }

    if (!TextUtils.isEmpty(post.moderatorCapcode)) {
      text
        .append("\nCapcode: ")
        .append(post.moderatorCapcode)
    }

    threadPresenterCallback?.showPostInfo(text.toString())
  }

  private suspend fun showPosts() {
    if (!isBound) {
      Logger.d(TAG, "showPosts() isBound==false")
      return
    }

    val descriptor = currentChanDescriptor
    if (descriptor == null) {
      Logger.d(TAG, "showPosts() currentChanDescriptor==null")
      return
    }

    threadPresenterCallback?.showPostsForChanDescriptor(
      descriptor,
      PostsFilter(postHideHelper, order)
    )
  }

  fun showImageReencodingWindow(fileUuid: UUID, supportsReencode: Boolean) {
    val chanDescriptor = currentChanDescriptor
    if (chanDescriptor == null) {
      Logger.e(TAG, "showImageReencodingWindow() chanDescriptor==null")
      return
    }

    threadPresenterCallback?.showImageReencodingWindow(fileUuid, chanDescriptor, supportsReencode)
  }

  fun hideOrRemovePosts(hide: Boolean, wholeChain: Boolean, post: ChanPost, threadNo: Long) {
    if (!isBound) {
      return
    }

    val descriptor = currentChanDescriptor
      ?: return

    val posts: MutableSet<PostDescriptor> = HashSet()

    if (wholeChain) {
      val foundPosts = chanThreadManager.findPostWithReplies(descriptor, post.postNo())
        .map { chanPost -> chanPost.postDescriptor }

      posts.addAll(foundPosts)
    } else {
      val foundPost = chanThreadManager.findPostByPostNo(descriptor, post.postNo())
      if (foundPost != null) {
        posts.add(foundPost.postDescriptor)
      }
    }

    threadPresenterCallback?.hideOrRemovePosts(hide, wholeChain, posts, threadNo)
  }

  fun showRemovedPostsDialog() {
    if (!isBound || currentChanDescriptor is ChanDescriptor.CatalogDescriptor) {
      return
    }

    val threadDescriptor = (currentChanDescriptor as? ChanDescriptor.ThreadDescriptor)
      ?: return

    val postDescriptors = chanThreadManager.getChanThread(threadDescriptor)?.getPostDescriptors()
      ?: return

    threadPresenterCallback?.viewRemovedPostsForTheThread(postDescriptors, threadDescriptor)
  }

  fun onRestoreRemovedPostsClicked(selectedPosts: List<PostDescriptor>) {
    if (!isBound) {
      return
    }

    threadPresenterCallback?.onRestoreRemovedPostsClicked(currentChanDescriptor!!, selectedPosts)
  }

  fun lostFocus(wasFocused: ThreadSlideController.ThreadControllerType) {
    if (ChanSettings.getCurrentLayoutMode() == ChanSettings.LayoutMode.SPLIT) {
      // If we are not in SLIDE/PHONE layout mode, then we don't need to check the state of SlidingPaneLayout
      currentFocusedController = CurrentFocusedController.None
      return
    }

    currentFocusedController = when (wasFocused) {
      ThreadSlideController.ThreadControllerType.Catalog -> CurrentFocusedController.Thread
      ThreadSlideController.ThreadControllerType.Thread -> CurrentFocusedController.Catalog
    }
  }

  fun gainedFocus(nowFocused: ThreadSlideController.ThreadControllerType) {
    if (ChanSettings.getCurrentLayoutMode() == ChanSettings.LayoutMode.SPLIT) {
      // If we are not in SLIDE/PHONE layout mode, then we don't need to check the state of SlidingPaneLayout
      currentFocusedController = CurrentFocusedController.None
      return
    }

    currentFocusedController = when (nowFocused) {
      ThreadSlideController.ThreadControllerType.Catalog -> CurrentFocusedController.Catalog
      ThreadSlideController.ThreadControllerType.Thread -> CurrentFocusedController.Thread
    }
  }

  fun currentFocusedController(): CurrentFocusedController {
    return currentFocusedController
  }

  enum class CurrentFocusedController {
    Catalog,
    Thread,
    None
  }

  enum class ChanThreadLoadingState {
    Uninitialized,
    Loading,
    Loaded
  }

  interface ThreadPresenterCallback {
    val displayingPostDescriptors: List<PostDescriptor>
    val currentPosition: IntArray?

    suspend fun showPostsForChanDescriptor(descriptor: ChanDescriptor?, filter: PostsFilter)
    fun postClicked(postDescriptor: PostDescriptor)
    fun showError(error: ChanLoaderException)
    fun showLoading()
    fun showEmpty()
    fun showPostInfo(info: String)
    fun showPostLinkables(post: ChanPost)
    fun clipboardPost(post: ChanPost)
    suspend fun showThread(threadDescriptor: ChanDescriptor.ThreadDescriptor)
    suspend fun showPostInExternalThread(postDescriptor: PostDescriptor)
    suspend fun previewCatalogThread(postDescriptor: PostDescriptor)
    suspend fun openExternalThread(postDescriptor: PostDescriptor, showOpenThreadDialog: Boolean)
    suspend fun showBoard(boardDescriptor: BoardDescriptor, animated: Boolean)
    suspend fun setBoard(boardDescriptor: BoardDescriptor, animated: Boolean)

    suspend fun setBoardWithSearchQuery(
      boardDescriptor: BoardDescriptor,
      searchQuery: String,
      animated: Boolean
    )

    fun openLink(link: String)
    fun openReportView(post: ChanPost)

    fun showPostsPopup(
      threadDescriptor: ChanDescriptor.ThreadDescriptor,
      postViewMode: PostCellData.PostViewMode,
      postDescriptor: PostDescriptor,
      posts: List<ChanPost>
    )

    fun hidePostsPopup()

    fun showImages(
      images: List<ChanPostImage>,
      index: Int,
      chanDescriptor: ChanDescriptor,
      thumbnail: ThumbnailView
    )

    fun showAlbum(images: List<ChanPostImage>, index: Int)
    fun scrollTo(displayPosition: Int, smooth: Boolean)
    fun smoothScrollNewPosts(displayPosition: Int)
    fun highlightPost(postDescriptor: PostDescriptor)
    fun highlightPostId(id: String)
    fun highlightPostTripcode(tripcode: CharSequence?)
    fun filterPostTripcode(tripcode: CharSequence?)
    fun selectPost(postDescriptor: PostDescriptor?)
    fun quote(post: ChanPost, withText: Boolean)
    fun quote(postDescriptor: PostDescriptor, text: CharSequence)
    fun confirmPostDelete(post: ChanPost)
    fun showDeleting()
    fun hideDeleting(message: String)
    fun hideThread(post: ChanPost, threadNo: Long, hide: Boolean)
    fun showNewPostsNotification(show: Boolean, newPostsCount: Int)
    fun showImageReencodingWindow(
      fileUuid: UUID,
      chanDescriptor: ChanDescriptor,
      supportsReencode: Boolean
    )

    fun showHideOrRemoveWholeChainDialog(hide: Boolean, post: ChanPost, threadNo: Long)
    fun hideOrRemovePosts(
      hide: Boolean,
      wholeChain: Boolean,
      postDescriptors: Set<PostDescriptor>,
      threadNo: Long
    )

    fun unhideOrUnremovePost(post: ChanPost)
    fun viewRemovedPostsForTheThread(
      threadPosts: List<PostDescriptor>,
      threadDescriptor: ChanDescriptor.ThreadDescriptor
    )

    fun onRestoreRemovedPostsClicked(
      chanDescriptor: ChanDescriptor,
      selectedPosts: List<PostDescriptor>
    )

    suspend fun onPostUpdated(updatedPost: ChanPost, results: List<LoaderResult>)
    fun presentController(controller: Controller, animate: Boolean)
    fun showToolbar()
    fun showAvailableArchivesList(postDescriptor: PostDescriptor, preview: Boolean)
    fun currentSpanCount(): Int
    fun getTopPostRepliesDataOrNull(): PostPopupHelper.PostPopupData?
    fun openFiltersController(chanFilterMutable: ChanFilterMutable)
  }

  companion object {
    private const val TAG = "ThreadPresenter"
    private const val POST_OPTION_QUOTE = 0
    private const val POST_OPTION_QUOTE_TEXT = 1
    private const val POST_OPTION_INFO = 2
    private const val POST_OPTION_LINKS = 3
    private const val POST_OPTION_COPY_TEXT = 4
    private const val POST_OPTION_REPORT = 5
    private const val POST_OPTION_HIGHLIGHT_ID = 6
    private const val POST_OPTION_DELETE = 7
    private const val POST_OPTION_SAVE = 8
    private const val POST_OPTION_BOOKMARK = 9
    private const val POST_OPTION_SHARE = 10
    private const val POST_OPTION_HIGHLIGHT_TRIPCODE = 11
    private const val POST_OPTION_HIDE = 12
    private const val POST_OPTION_OPEN_BROWSER = 13
    private const val POST_OPTION_REMOVE = 14
    private const val POST_OPTION_MOCK_REPLY = 15
    private const val POST_OPTION_APPLY_THEME = 16
    private const val POST_OPTION_FILTER_TRIPCODE = 100

    private const val POST_OPTION_APPLY_THEME_IDX = 1000
    // Let's assume a post cannot contain more than 500 themes
    private const val POST_OPTION_APPLY_THEME_IDX_MAX = 1500

    private const val COPY_LINK_TEXT = 2000
    private const val COPY_LINK_VALUE = 2001
    private const val SHOW_POST_MENU_OPTIONS = 2002

    private const val POST_LINKABLE_LONG_CLICK_MENU_HEADER = "post_linkable_long_click_menu_header"
  }

}<|MERGE_RESOLUTION|>--- conflicted
+++ resolved
@@ -433,16 +433,9 @@
     }
   }
 
-<<<<<<< HEAD
-  fun pin(): Boolean {
-    if (!isBound) {
-      return false
-    }
-=======
   suspend fun pin(): Boolean {
     val threadDescriptor = currentChanDescriptor as? ChanDescriptor.ThreadDescriptor
       ?: return false
->>>>>>> 6044ed80
 
     if (!bookmarksManager.isReady()) {
       return false
