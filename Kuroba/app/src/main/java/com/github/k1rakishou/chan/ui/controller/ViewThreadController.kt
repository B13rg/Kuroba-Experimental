--- conflicted
+++ resolved
@@ -96,27 +96,12 @@
 
     buildMenu()
 
-<<<<<<< HEAD
-    compositeDisposable.add(
-      bookmarksManager.listenForBookmarksChanges()
-        .filter { bookmarkChange: BookmarkChange? -> bookmarkChange !is BookmarksInitialized }
-        .onBackpressureLatest()
-        .debounce(350, TimeUnit.MILLISECONDS)
-        .onBackpressureLatest()
-        .observeOn(AndroidSchedulers.mainThread())
-        .subscribe(
-          { bookmarkChange -> updatePinIconStateIfNeeded(bookmarkChange) },
-          { error -> Logger.e(TAG, "Error while listening for bookmarks changes", error) }
-        )
-    )
-=======
     mainScope.launch {
       bookmarksManager.listenForBookmarksChanges()
         .filter { bookmarkChange: BookmarkChange? -> bookmarkChange !is BookmarksInitialized }
         .debounce(350.milliseconds)
         .collect { bookmarkChange -> updatePinIconStateIfNeeded(bookmarkChange) }
     }
->>>>>>> 6044ed80
 
     mainScope.launch(Dispatchers.Main.immediate) { loadThread(threadDescriptor) }
   }
