--- conflicted
+++ resolved
@@ -20,11 +20,8 @@
 import android.text.method.LinkMovementMethod
 import android.view.View
 import android.widget.TextView
-<<<<<<< HEAD
 import com.github.k1rakishou.chan.Chan
-=======
 import androidx.core.text.parseAsHtml
->>>>>>> 9a27a568
 import com.github.k1rakishou.chan.R
 import com.github.k1rakishou.chan.controller.Controller
 import com.github.k1rakishou.chan.core.site.Site
@@ -58,7 +55,7 @@
   private lateinit var inputPin: ColorizableEditText
   private lateinit var authenticated: TextView
   private lateinit var bottomDescription: TextView
-  
+
   override fun onCreate() {
     super.onCreate()
     Chan.inject(this)
