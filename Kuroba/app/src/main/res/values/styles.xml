--- conflicted
+++ resolved
@@ -18,14 +18,13 @@
     <color name="primary">#4caf50</color>
     <color name="primary_dark">#388e3c</color>
     <color name="accent">#009688</color>
-<<<<<<< HEAD
+    
     <color name="gestures_zone_view_background">#5038FFB2</color>
     <color name="gestures_zone_view_added_zones">#50FFB55B</color>
     <color name="gestures_zone_view_current_zone">#50FF4C82</color>
-=======
-    <color name="new_apk_update_icon_color">#008080</color>
+
+    <color name="new_apk_update_icon_color">#009000</color>
     <color name="new_crash_log_icon_color">#E54545</color>
->>>>>>> 1c8f749f
 
     <!-- Main light theme -->
     <style name="Chan.Theme" parent="Theme.AppCompat.Light.NoActionBar">
