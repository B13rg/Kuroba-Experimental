<?xml version="1.0" encoding="utf-8"?><!--
Kuroba - *chan browser https://github.com/Adamantcheese/Kuroba/

This program is free software: you can redistribute it and/or modify
it under the terms of the GNU General Public License as published by
the Free Software Foundation, either version 3 of the License, or
(at your option) any later version.

This program is distributed in the hope that it will be useful,
but WITHOUT ANY WARRANTY; without even the implied warranty of
MERCHANTABILITY or FITNESS FOR A PARTICULAR PURPOSE.  See the
GNU General Public License for more details.

You should have received a copy of the GNU General Public License
along with this program.  If not, see <http://www.gnu.org/licenses/>.
-->
<resources>
    <plurals name="posts">
        <item quantity="one">%d post</item>
        <item quantity="other">%d posts</item>
    </plurals>
    <plurals name="reply">
        <item quantity="one">%d reply</item>
        <item quantity="other">%d replies</item>
    </plurals>
    <plurals name="image">
        <item quantity="one">%d image</item>
        <item quantity="other">%d images</item>
    </plurals>
    <plurals name="board">
        <item quantity="one">%d board</item>
        <item quantity="other">%d boards</item>
    </plurals>
    <plurals name="type">
        <item quantity="one">%d type</item>
        <item quantity="other">%d types</item>
    </plurals>
    <plurals name="bookmark">
        <item quantity="one">%d bookmark</item>
        <item quantity="other">%d bookmarks</item>
    </plurals>
    <plurals name="filter">
        <item quantity="one">%d filter</item>
        <item quantity="other">%d filters</item>
    </plurals>
    <plurals name="site">
        <item quantity="one">%d site</item>
        <item quantity="other">%d sites</item>
    </plurals>
    <plurals name="thread_new_posts">
        <item quantity="one">%d new post</item>
        <item quantity="other">%d new posts</item>
    </plurals>
    <plurals name="post_hidden">
        <item quantity="one">%1$d post hidden</item>
        <item quantity="other">%1$d posts hidden</item>
    </plurals>
    <plurals name="post_removed">
        <item quantity="one">%1$d post removed</item>
        <item quantity="other">%1$d posts removed</item>
    </plurals>
    <plurals name="watch_title">
        <item quantity="one">Watching one thread</item>
        <item quantity="other">Watching %d threads</item>
    </plurals>
    <plurals name="download_title">
        <item quantity="one">Downloading one thread</item>
        <item quantity="other">Downloading %d threads</item>
    </plurals>

    <plurals name="watch_new_quotes">
        <item quantity="one">%d new post quoting you</item>
        <item quantity="other">%d new posts quoting you</item>
    </plurals>
    <plurals name="watch_new_quoting">
        <item quantity="one">%1$d new post, %2$d quoting you</item>
        <item quantity="other">%1$d new posts, %2$d quoting you</item>
    </plurals>

    <string-array name="setting_watch_sounds">
        <item>All posts</item>
        <item>Only posts quoting you</item>
    </string-array>

    <string name="empty" />
    <string name="cancel">Cancel</string>
    <string name="add">Add</string>
    <string name="close">Close</string>
    <string name="back">Back</string>
    <string name="ok">OK</string>
    <string name="delete">Delete</string>
    <string name="undo">Undo</string>
    <string name="save">Mark as my post</string>
    <string name="unsave">Unmark as my post</string>

    <string name="continue_text">Continue</string>
    <string name="create">Create</string>

    <string name="do_not">Do not</string>
    <string name="move">Move</string>

    <string name="permission_app_settings">App settings</string>
    <string name="permission_grant">Grant</string>

    <string name="update_later">Later</string>

    <string name="update_none">%1$s is up-to-date</string>

    <string name="update_check_failed">Failed to check for updates.</string>

    <string name="update_install">Install</string>

    <string name="update_install_downloading">Downloading update…</string>

    <string name="update_install_download_failed">Download failed</string>

    <string name="update_retry_title">Retry update</string>

    <string name="update_retry">%1$s was not updated yet. Tap \"retry\" to retry the install.</string>

    <string name="update_retry_button">Retry</string>
    <string name="update_storage_permission_required_title">Storage permission required</string>
    <string name="update_storage_permission_required">
"Permission to access storage is required for installing the update.

Re-enable this permission in the app settings if you permanently disabled it."</string>
    <string name="minutes">%d minutes</string>
    <string name="card_stats">%1$dR %2$dI</string>
    <string name="action_reload">Reload</string>
    <string name="action_pin">Bookmark</string>
    <string name="action_open_browser">Open in a browser</string>
    <string name="action_share">Share</string>
    <string name="action_download_album">Download album</string>
    <string name="action_transparency_toggle">Toggle opacity</string>
    <string name="action_image_rotate">Rotate image</string>
    <string name="action_search">Search</string>
    <string name="action_search_image">Image search</string>
    <string name="action_switch_catalog">Catalog mode</string>

    <string name="action_switch_board">Board mode</string>

    <string name="action_scroll_to_top">Top</string>
    <string name="action_scroll_to_bottom">Bottom</string>
    <string name="action_sort">Sort</string>
    <string name="action_rename_pin">Rename bookmark</string>
    <string name="action_rename">Rename</string>
    <string name="action_reply">Reply</string>
    <string name="open_link_not_matched">%1$s cannot open this link; it will open in your browser instead.</string>

    <string name="order_bump">Bump order</string>
    <string name="order_reply">Reply count</string>
    <string name="order_image">Image count</string>

    <string name="order_newest">Newest</string>
    <string name="order_oldest">Oldest</string>
    <string name="order_modified">Latest reply</string>

    <string name="order_activity">Thread activity</string>

    <string name="search_hint">Search</string>
    <string name="search_results">Found %1$s for \"%2$s\"</string>
    <string name="search_empty">Search subjects, comments, names, and filenames</string>
    <string name="open_link_confirmation">Open this link?</string>
    <string name="open_thread_confirmation">Open this thread?</string>
    <string name="open_link_failed">No applications were found to open this link</string>
    <string name="action_confirm_exit_title">Tap back again to exit</string>

    <string name="thumbnail_load_failed_network">Error</string>
    <string name="thumbnail_load_failed_server" translatable="false">404</string>
    <string name="image_preview_failed">Failed to show image</string>
    <string name="image_preview_failed_oom">Failed to show image (out of memory)</string>
    <string name="image_failed_big_image">Failed to show image (deep-zoom loading failed)</string>
    <string name="image_not_found">Image not found</string>
    <string name="image_spoiler_filename">Spoiler image</string>
    <string name="thread_boards_search_hint">Search</string>
    <string name="thread_load_failed_ssl">HTTPS error</string>
    <string name="thread_load_failed_network">Network error</string>
    <string name="thread_load_failed_parsing">API parse error</string>
    <string name="thread_load_failed_server">Server error</string>
    <string name="thread_load_failed_not_found">404 not found</string>
    <string name="thread_refresh_bar_inactive">Tap to refresh</string>
    <string name="thread_refresh_now">Loading…</string>
    <string name="thread_refresh_countdown">Loading in %1$ds</string>
    <string name="thread_load_failed_retry">Retry</string>
    <string name="thread_archived">Archived</string>
    <string name="thread_closed">Closed</string>
    <string name="thread_page_no">Page</string>

    <string name="thread_new_posts_goto">View</string>
    <string name="thread_empty_select">Please select a thread</string>
    <string name="thread_up_down_hint">Scroll to top/bottom</string>
    <string name="thread_pin_hint">Bookmark this thread</string>

    <string name="thread_view_archive">Archive</string>
    <string name="thread_show_archives">Archives</string>
    <string name="thread_empty_setup_feature" translatable="false">&#128564;</string>
    <string name="thread_empty_setup_title">Nothing to show</string>
    <string name="thread_empty_setup_body">Add a site to begin browsing</string>
    <string name="thread_empty_setup_hint">Add a site here</string>
    <string name="setup_sites_title">Set up sites</string>

    <string name="setup_sites_empty">No sites added</string>
    <string name="setup_sites_add_hint">Add a site here</string>
    <string name="setup_sites_add_title">Add site</string>
    <string name="setup_sites_description">Add a site by its URL or name</string>

    <string name="setup_sites_site_description">%s added</string>
    <string name="setup_sites_add_boards_hint">Tap to add boards</string>
    <string name="setup_site_title">Configure %s</string>
    <string name="setup_site_group_general">General</string>

    <string name="setup_site_boards">Set up boards</string>
    <string name="setup_site_boards_description">%s added</string>
    <string name="setup_site_group_login">Authentication</string>
    <string name="setup_site_login">Login</string>
    <string name="setup_site_login_description_enabled">Logged in</string>

    <string name="setup_site_login_description_disabled">Off</string>
    <string name="setup_board_title">Configure boards of %s</string>
    <string name="setup_board_empty">No boards added</string>
    <string name="setup_board_removed">Removed \"%s\"</string>
    <string name="setup_board_added">%s added</string>
    <string name="setup_board_select_all">Select all</string>
    <string name="filter_summary_all_boards">All boards</string>
    <string name="filter_enabled">Enabled</string>
    <string name="filter_filter">Filter</string>
    <string name="filter_action">Action</string>
    <string name="filter_pattern">Pattern</string>
    <string name="filter_match_test">Test the pattern</string>
    <string name="filter_pattern_hint_regex">Pattern</string>
    <string name="filter_boards">Boards</string>
    <string name="filter_types">Types</string>
    <string name="filter_all">All</string>
    <string name="filter_hide">Hide post</string>
    <string name="filter_color">Highlight post</string>
    <string name="filter_remove">Remove post</string>
    <string name="filter_watch">Watch post</string>
    <string name="filter_invalid_pattern">Invalid pattern</string>

    <string name="filter_preview">Test your filter</string>
    <string name="filter_no_matches">Does not match</string>
    <string name="filter_matches">Matches</string>
    <string name="filter_color_pick">Pick color</string>
    <string name="filter_help_title">Filter help</string>
    <string name="filter_help">
<![CDATA[
Filters act on a given pattern and a place to search the pattern.<br>
If the pattern matches, then the post can be hidden, removed, highlighted, or automatically bookmarked.<br>
<p>
    These filters are pattern based, and have three modes:<br>
    <br>
    1. The pattern <tt>foo bar</tt> will match text that has any of the words in it. It will match <i>foo</i> or <i>bar</i>, but not <i>foobar</i>.
    Placing a * allows any character to be filled in: <tt>f*o</tt> will match both <i>foo</i> and <i>foooo</i>, but not <i>foobar</i><br>
    <br>
    2. Quoting your pattern with <tt>\"</tt> (like <tt>\"foo bar\"</tt>) will match the text exactly.
    <i>foo bar</i> will match, but <i>foo</i> will not.<br>
    <br>
    3. Regular expressions. <tt>/^>implying/</tt> for example. You can use <tt>/^>ImPlYiNg/<b>i</b></tt> to make the regex case insensitive.
</p>
<br>
Note that for country code filtering, troll country codes should be prepended with "t_". In addition, a country code filter automatically implies the case insensitive flag for regex.
]]>
    </string>
    <string name="filter_tripcode">Tripcode</string>

    <string name="filter_name">Name</string>
    <string name="filter_comment">Comment</string>

    <string name="filter_id">ID</string>
    <string name="filter_subject">Subject</string>
    <string name="filter_filename">Filename</string>
    <string name="filter_country_code">Country code</string>
    <string name="board_select_all">Select all</string>

    <string name="board_select_none">Select none</string>
    <string name="history_clear">Clear history</string>
    <string name="history_clear_confirm">Clear history?</string>

    <string name="history_clear_confirm_button">Clear</string>
    <string name="history_toggle_hint">Enable or disable history</string>

    <string name="history_empty_info">No history</string>
    <string name="saved_reply_clear">Clear posting history</string>
    <string name="saved_reply_clear_confirm">Clear posting history?</string>
    <string name="saved_reply_clear_confirm_button">Clear</string>
    <string name="archive_title">%s archive</string>
    <string name="archive_error">Error loading archive</string>

    <string name="drawer_pinned">Bookmarked threads</string>
    <string name="drawer_pin_removed">Removed \"%1$s\"</string>
    <string name="drawer_pin_with_saved_thread_removed">Removed pin \"%1$s\" with saved thread</string>
    <string name="drawer_pins_cleared">%1$s cleared</string>
    <string name="drawer_pins_non_cleared">No bookmarks cleared</string>
    <string name="drawer_pins_non_cleared_try_all">No bookmarks cleared. Hold to remove all.</string>
    <string name="post_highlight_id">Highlight ID</string>
    <string name="post_highlight_tripcode">Highlight tripcode</string>
    <string name="post_filter_tripcode">Filter tripcode</string>
    <string name="post_text_copied">Text copied to clipboard</string>
    <string name="post_quote">Quote</string>
    <string name="post_quote_text">Quote text</string>
    <string name="post_info">Info</string>
    <string name="post_info_title">Post info</string>
    <string name="post_show_links">Show links</string>
    <string name="post_share">Share</string>
    <string name="post_copy_text">Copy text</string>
    <string name="post_report">Report</string>
    <string name="post_hide">Hide</string>
    <string name="post_remove">Remove</string>

    <string name="thread_hidden">Thread hidden</string>
    <string name="thread_removed">Thread removed</string>
    <string name="post_delete">Delete</string>
    <string name="post_more">More…</string>
    <string name="reply_name">Name</string>
    <string name="reply_options">Options</string>
    <string name="reply_subject">Subject</string>
    <string name="reply_comment_thread">Comment reply</string>
    <string name="reply_comment_board">Comment new thread</string>
    <string name="reply_file_name">File name</string>
    <string name="reply_file_too_big">Warning: File size too big (%1$s / %2$s)</string>
    <string name="reply_webm_too_big">Warning: WebM size too big (%1$s / %2$s)</string>
    <string name="reply_file_open_failed">Failed to open file</string>
    <string name="reply_spoiler_image">Spoiler image</string>
    <string name="reply_no_preview">No preview</string>
    <string name="reply_submit">Submit</string>
    <string name="reply_error">Error posting</string>
    <string name="reply_error_message">Error posting: %s</string>
    <string name="reply_error_message_timer_reply">Error posting: You must wait %d seconds before posting a reply.</string>
    <string name="reply_error_message_timer_thread">Error posting: You must wait %d seconds before posting a thread.</string>
    <string name="reply_success">Post successful</string>

    <string name="reply_captcha_text">Type the text</string>
    <string name="reply_comment_button_quote" translatable="false">&gt;</string>
    <string name="reply_comment_button_spoiler">[s]</string>
    <string name="reply_comment_button_code">[c]</string>
    <string name="delete_confirm">Delete your post?</string>

    <string name="delete_wait">Deleting post…</string>
    <string name="delete_success">Post deleted</string>

    <string name="delete_image_only">Only delete the image</string>

    <string name="delete_error">Error deleting post</string>

    <string name="watch_pause_pins">Stop watching</string>

    <string name="watch_idle">No new posts</string>

    <string name="history_screen">History</string>

    <string name="filters_screen">Filters</string>

    <string name="album_download_screen">Select images (%1$d / %2$d)</string>
    <string name="album_download_none_checked">Please select images to download</string>
    <string name="album_download_confirm">%1$s will be downloaded to the folder %2$s</string>
    <string name="album_download_success">Finished saving images; downloaded to %1$s</string>

    <string name="report_screen">Report %1$s</string>

    <string name="image_save_notification_downloading">Downloading images…</string>
    <string name="image_save_notification_cancel">Tap to cancel</string>
    <string name="image_save_saved">Image saved</string>
    <string name="image_save_as">Saved as \"%1$s\"</string>
    <string name="image_save_failed">Saving image failed</string>

    <string name="thread_page_limit">Thread hit last page</string>

    <string name="drawer_settings">Settings</string>
    <string name="drawer_history">History</string>

    <!-- Main settings -->
    <string name="settings_screen">Settings</string>

    <!-- Main "Settings" group -->
    <string name="settings_group_settings">Settings</string>
    <string name="settings_watch">Thread watcher</string>
    <string name="settings_sites">Sites</string>
    <string name="settings_appearance">Appearance</string>
    <string name="settings_appearance_description">Theme, layout, fonts, etc.</string>
    <string name="settings_behavior">Behavior</string>
    <string name="settings_behavior_description">Thread refresh, captcha, etc.</string>
    <string name="settings_media">Media</string>
    <string name="settings_media_description">Save location, auto loading, etc.</string>
    <string name="settings_filters">Filters</string>

    <!-- Thread watcher -->
    <string name="setting_watch_summary_enabled">Watching bookmarked threads</string>
    <string name="setting_watch_summary_disabled">Off</string>

    <string name="settings_screen_watch">Thread watcher settings</string>
    <string name="settings_group_watch">Settings</string>
    <string name="setting_watch_info">To watch bookmarks for new posts, turn the thread watcher on.</string>
    <string name="setting_watch_enable_background">Enable in background</string>
    <string name="setting_watch_enable_background_description">Watch bookmarks when app is in the background</string>
    <string name="setting_watch_enable_filter_watch">Enable filter watching</string>
    <string name="setting_watch_enable_filter_watch_description">Watch posts that match filters marked as watch post</string>
    <string name="setting_watch_background_timeout">Background update interval</string>
    <string name="setting_watch_background_timeout_description">The interval between updates when placed in the background</string>
    <string name="setting_thread_page_limit_notify">Last page notifications</string>
    <string name="setting_thread_page_limit_notify_description">Notify when threads hit the last page</string>
    <string name="setting_watch_notify_mode">Notify about</string>
    <string name="setting_watch_sound">Notification sound</string>
    <string name="setting_watch_peek">Heads-up notification on quotes</string>
    <string name="setting_watch_peek_description">Show a heads-up notification when quoted</string>
    <string name="setting_watch_led">Notification light</string>
    <string name="settings_group_about">About</string>
    <string name="settings_update_check">Check for updates</string>
    <string name="settings_about_license">Released under the GNU GPLv3 license</string>

    <!-- Main About group -->
    <string name="settings_about_license_description">Tap to see license</string>
    <string name="settings_about_licenses">Open Source Licenses</string>
    <string name="settings_about_licenses_description">Legal information about licenses</string>
    <string name="settings_developer">Developer settings</string>
    <string name="settings_screen_appearance">Appearance</string>
    <string name="settings_group_appearance">Appearance</string>
    <string name="setting_theme">Theme</string>


    <!-- Appearance -->
    <string name="settings_group_layout">Layout</string>
    <string name="setting_layout_mode">Layout mode</string>
    <string name="setting_layout_mode_auto">Auto</string>

    <!-- Appearance layout group -->
    <string name="setting_layout_mode_phone">Phone layout</string>
    <string name="setting_layout_mode_slide">Slide mode</string>
    <string name="setting_layout_mode_split">Split mode</string>
    <string name="setting_board_grid_span_count">Catalog mode column count</string>
    <string name="setting_board_grid_span_count_default">Auto</string>
    <string name="setting_board_grid_span_count_item">%1$d columns</string>
    <string name="setting_never_hide_toolbar">Never hide the toolbar</string>
    <string name="setting_enable_reply_fab">Enable the reply button</string>
    <string name="setting_enable_reply_fab_description">Disabling replaces the round button with a menu option</string>
    <string name="setting_enable_reply_count">Enable the reply counter</string>
    <string name="settings_group_post">Post</string>
    <string name="setting_font_size">Font size</string>
    <string name="setting_font_size_default">(default)</string>

    <!-- Appearance post group -->
    <string name="setting_font_alt">Use alternative font</string>
    <string name="setting_font_alt_description">Use the theme\'s alt font for posts</string>
    <string name="setting_post_full_date">Show the full date on posts</string>
    <string name="setting_post_file_info">Show file info on posts</string>
    <string name="setting_post_filename">Show filename on posts</string>
    <string name="settings_group_images">Images</string>

    <!-- Appearance gallery group -->
    <string name="setting_images_high_res">High resolution cells</string>
    <string name="setting_images_high_res_description">Make the album view and card catalog images higher resolution by pre-rescaling full size images</string>
    <string name="setting_images_immersive_mode_title">Use immersive mode for image gallery</string>
    <string name="setting_images_immersive_mode_description">This will make image gallery view be fullscreen with statusbar/navbar hidden</string>
    <string name="settings_screen_behavior">Behavior</string>
    <string name="settings_group_general">General</string>
    <string name="setting_auto_refresh_thread">Auto refresh threads</string>

    <!-- Behavior -->
    <string name="setting_controller_swipeable">Allow screens to be swiped away</string>

    <!-- Behavior general group -->
    <string name="setting_clear_thread_hides">Clear all thread hides</string>
    <string name="setting_cleared_thread_hides">Cleared all thread hides</string>
    <string name="settings_group_reply">Reply</string>
    <string name="setting_post_pin">Bookmark thread on post</string>
    <string name="setting_post_default_name">Default post name</string>

    <!-- Behavior reply group -->
    <string name="setting_text_only">Text-only mode</string>
    <string name="setting_text_only_description">Hide images when in board and thread view</string>
    <string name="settings_reveal_text_spoilers">Reveal text spoilers</string>

    <!-- Behavior post group -->
    <string name="settings_reveal_text_spoilers_description">Makes the spoiler text appear tapped</string>
    <string name="setting_anonymize">Make everyone Anonymous</string>
    <string name="setting_anonymize_ids">Hide IDs</string>
    <string name="setting_show_anonymous_name">Always show \"Anonymous\" name</string>
    <string name="setting_buttons_bottom">Reply buttons on the bottom</string>
    <string name="setting_volume_key_scrolling">Volume keys scroll content</string>
    <string name="setting_tap_no_rely">Tap the post number to reply</string>
    <string name="setting_open_link_confirmation">Ask before opening links</string>
    <string name="setting_open_link_browser">Always open links in external browser</string>
    <string name="settings_group_proxy">HTTP Proxy</string>
    <string name="setting_proxy_enabled">Enable proxy</string>
    <string name="setting_proxy_address">Proxy server address</string>


    <!-- Behavior proxy group -->
    <string name="setting_proxy_port">Proxy server port</string>
    <string name="settings_screen_media">Media</string>
    <string name="settings_group_media">Media</string>
    <string name="setting_save_board_folder">Save images in board folders</string>


    <!-- Media -->
    <string name="setting_save_board_folder_description">Create a folder for each board when saving</string>

    <!-- Media general group -->
    <string name="setting_save_thread_folder">Save images in thread folders</string>

    <string name="setting_save_thread_folder_description">Create a folder for each thread when saving</string>
    <string name="setting_save_server_filename">Save server filename</string>
    <string name="setting_save_server_filename_description">Save the image with the filename the site assigned. If disabled, save the image with the filename the uploader assigned.</string>
    <string name="setting_video_default_muted">Start videos muted</string>
    <string name="setting_video_default_muted_description">If a video has audio, mute it by default</string>
    <string name="setting_headset_default_muted">Mute headset videos</string>
    <string name="setting_headset_default_muted_description">Mute the video even if a wired headset is connected</string>
    <string name="setting_video_open_external">Play videos with external player</string>
    <string name="setting_video_open_external_description">Play videos in an external media player app</string>
    <string name="setting_share_url">Share URL to image</string>
    <string name="setting_share_url_description">Share the URL to the image instead of the image itself</string>
    <string name="settings_remove_image_spoilers">Remove image spoilers</string>
    <string name="settings_remove_image_spoilers_description">Always reveal spoiler thumbnails and images</string>
    <string name="settings_reveal_image_spoilers">Reveal image spoilers</string>
    <string name="settings_reveal_image_spoilers_description">Automatically reveal spoiler images, not thumbnails</string>
    <string name="settings_allow_media_scanner_scan_local_threads_title">Allow the Android media scanner to scan images from locally saved threads</string>
    <string name="settings_allow_media_scanner_scan_local_threads_description">If enabled, images that were downloaded along with threads will appear in other applications, like galleries, messengers, etc. You may have to restart your phone or wait for the changes to kick in.</string>
    <string name="settings_group_media_loading">Media loading</string>
    <string name="setting_image_auto_load">Automatically load images</string>
    <string name="setting_image_auto_load_all">Always</string>

    <!-- Media loading group -->
    <string name="setting_image_auto_load_wifi">Wi-Fi only</string>
    <string name="setting_image_auto_load_none">Never</string>

    <string name="setting_video_auto_load">Automatically load videos</string>
    <string name="setting_video_auto_loop">Enable automatic video-looping</string>
    <string name="setting_video_auto_loop_description">Automatically loop video content</string>

    <string name="setting_auto_load_thread_images">Enable media pre-fetching</string>

    <string name="setting_auto_load_thread_images_description">Loads all images or videos in a thread immediately (subject to the settings above). Increases the filecache size to 1GB.</string>
    <string name="save_location_screen">Save location</string>

    <string name="save_location_storage_permission_required_title">Storage permission required</string>
    <string name="save_location_storage_permission_required">
"Permission to access storage is required for browsing files.

Re-enable this permission in the app settings if you permanently disabled it."
    </string>


    <!-- Save location settings -->
    <string name="setting_folder_pick_ok">Choose</string>
    <string name="setting_folder_navigate_up">Up</string>
    <string name="save_new_folder">Add a new folder</string>
    <string name="new_folder_hint">Folder name</string>
    <string name="setting_theme_explanation">
"Swipe to change the theme.
Tap the toolbar menu to change its color."
    </string>
    <string name="setting_theme_accent">Tap here to change the FAB color.</string>
    <string name="settings_open_logs">View logs</string>


    <!-- Theme settings -->
    <string name="settings_logs_screen">Logs</string>
    <string name="settings_logs_copy">Copy</string>

    <!-- Developer settings -->
    <string name="settings_logs_copied_to_clipboard">Copied to clipboard</string>
    <string name="settings_screen_pass">4chan pass</string>
    <string name="setting_pass_token">Token</string>
    <string name="setting_pass_pin">PIN</string>


    <string name="setting_pass_authenticated">Device authorized!</string>
    <string name="setting_pass_login">Submit</string>
    <string name="setting_pass_logout">Logout</string>
    <string name="setting_pass_logging_in">Loading…</string>
    <string name="setting_pass_error">Connection error</string>
    <string name="setting_pass_bottom_description">"
<![CDATA[
Forgot your 4chan Pass login details?<br>
<a href=\"https://www.4chan.org/pass?reset\">Go here to reset your PIN.</a><br>
<br>
Don't have a 4chan Pass?<br>
<a href=\"https://www.4chan.org/pass\">Tap here to learn more.</a>
]]>
    "</string>
    <string name="settings_screen_theme">Themes</string>
    <string name="apply_options">Apply</string>
    <string name="image_quality">Image quality: %1$d</string>

    <string name="scale_reduce">Reduce: %1$dx%2$d to %3$dx%4$d (%5$d%%)</string>
    <string name="could_not_decode_image_bitmap">Could not decode image bitmap</string>
    <string name="could_not_apply_image_options">Could not apply new image options (error message is %1$s)</string>
    <string name="image_options_remove_filename">Remove filename</string>
    <string name="image_options_change_image_checksum">Change image checksum</string>
    <string name="image_options_fix_exif">Fix EXIF orientation</string>
    <string name="image_options_remove_metadata">Remove metadata</string>
    <string name="image_options_re_encode">Re-encode</string>
    <string name="reencode_image_re_encode_image_text">Re-encode image</string>
    <string name="reencode_image_as_is">AS IS (%1$s)</string>
    <string name="reencode_image_as_jpeg">AS JPEG</string>
    <string name="reencode_image_as_png">AS PNG</string>
    <string name="reencode_image_image_quality_100_default_text">Image quality: 100</string>
    <string name="reencode_image_reduce_default_text">Reduce: 0%</string>
    <string name="click_image_for_extra_options">Click image for extra options</string>
    <string name="settings_import_export">Import/Export</string>
    <string name="settings_import_export_description">Import/export settings/pins, etc.</string>
    <string name="import_or_export_settings">Import/export settings</string>

    <string name="export_settings">Export settings</string>
    <string name="export_settings_to_a_file">Export settings to a file</string>
    <string name="import_settings">Import settings</string>
    <string name="import_settings_from_a_file">Import settings from a file</string>
    <string name="successfully_exported_text">Exported successfully"</string>
    <string name="import_warning_title">Warning</string>
    <string name="import_warning_text">You are about to import settings/saved pins/filters/hidden posts from a file.
        The file must be located at \"%1$s\" and have a name \"%2$s\".
        This will clear all your existing settings/pins/threads and replace them with the ones from the file.
        You MAY LOSE some of your settings/pins/hidden threads if you are trying to import a file created with a different app version (upgrade or downgrade).
        The app will be restarted. \nAre you sure you want to continue?
    </string>
    <string name="error_external_storage_is_not_mounted">External storage is not mounted</string>
    <string name="could_not_create_dir_for_export_error_text">Could not create directory for export file %1$s; you probably won\'t be able to export settings</string>
    <string name="apply_to_replies">Apply to replies</string>
    <string name="only_on_op">Only on OP</string>
    <string name="apply_to_saved">Apply to own posts</string>

    <string name="thread_layout_hide_whole_chain">Hide whole chain</string>
    <string name="thread_layout_remove_whole_chain">Remove whole chain</string>
    <string name="thread_layout_hide_post">Hide post</string>
    <string name="thread_layout_remove_post">Remove post</string>
    <string name="thread_layout_hide_whole_chain_as_well">Would you like to hide the whole reply chain as well?</string>
    <string name="thread_layout_remove_whole_chain_as_well">Would you like to remove the whole reply chain as well?</string>
    <string name="view_removed_posts">View removed posts</string>
    <string name="restore_posts">Restore posts</string>
    <string name="restored_n_posts">Restored %1$d posts</string>
    <string name="no_removed_posts_for_current_thread">No removed posts found for the current thread</string>
    <string name="select_all">Select all</string>
    <string name="settings_captcha_group">Captcha</string>
    <string name="settings_use_new_captcha_window">Use new captcha window for no-js captcha</string>
    <string name="settings_use_real_google_cookies_description">When enabled, a GET request to google.com will be executed to get a cookie, which will be used for captcha authentication.
        The hardcoded ones sometimes will make you re-enter the captcha dozens of times.
        Those cookies will be updated automatically (every three months).
        You may update them manually if you want.
    </string>

    <!-- Captcha settings -->
    <string name="captcha_layout_v2_verify_button_text">Verify</string>
    <string name="captcha_layout_v2_reload">Reload</string>
    <string name="captcha_layout_v2_use_old_captcha">Use old\ncaptcha</string>

    <string name="captcha_layout_v2_you_have_to_select_at_least_one_image">You have to select at least one image (if you see a captcha that does not have any matching images, then it is probably a bug; fill an issue and use the old captcha)</string>
    <string name="captcha_layout_v2_verification_already_in_progress">Verification is already in progress</string>
    <string name="captcha_layout_v2_captcha_request_is_already_in_progress">Captcha request is already in progress</string>
    <string name="captcha_layout_v2_you_are_requesting_captcha_too_fast">You are requesting captcha too fast</string>
    <string name="captcha_layout_v2_refresh_cookies">Refresh cookies</string>
    <string name="image_url_copied_to_clipboard">Image URL copied to clipboard</string>
    <string name="delete_site_dialog_title">Delete site?</string>
    <string name="delete_site_dialog_message">Are you sure you want to delete "%1$s"? This action will delete the site and everything that is associated with it. The app will be restarted. Do you wish to proceed?</string>

    <string name="could_not_remove_site_error_message">Could not remove site %1$s (error message: %2$s)</string>

    <string name="reply_comment_empty">Comment body is empty</string>
    <string name="image_reencode_format_error">Something is wrong with this file</string>
    <string name="setting_bookmark_short_info">Short bookmark info</string>
    <string name="setting_bookmark_short_info_description">Shorter information in the bookmark menu for unread and quoted posts</string>
    <string name="filter_removed_undo">Removed filter %1$s</string>
    <string name="image_url_get_attempt">Getting image from clipboard URL…</string>
    <string name="image_url_get_failed">Failed to get image from clipboard</string>
    <string name="image_url_get_success">Got image from clipboard</string>
    <string name="setting_shift_post">Shift post format</string>
    <string name="setting_shift_post_description">Shift the comment of long posts to start below the thumbnail</string>
    <string name="setting_remove_watched">Remove watched threads from the catalog</string>

    <string name="setting_enable_emoji">Enable emoji</string>
    <string name="setting_enable_emoji_description">Enable emoji posting and parsing</string>
    <string name="experimental_settings_group">Experimental settings</string>
    <string name="view_thread_controller_thread_downloading_requires_write_permission">Thread downloading requires the WRITE_EXTERNAL_STORAGE permission</string>
    <string name="warning">Warning</string>

    <string name="drawer_controller_at_least_one_pin_has_download_flag">At least one pin has the \"Download\" flag, which makes this delete operation irreversible (because this operation will delete all of the saved thread\'s files from the disk). Do you really want to delete all pins?</string>
    <string name="drawer_controller_do_not_delete">Do not delete</string>
    <string name="drawer_controller_delete_all_pins">Delete all pins</string>
    <string name="thread_layout_background_watcher_is_disabled_message">Thread is currently being downloaded, but the background watcher is disabled so it won\'t be incrementally updated. To enable incremental thread updating, you have to enable the background thread watcher.</string>
    <string name="settings_experimental_settings_title">⚠ EXPERIMENTAL ⚠</string>
    <string name="settings_experimental_settings_description">These settings may be in an unstable state. They are for testing. They may break the app and you may have to reset the app data. Use them at your own risk if you are really interested in some feature. Backup everything beforehand.</string>
    <string name="incremental_thread_downloading_title">Incremental thread downloading</string>
    <string name="incremental_thread_downloading_description">Allows you to download threads to view them after the original thread dies</string>
    <string name="cannot_open_thread_in_browser_already_deleted">Can\'t open this thread in your browser, it\'s probably already been deleted</string>
    <string name="cannot_send_thread_via_nfc_already_deleted">Can\'t send thread via NFC, it\'s already been deleted</string>
    <string name="cannot_shared_thread_already_deleted">Can\'t share this thread, it\'s already been deleted</string>
    <string name="view_local_version">View local version</string>
    <string name="view_view_version">View live version</string>
    <string name="local_thread_text">Local thread</string>
    <string name="setting_full_screen_rotation">Allow full sensor rotation</string>
    <string name="settings_always_open_drawer">Always open the drawer when a thread is bookmarked</string>
    <string name="settings_image_long_url">Enable long-press image URL copy</string>
    <string name="settings_image_long_url_description">Makes long-pressing on post images copy the image URL to the clipboard</string>
    <string name="setting_youtube_title">Enable Youtube titles</string>
    <string name="setting_youtube_title_description">Replaces Youtube links with their titles; do not enable if you have filter watching enabled, loading will fail eventually</string>
    <string-array name="setting_watch_notify_modes">
        <item>All posts</item>
        <item>Only posts quoting you</item>
    </string-array>

    <string name="import_or_export_dialog_title">Overwrite existing file or create a new one?</string>
    <string name="import_or_export_dialog_positive_button_text">Overwrite</string>
    <string name="import_or_export_dialog_negative_button_text">Create new</string>
    <string name="import_or_export_warning">Warning!</string>
    <string name="import_or_export_warning_super_long_message">You have %1$s %2$s %3$s set to be located in a directory that uses the Storage Access Framework. These directory locations cannot be exported; THEY WILL BE RESET TO DEFAULT in the exported settings file! Once you import them you will have to manually set those locations in Media Settings again.</string>
    <string name="import_or_export_warning_local_threads_base_dir">\"local threads base directory\"</string>
    <string name="import_or_export_warning_and">and</string>
    <string name="import_or_export_warning_saved_files_base_dir">\"saved files base directory\"</string>
    <string name="base_local_threads_dir_not_exists">Base local threads directory does not exist (or it was deleted). You need to manually set it again in Media settings.</string>
    <string name="album_download_could_not_save_one_or_more_images">Could not save one or more images</string>
    <string name="could_not_create_base_local_threads_dir">Could not create base local threads directory</string>

    <string name="media_settings_use_saf_for_save_location_dialog_title">Use the new Storage Access Framework API to choose images download directory?</string>
    <string name="media_settings_use_saf_for_local_threads_location_dialog_title">Use the new Storage Access Framework API to choose local threads download directory?</string>
    <string name="media_settings_use_saf_for_save_location_dialog_message">If you choose to use the SAF you will be able to choose an SD-card (or even something like Google Drive) as a place to store downloaded images</string>
    <string name="media_settings_use_saf_for_local_threads_location_dialog_message">If you choose to use the SAF you will be able to choose the SD-card (or even something like Google Drive) as a place to store local threads images</string>
    <string name="media_settings_use_saf_dialog_positive_button_text">Use SAF API</string>
    <string name="media_settings_use_saf_dialog_negative_button_text">Use old API</string>
    <string name="media_settings_local_threads_location_title">Local threads location</string>
    <string name="media_settings_could_not_copy_files">Could not copy one directory\'s file into another one</string>
    <string name="media_settings_files_copied">Successfully copied files</string>
    <string name="media_settings_would_you_like_to_delete_file_in_old_dir">Would you like to delete files in the old directory?</string>
    <string name="media_settings_file_have_been_copied">Files have been copied and now exist in two directories. You may want to remove files in the old directory since you won\'t need them anymore</string>
    <string name="media_settings_could_not_delete_files_in_old_dir">Couldn\'t delete files in the old directory</string>
    <string name="media_settings_old_dir_deleted">Successfully deleted old directory</string>
    <string name="media_settings_copy_files">Copy files</string>
    <string name="media_settings_do_you_want_to_copy_files">Do you want to copy %1$d files from old directory to the new one?"</string>
    <string name="media_settings_could_not_release_uri_permissions">Couldn\'t release uri permissions</string>
    <string name="media_settings_move_threads_to_new_dir">Move old local threads to the new directory?</string>
    <string name="media_settings_operation_may_take_some_time">This operation may take quite some time. Once started this operation must not be canceled.</string>
    <string name="media_settings_move_saved_file_to_new_dir">Move old saved files to the new directory?</string>
    <string name="media_settings_old_threads_base_dir_not_registered">Old local threads base directory is probably not registered (newBaseDirectoryFile returned null)</string>
    <string name="media_settings_new_threads_base_dir_not_registered">New local threads base directory is probably not registered</string>
    <string name="media_settings_old_saved_files_base_dir_not_registered">Old saved files base directory is probably not registered (newBaseDirectoryFile returned null)</string>
    <string name="media_settings_new_saved_files_base_dir_not_registered">New saved files base directory is probably not registered</string>
    <string name="media_settings_no_files_to_copy">No files to copy</string>
    <string name="media_settings_copying_file">Copying file %1$d out of %2$d</string>
    <string name="media_settings_you_are_trying_to_move_files_in_the_same_directory">You are trying to move files in the same directory. The directory was changed but the files were not touched.</string>
    <string name="media_settings_there_are_active_downloads">There are %1$d threads being downloaded</string>
    <string name="media_settings_you_have_to_stop_all_downloads">You have to stop all the threads that are being downloaded before changing local threads base directory!</string>
    <string name="media_settings_some_thread_downloads_are_still_processed">Some thread downloads are still being processed</string>
    <string name="media_settings_do_not_terminate_the_app_manually">You may have to wait for couple of minutes until all active downloads are complete. DO NOT TERMINATE THE APP MANUALLY!!! Because this will break your local threads.</string>
    <string name="setting_image_link_loading_title">Enable image link loading</string>
    <string name="setting_image_link_loading_description">Adds any JPG, PNG, GIF, WEBM, or MP4 files linked in posts as internally viewable post attachments, with a special spoiler image due to no thumbnails being available</string>
<<<<<<< HEAD
    <string name="media_settings_dont_keep_activities_setting_is_probably_turned_on">"MediaSettingController was detached during some IO background operation, callbacks == null. This is probably because you have \"Don't keep activities\" developer setting turned on. Disable it and try again"</string>
=======
    <string name="add_dubs_title">Add dubs to post cells</string>
    <string name="add_dubs_description">Appends your GET to your post number, for FUN!</string>
    <string name="setting_youtube_dur_title">Enable Youtube durations</string>
    <string name="setting_youtube_dur_description">Adds duration parsing to Youtube titles; does not do anything with titles off</string>
>>>>>>> 3f7499da
</resources><|MERGE_RESOLUTION|>--- conflicted
+++ resolved
@@ -740,12 +740,9 @@
     <string name="media_settings_do_not_terminate_the_app_manually">You may have to wait for couple of minutes until all active downloads are complete. DO NOT TERMINATE THE APP MANUALLY!!! Because this will break your local threads.</string>
     <string name="setting_image_link_loading_title">Enable image link loading</string>
     <string name="setting_image_link_loading_description">Adds any JPG, PNG, GIF, WEBM, or MP4 files linked in posts as internally viewable post attachments, with a special spoiler image due to no thumbnails being available</string>
-<<<<<<< HEAD
     <string name="media_settings_dont_keep_activities_setting_is_probably_turned_on">"MediaSettingController was detached during some IO background operation, callbacks == null. This is probably because you have \"Don't keep activities\" developer setting turned on. Disable it and try again"</string>
-=======
     <string name="add_dubs_title">Add dubs to post cells</string>
     <string name="add_dubs_description">Appends your GET to your post number, for FUN!</string>
     <string name="setting_youtube_dur_title">Enable Youtube durations</string>
     <string name="setting_youtube_dur_description">Adds duration parsing to Youtube titles; does not do anything with titles off</string>
->>>>>>> 3f7499da
 </resources>