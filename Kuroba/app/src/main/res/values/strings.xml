<?xml version="1.0" encoding="utf-8"?><!--
Kuroba - *chan browser https://github.com/Adamantcheese/Kuroba/

This program is free software: you can redistribute it and/or modify
it under the terms of the GNU General Public License as published by
the Free Software Foundation, either version 3 of the License, or
(at your option) any later version.

This program is distributed in the hope that it will be useful,
but WITHOUT ANY WARRANTY; without even the implied warranty of
MERCHANTABILITY or FITNESS FOR A PARTICULAR PURPOSE.  See the
GNU General Public License for more details.

You should have received a copy of the GNU General Public License
along with this program.  If not, see <http://www.gnu.org/licenses/>.
-->
<resources>
    <plurals name="posts">
        <item quantity="one">%d post</item>
        <item quantity="other">%d posts</item>
    </plurals>
    <plurals name="reply">
        <item quantity="one">%d reply</item>
        <item quantity="other">%d replies</item>
    </plurals>
    <plurals name="image">
        <item quantity="one">%d image</item>
        <item quantity="other">%d images</item>
    </plurals>
    <plurals name="board">
        <item quantity="one">%d board</item>
        <item quantity="other">%d boards</item>
    </plurals>
    <plurals name="type">
        <item quantity="one">%d type</item>
        <item quantity="other">%d types</item>
    </plurals>
    <plurals name="bookmark">
        <item quantity="one">%d bookmark</item>
        <item quantity="other">%d bookmarks</item>
    </plurals>
    <plurals name="filter">
        <item quantity="one">%d filter</item>
        <item quantity="other">%d filters</item>
    </plurals>
    <plurals name="site">
        <item quantity="one">%d site</item>
        <item quantity="other">%d sites</item>
    </plurals>
    <plurals name="thread_new_posts">
        <item quantity="one">%d new post</item>
        <item quantity="other">%d new posts</item>
    </plurals>
    <plurals name="post_hidden">
        <item quantity="one">%1$d post hidden</item>
        <item quantity="other">%1$d posts hidden</item>
    </plurals>
    <plurals name="post_removed">
        <item quantity="one">%1$d post removed</item>
        <item quantity="other">%1$d posts removed</item>
    </plurals>
    <plurals name="watch_title">
        <item quantity="one">Watching one thread</item>
        <item quantity="other">Watching %d threads</item>
    </plurals>
    <plurals name="download_title">
        <item quantity="one">Downloading one thread</item>
        <item quantity="other">Downloading %d threads</item>
    </plurals>

    <plurals name="watch_new_quotes">
        <item quantity="one">%d new post quoting you</item>
        <item quantity="other">%d new posts quoting you</item>
    </plurals>
    <plurals name="watch_new_quoting">
        <item quantity="one">%1$d new post, %2$d quoting you</item>
        <item quantity="other">%1$d new posts, %2$d quoting you</item>
    </plurals>

    <string-array name="setting_watch_sounds">
        <item>All posts</item>
        <item>Only posts quoting you</item>
    </string-array>

    <string name="empty" />
    <string name="cancel">Cancel</string>
    <string name="add">Add</string>
    <string name="close">Close</string>
    <string name="back">Back</string>
    <string name="ok">OK</string>
    <string name="delete">Delete</string>
    <string name="undo">Undo</string>
    <string name="reset">Reset</string>
    <string name="done">Done</string>
    <string name="continue_text">Continue</string>
    <string name="create">Create</string>
    <string name="do_not">Do not</string>
    <string name="move">Move</string>
    <string name="yes">Yes</string>
    <string name="no">No</string>
    <string name="save">Save</string>
    <string name="send">Send</string>

    <string name="mark_as_my_post">Mark as my post</string>
    <string name="unmark_as_my_post">Unmark as my post</string>

    <string name="permission_app_settings">App settings</string>
    <string name="permission_grant">Grant</string>

    <string name="update_later">Later</string>
    <string name="update_none">Already on the latest %1$s version.</string>
    <string name="update_check_failed">Failed to check for updates.</string>
    <string name="update_install">Install</string>
    <string name="update_install_downloading">Downloading update…</string>
    <string name="update_install_download_failed">Download failed</string>
    <string name="update_install_download_failed_description">Reason: %1$s</string>
    <string name="update_retry_title">Retry update</string>
    <string name="update_retry">%1$s was not updated yet. Tap \"retry\" to retry the install.</string>
    <string name="update_retry_button">Retry</string>
    <string name="update_storage_permission_required_title">Storage permission required</string>
    <string name="update_storage_permission_required">
"Permission to access storage is required for installing the update.

Re-enable this permission in the app settings if you permanently disabled it."</string>

    <string name="minutes">%d minutes</string>
    <string name="card_stats">%1$dR %2$dI</string>
    <string name="action_reload">Reload</string>
    <string name="action_pin">Bookmark</string>
    <string name="action_open_browser">Open in a browser</string>
    <string name="action_share">Share</string>
    <string name="action_download_album">Download album</string>
    <string name="action_transparency_toggle">Toggle opacity</string>
    <string name="action_image_rotate">Rotate image</string>
    <string name="action_search">Search</string>
    <string name="action_search_image">Image search</string>
    <string name="action_switch_catalog">Catalog mode</string>

    <string name="action_switch_board">Board mode</string>

    <string name="action_scroll_to_top">Top</string>
    <string name="action_scroll_to_bottom">Bottom</string>
    <string name="action_sort">Sort</string>
    <string name="action_rename_pin">Rename bookmark</string>
    <string name="action_rename">Rename</string>
    <string name="action_reply">Reply</string>
    <string name="open_link_not_matched">%1$s cannot open this link; it will open in your browser instead.</string>

    <string name="order_bump">Bump order</string>
    <string name="order_reply">Reply count</string>
    <string name="order_image">Image count</string>
    <string name="order_newest">Newest</string>
    <string name="order_oldest">Oldest</string>
    <string name="order_modified">Latest reply</string>
    <string name="order_activity">Thread activity</string>

    <string name="search_hint">Search</string>
    <string name="search_results">Found %1$s for \"%2$s\"</string>
    <string name="search_empty">Search subjects, comments, names, and filenames</string>
    <string name="open_link_confirmation">Open this link?</string>
    <string name="open_thread_confirmation">Open this thread?</string>
    <string name="open_link_failed">No applications were found to open this link</string>
    <string name="open_file_picker_failed">No file picker applications were found</string>
    <string name="image_pick_delegate_select_file_picker">Select a file picker to open a file…</string>
    <string name="action_confirm_exit_title">Tap back again to exit</string>

    <string name="thumbnail_load_failed_network">Error</string>
    <string name="image_preview_failed">Failed to show image</string>
    <string name="image_preview_failed_oom">Failed to show image (out of memory)</string>
    <string name="image_failed_big_image">Failed to show image (deep-zoom loading failed)</string>
    <string name="image_not_found">Image not found</string>
    <string name="image_spoiler_filename">Spoilered file</string>
    <string name="thread_boards_search_hint">Search</string>
    <string name="thread_load_failed_ssl">HTTPS error</string>
    <string name="thread_load_failed_network">Network error</string>
    <string name="thread_load_failed_parsing">API parse error</string>
    <string name="thread_load_failed_server">Server error</string>
    <string name="thread_load_failed_not_found">404 not found</string>
    <string name="thread_refresh_bar_inactive">Tap to refresh</string>
    <string name="thread_refresh_now">Loading…</string>
    <string name="thread_refresh_countdown">Loading in %1$ds</string>
    <string name="thread_load_failed_retry">Retry</string>
    <string name="thread_archived">Archived</string>
    <string name="thread_closed">Closed</string>
    <string name="thread_page_no">Page</string>

    <string name="thread_new_posts_goto">View</string>
    <string name="thread_empty_select">Please select a thread</string>
    <string name="thread_up_down_hint">Scroll to top/bottom</string>
    <string name="thread_pin_hint">Bookmark this thread</string>
    <string name="thread_save_hint">Save this thread as a local copy</string>

    <string name="thread_view_archive">Archive</string>
    <string name="thread_show_archives">Archives</string>
    <string name="thread_empty_setup_feature" translatable="false">&#128564;</string>
    <string name="thread_empty_setup_title">Nothing to show</string>
    <string name="thread_empty_setup_body">Add a site to begin browsing</string>
    <string name="thread_empty_setup_hint">Add a site here</string>
    <string name="setup_sites_title">Set up sites</string>

    <string name="setup_sites_empty">No sites added</string>
    <string name="setup_sites_add_hint">Add a site here</string>
    <string name="setup_sites_add_title">Add site</string>
    <string name="setup_sites_description">Add a site by its URL or name</string>

    <string name="setup_sites_site_description">%s added</string>
    <string name="setup_sites_add_boards_hint">Tap to add boards</string>
    <string name="setup_site_title">Configure %s</string>
    <string name="setup_site_group_general">General</string>

    <string name="setup_site_boards">Set up boards</string>
    <string name="setup_site_boards_description">%s added</string>
    <string name="setup_site_group_login">Authentication</string>
    <string name="setup_site_login">Login</string>
    <string name="setup_site_login_description_enabled">Logged in</string>

    <string name="setup_site_login_description_disabled">Off</string>
    <string name="setup_board_title">Configure boards of %s</string>
    <string name="setup_board_empty">No boards added</string>
    <string name="setup_board_removed">Removed \"%s\"</string>
    <string name="setup_board_added">%s added</string>
    <string name="setup_board_select_all">Select all</string>
    <string name="filter_summary_all_boards">All boards</string>
    <string name="filter_enabled">Enabled</string>
    <string name="filter_filter">Filter</string>
    <string name="filter_action">Action</string>
    <string name="filter_pattern">Pattern</string>
    <string name="filter_match_test">Test the pattern</string>
    <string name="filter_boards">Boards</string>
    <string name="filter_types">Types</string>
    <string name="filter_all">All</string>
    <string name="filter_hide">Hide post</string>
    <string name="filter_color">Highlight post</string>
    <string name="filter_remove">Remove post</string>
    <string name="filter_watch">Watch post</string>
    <string name="filter_invalid_pattern">Invalid pattern</string>

    <string name="filter_preview">Test your filter</string>
    <string name="filter_no_matches">Does not match</string>
    <string name="filter_matches">Matches</string>
    <string name="filter_color_pick">Pick color</string>
    <string name="filter_help_title">Filter help</string>
    <string name="filter_help">
<![CDATA[
Filters act on a given pattern and a place to search the pattern.<br>
If the pattern matches, then the post can be hidden, removed, highlighted, or automatically bookmarked.<br>
<p>
    These filters are pattern based, and have three modes:<br>
    <br>
    1. The pattern <tt>foo bar</tt> will match text that has any of the words in it. It will match <i>foo</i> or <i>bar</i>, but not <i>foobar</i>.
    Placing a * allows any character to be filled in: <tt>f*o</tt> will match both <i>foo</i> and <i>foooo</i>, but not <i>foobar</i><br>
    <br>
    2. Quoting your pattern with <tt>\"</tt> (like <tt>\"foo bar\"</tt>) will match the text exactly.
    <i>foo bar</i> will match, but <i>foo</i> will not.<br>
    <br>
    3. Regular expressions. <tt>/^>implying/</tt> for example. You can use <tt>/^>ImPlYiNg/<b>i</b></tt> to make the regex case insensitive.
</p>
<br>
Note that for country code filtering, troll country codes should be prepended with "t_". In addition, a country code filter automatically implies the case insensitive flag for regex.
]]>
    </string>
    <string name="filter_tripcode">Tripcode</string>
    <string name="filter_name">Name</string>
    <string name="filter_comment">Comment</string>
    <string name="filter_id">ID</string>
    <string name="filter_subject">Subject</string>
    <string name="filter_filename">Filename</string>
    <string name="filter_country_code">Country code</string>

    <string name="board_select_all">Select all</string>
    <string name="board_select_none">Select none</string>

    <string name="history_clear">Clear history</string>
    <string name="history_clear_confirm">Clear history?</string>
    <string name="history_clear_confirm_button">Clear</string>
    <string name="history_toggle_hint">Enable or disable history</string>
    <string name="history_empty_info">No history</string>

    <string name="saved_reply_clear">Clear posting history</string>
    <string name="saved_reply_clear_confirm">Clear posting history?</string>
    <string name="saved_reply_clear_confirm_button">Clear</string>

    <string name="archive_title">%s archive</string>
    <string name="archive_error">Error loading archive</string>

    <string name="drawer_pinned">Bookmarked threads</string>
    <string name="drawer_pin_removed">Removed \"%1$s\"</string>
    <string name="drawer_pin_with_saved_thread_removed">Removed pin \"%1$s\" with saved thread</string>
    <string name="drawer_pins_cleared">%1$s cleared</string>
    <string name="drawer_pins_non_cleared">No bookmarks cleared</string>
    <string name="drawer_pins_non_cleared_try_all">No bookmarks cleared. Hold to remove all.</string>

    <string name="post_highlight_id">Highlight ID</string>
    <string name="post_highlight_tripcode">Highlight tripcode</string>
    <string name="post_filter_tripcode">Filter tripcode</string>
    <string name="post_text_copied">Text copied to clipboard</string>
    <string name="post_quote">Quote</string>
    <string name="post_quote_text">Quote text</string>
    <string name="post_info">Info</string>
    <string name="post_info_title">Post info</string>
    <string name="post_show_links">Show links</string>
    <string name="post_share">Share</string>
    <string name="post_copy_text">Copy text</string>
    <string name="post_report">Report</string>
    <string name="post_hide">Hide</string>
    <string name="post_remove">Remove</string>
    <string name="post_web_search">Web search</string>

    <string name="thread_hidden">Thread hidden</string>
    <string name="thread_removed">Thread removed</string>
    <string name="post_delete">Delete</string>
    <string name="post_more">More…</string>
    <string name="reply_name">Name</string>
    <string name="reply_options">Options</string>
    <string name="reply_subject">Subject</string>
    <string name="reply_comment_thread">Comment reply</string>
    <string name="reply_comment_board">Comment new thread</string>
    <string name="reply_file_name">File name</string>
    <string name="reply_file_too_big">Warning: File size too big (%1$s / %2$s)</string>
    <string name="reply_webm_too_big">Warning: WebM size too big (%1$s / %2$s)</string>
    <string name="reply_file_open_failed">Failed to open file</string>
    <string name="reply_spoiler_image">Spoiler image</string>
    <string name="reply_no_preview">No preview</string>
    <string name="reply_submit">Submit</string>
    <string name="reply_error">Error posting</string>
    <string name="reply_error_message">Error posting: %s</string>
    <string name="reply_error_message_timer_reply">Error posting: You must wait %d seconds before posting a reply.</string>
    <string name="reply_error_message_timer_thread">Error posting: You must wait %d seconds before posting a thread.</string>
    <string name="reply_success">Post successful</string>

    <string name="reply_captcha_text">Type the text</string>
    <string name="reply_comment_button_quote" translatable="false">&gt;</string>
    <string name="reply_comment_button_spoiler">Spoiler</string>
    <string name="reply_comment_button_code">Code</string>
    <string name="reply_comment_button_eqn">Eqn</string>
    <string name="reply_comment_button_math">Math</string>
    <string name="reply_comment_button_sjis">SJIS</string>

    <string name="delete_confirm">Delete your post?</string>
    <string name="delete_wait">Deleting post…</string>
    <string name="delete_success">Post deleted</string>
    <string name="delete_image_only">Only delete the image</string>
    <string name="delete_error">Error deleting post</string>

    <string name="watch_pause_pins">Stop watching</string>
    <string name="watch_idle">No new posts</string>

    <string name="history_screen">History</string>
    <string name="filters_screen">Filters</string>

    <string name="album_download_screen">Select images (%1$d / %2$d)</string>
    <string name="album_download_none_checked">Please select images to download</string>
    <string name="album_download_confirm">%1$s will be downloaded to %2$s</string>
    <string name="image_saver_album_download_success">Finished saving images; downloaded to %1$s</string>

    <string name="report_screen">Report %1$s</string>

    <string name="image_save_notification_downloading">Downloading images…</string>
    <string name="image_save_notification_cancel">Tap to cancel</string>
    <string name="image_save_saved">Image saved</string>
    <string name="image_saver_saved_as_message">Saved as \"%1$s\"</string>

    <string name="thread_page_limit">Thread hit last page</string>

    <string name="drawer_settings">Settings</string>
    <string name="drawer_history">History</string>

    <!-- Main settings -->
    <string name="settings_screen">Settings</string>

    <!-- Main "Settings" group -->
    <string name="settings_group_settings">Settings</string>
    <string name="settings_watch">Thread watcher</string>
    <string name="settings_sites">Sites</string>
    <string name="settings_appearance">Appearance</string>
    <string name="settings_appearance_description">Theme, layout, fonts, etc.</string>
    <string name="settings_behavior">Behavior</string>
    <string name="settings_behavior_description">Thread refresh, captcha, etc.</string>
    <string name="settings_media">Media</string>
    <string name="settings_media_description">Save location, auto loading, etc.</string>
    <string name="settings_filters">Filters</string>

    <!-- Thread watcher -->
    <string name="setting_watch_summary_enabled">Watching bookmarked threads</string>
    <string name="setting_watch_summary_disabled">Off</string>

    <string name="settings_screen_watch">Thread watcher settings</string>
    <string name="settings_group_watch">Settings</string>
    <string name="setting_watch_info">To watch bookmarks for new posts, turn the thread watcher on.</string>
    <string name="setting_watch_enable_background">Enable in background</string>
    <string name="setting_watch_enable_background_description">Watch bookmarks when app is in the background</string>
    <string name="setting_watch_background_timeout">Background update interval</string>
    <string name="setting_watch_background_timeout_description">The interval between updates when placed in the background</string>
    <string name="setting_thread_page_limit_notify">Last page notifications</string>
    <string name="setting_thread_page_limit_notify_description">Notify when threads hit the last page</string>
    <string name="setting_watch_notify_mode">Notify about</string>
    <string name="setting_watch_sound">Notification sound</string>
    <string name="setting_watch_peek">Heads-up notification on quotes</string>
    <string name="setting_watch_peek_description">Show a heads-up notification when quoted</string>
    <string name="setting_watch_led">Notification light</string>
    <string name="settings_group_about">About</string>
    <string name="settings_update_check">Check for updates</string>
    <string name="settings_about_license">Released under the GNU GPLv3 license</string>

    <!-- Main About group -->
    <string name="settings_about_license_description">Tap to see license</string>
    <string name="settings_about_licenses">Open Source Licenses</string>
    <string name="settings_about_licenses_description">Legal information about licenses</string>
    <string name="settings_developer">Developer settings</string>
    <string name="settings_screen_appearance">Appearance</string>
    <string name="settings_group_appearance">Appearance</string>
    <string name="setting_theme">Theme</string>


    <!-- Appearance -->
    <string name="settings_group_layout">Layout</string>
    <string name="setting_layout_mode">Layout mode</string>
    <string name="setting_layout_mode_auto">Auto</string>

    <!-- Appearance layout group -->
    <string name="setting_layout_mode_phone">Phone layout</string>
    <string name="setting_layout_mode_slide">Slide mode</string>
    <string name="setting_layout_mode_split">Split mode</string>
    <string name="setting_board_grid_span_count">Catalog mode column count</string>
    <string name="setting_board_grid_span_count_default">Auto</string>
    <string name="setting_board_grid_span_count_item">%1$d columns</string>
    <string name="setting_never_hide_toolbar">Never hide the toolbar</string>
    <string name="setting_enable_reply_fab">Enable the reply button</string>
    <string name="setting_enable_reply_fab_description">Disabling replaces the round button with a menu option</string>
    <string name="setting_enable_reply_count">Enable the reply counter</string>
    <string name="settings_group_post">Post</string>
    <string name="setting_font_size">Font size</string>
    <string name="setting_font_size_default">(default)</string>

    <!-- Appearance post group -->
    <string name="setting_font_alt">Use alternative font</string>
    <string name="setting_font_alt_description">Use the theme\'s alt font for posts</string>
    <string name="setting_post_full_date">Show the full date on posts</string>
    <string name="setting_post_file_info">Show file info on posts</string>
    <string name="setting_post_filename">Show filename on posts</string>
    <string name="settings_group_images">Images</string>

    <!-- Appearance gallery group -->
    <string name="setting_images_high_res">High resolution cells</string>
    <string name="setting_images_high_res_description">Make the album view and card catalog images higher resolution by pre-rescaling full size images</string>
    <string name="setting_images_immersive_mode_title">Use immersive mode for image gallery</string>
    <string name="setting_images_immersive_mode_description">This will make image gallery view be fullscreen with statusbar/navbar hidden</string>
    <string name="settings_screen_behavior">Behavior</string>
    <string name="settings_group_general">General</string>
    <string name="setting_auto_refresh_thread">Auto refresh threads</string>

    <!-- Behavior -->
    <string name="setting_controller_swipeable">Allow screens to be swiped away</string>

    <!-- Behavior general group -->
    <string name="setting_clear_thread_hides">Clear all thread hides</string>
    <string name="setting_cleared_thread_hides">Cleared all thread hides</string>
    <string name="settings_group_reply">Reply</string>
    <string name="setting_post_pin">Bookmark thread on post</string>
    <string name="setting_post_default_name">Default post name</string>

    <!-- Behavior reply group -->
    <string name="setting_text_only">Text-only mode</string>
    <string name="setting_text_only_description">Hide images when in board and thread view</string>
    <string name="settings_reveal_text_spoilers">Reveal text spoilers</string>

    <!-- Behavior post group -->
    <string name="settings_reveal_text_spoilers_description">Makes the spoiler text appear tapped</string>
    <string name="setting_anonymize">Make everyone Anonymous</string>
    <string name="setting_anonymize_ids">Hide IDs</string>
    <string name="setting_show_anonymous_name">Always show \"Anonymous\" name</string>
    <string name="setting_buttons_bottom">Reply buttons on the bottom</string>
    <string name="setting_volume_key_scrolling">Volume keys scroll content</string>
    <string name="setting_tap_no_rely">Tap the post number to reply</string>
    <string name="setting_open_link_confirmation">Ask before opening links</string>
    <string name="setting_open_link_browser">Always open links in external browser</string>
    <string name="settings_group_proxy">HTTP Proxy</string>
    <string name="setting_proxy_enabled">Enable proxy</string>
    <string name="setting_proxy_address">Proxy server address</string>


    <!-- Behavior proxy group -->
    <string name="setting_proxy_port">Proxy server port</string>
    <string name="settings_screen_media">Media</string>
    <string name="settings_group_saving">Media saving</string>
    <string name="setting_save_board_folder">Save images in board folders</string>


    <!-- Media -->
    <string name="setting_save_board_folder_description">Create a folder for each board when saving</string>

    <!-- Media general group -->
    <string name="setting_save_thread_folder">Save images in thread folders</string>

    <string name="setting_save_thread_folder_description">Create a folder for each thread when saving</string>
    <string name="setting_save_server_filename">Save server filename</string>
    <string name="setting_save_server_filename_description">Save the image with the filename the site assigned. If disabled, save the image with the filename the uploader assigned.</string>
    <string name="setting_video_default_muted">Start videos muted</string>
    <string name="setting_video_stream">Stream videos</string>
    <string name="setting_video_stream_description">Attempt to stream videos, instead of downloading them completely. (Works really bad with 4chan servers)</string>
    <string name="setting_video_default_muted_description">If a video has audio, mute it by default</string>
    <string name="setting_headset_default_muted">Mute headset videos</string>
    <string name="setting_headset_default_muted_description">Mute the video even if a wired headset is connected</string>
    <string name="setting_video_open_external">Play videos with external player</string>
    <string name="setting_video_open_external_description">Play videos in an external media player app</string>
    <string name="setting_share_url">Share URL to image</string>
    <string name="setting_share_url_description">Share the URL to the image instead of the image itself</string>
    <string name="settings_remove_image_spoilers">Remove image spoilers</string>
    <string name="settings_remove_image_spoilers_description">Always reveal spoiler thumbnails and images</string>
    <string name="settings_reveal_image_spoilers">Reveal image spoilers</string>
    <string name="settings_reveal_image_spoilers_description">Automatically reveal spoiler images, not thumbnails</string>
    <string name="settings_allow_media_scanner_scan_local_threads_title">Allow the Android media scanner to scan images from locally saved threads</string>
    <string name="settings_allow_media_scanner_scan_local_threads_description">If enabled, images that were downloaded along with threads will appear in other applications, like galleries, messengers, etc. You may have to restart your phone or wait for the changes to kick in.</string>
    <string name="settings_group_media_loading">Media loading</string>
    <string name="setting_image_auto_load">Automatically load images</string>
    <string name="setting_image_auto_load_all">Always</string>

    <!-- Media loading group -->
    <string name="setting_image_auto_load_wifi">Wi-Fi only</string>
    <string name="setting_image_auto_load_none">Never</string>

    <string name="setting_video_auto_load">Automatically load videos</string>
    <string name="setting_video_auto_loop">Enable automatic video-looping</string>
    <string name="setting_video_auto_loop_description">Automatically loop video content</string>

    <string name="setting_auto_load_thread_images">Enable media pre-fetching</string>

    <string name="setting_auto_load_thread_images_description">Loads all images or videos in a thread immediately (subject to the settings above). Increases the filecache size to 1GB.</string>
    <string name="save_location_screen">Save location</string>

    <string name="save_location_storage_permission_required_title">Storage permission required</string>
    <string name="save_location_storage_permission_required">
"Permission to access storage is required for browsing files.

Re-enable this permission in the app settings if you permanently disabled it."
    </string>


    <!-- Save location settings -->
    <string name="setting_folder_pick_ok">Choose</string>
    <string name="setting_folder_navigate_up">Up</string>
    <string name="save_new_folder">Add a new folder</string>
    <string name="new_folder_hint">Folder name</string>
    <string name="setting_theme_explanation">
"Swipe to change the theme.
Tap the toolbar menu to change its color."
    </string>
    <string name="setting_theme_accent">Tap here to change the FAB color.</string>
    <string name="settings_open_logs">View logs</string>
    <string name="settings_enable_verbose_logs">Enable verbose logs</string>
    <string name="settings_disable_verbose_logs">Disable verbose logs</string>

    <!-- Theme settings -->
    <string name="settings_logs_screen">Logs</string>
    <string name="settings_logs_copy">Copy</string>

    <!-- Developer settings -->
    <string name="settings_logs_copied_to_clipboard">Copied to clipboard</string>
    <string name="settings_screen_pass">4chan pass</string>
    <string name="setting_pass_token">Token</string>
    <string name="setting_pass_pin">PIN</string>


    <string name="setting_pass_authenticated">Device authorized!</string>
    <string name="setting_pass_login">Submit</string>
    <string name="setting_pass_logout">Logout</string>
    <string name="setting_pass_logging_in">Loading…</string>
    <string name="setting_pass_error">Connection error</string>
    <string name="setting_pass_bottom_description">"
<![CDATA[
Forgot your 4chan Pass login details?<br>
<a href=\"https://www.4chan.org/pass?reset\">Go here to reset your PIN.</a><br>
<br>
Don't have a 4chan Pass?<br>
<a href=\"https://www.4chan.org/pass\">Tap here to learn more.</a>
]]>
    "</string>
    <string name="settings_screen_theme">Themes</string>
    <string name="apply_options">Apply</string>
    <string name="image_quality">Image quality: %1$d</string>

    <string name="scale_reduce">Reduce: %1$dx%2$d to %3$dx%4$d (%5$d%%)</string>
    <string name="could_not_decode_image_bitmap">Could not decode image bitmap</string>
    <string name="could_not_apply_image_options">Could not apply new image options (error message is %1$s)</string>
    <string name="image_options_remove_filename">Remove filename</string>
    <string name="image_options_change_image_checksum">Change image checksum</string>
    <string name="image_options_fix_exif">Fix EXIF orientation</string>
    <string name="image_options_remove_metadata">Remove metadata</string>
    <string name="image_options_re_encode">Re-encode</string>
    <string name="reencode_image_re_encode_image_text">Re-encode image</string>
    <string name="reencode_image_as_is">AS IS (%1$s)</string>
    <string name="reencode_image_as_jpeg">AS JPEG</string>
    <string name="reencode_image_as_png">AS PNG</string>
    <string name="reencode_image_image_quality_100_default_text">Image quality: 100</string>
    <string name="reencode_image_reduce_default_text">Reduce: 0%</string>
    <string name="click_image_for_extra_options">Click image for extra options</string>

    <string name="settings_import_export">Import/Export</string>
    <string name="settings_import_export_description">Import/export settings/pins, etc.</string>
    <string name="import_or_export_settings">Import/export settings</string>
    <string name="export_settings">Export settings</string>
    <string name="export_settings_to_a_file">Export settings to a file</string>
    <string name="import_settings">Import settings</string>
    <string name="import_settings_from_a_file">Import settings from a file</string>
    <string name="successfully_exported_text">Exported successfully"</string>
    <string name="import_warning_title">Warning</string>
    <string name="import_warning_text">You are about to import settings/saved pins/filters/hidden posts from a file.
        The file must be located at \"%1$s\" and have a name \"%2$s\".
        This will clear all your existing settings/pins/threads and replace them with the ones from the file.
        You MAY LOSE some of your settings/pins/hidden threads if you are trying to import a file created with a different app version (upgrade or downgrade).
        The app will be restarted. \nAre you sure you want to continue?
    </string>
    <string name="error_external_storage_is_not_mounted">External storage is not mounted</string>
    <string name="could_not_create_dir_for_export_error_text">Could not create directory for export file %1$s; you probably won\'t be able to export settings</string>

    <string name="apply_to_replies">Apply to replies</string>
    <string name="only_on_op">Only on OP</string>
    <string name="apply_to_saved">Apply to own posts</string>

    <string name="thread_layout_hide_whole_chain">Hide whole chain</string>
    <string name="thread_layout_remove_whole_chain">Remove whole chain</string>
    <string name="thread_layout_hide_post">Hide post</string>
    <string name="thread_layout_remove_post">Remove post</string>
    <string name="thread_layout_hide_whole_chain_as_well">Would you like to hide the whole reply chain as well?</string>
    <string name="thread_layout_remove_whole_chain_as_well">Would you like to remove the whole reply chain as well?</string>
    <string name="view_removed_posts">View removed posts</string>
    <string name="restore_posts">Restore posts</string>
    <string name="restored_n_posts">Restored %1$d posts</string>
    <string name="no_removed_posts_for_current_thread">No removed posts found for the current thread</string>
    <string name="select_all">Select all</string>
    <string name="settings_captcha_group">Captcha</string>
    <string name="settings_use_new_captcha_window">Use new captcha window for no-js captcha</string>
    <string name="settings_use_real_google_cookies_description">When enabled, a GET request to google.com will be executed to get a cookie, which will be used for captcha authentication.
        The hardcoded ones sometimes will make you re-enter the captcha dozens of times.
        Those cookies will be updated automatically (every three months).
        You may update them manually if you want.
    </string>

    <!-- Captcha settings -->
    <string name="captcha_layout_v2_verify_button_text">Verify</string>
    <string name="captcha_layout_v2_use_old_captcha">Use old\ncaptcha</string>

    <string name="captcha_layout_v2_you_have_to_select_at_least_one_image">You have to select at least one image (if you see a captcha that does not have any matching images, then it is probably a bug; fill an issue and use the old captcha)</string>
    <string name="captcha_layout_v2_verification_already_in_progress">Verification is already in progress</string>
    <string name="captcha_layout_v2_captcha_request_is_already_in_progress">Captcha request is already in progress</string>
    <string name="captcha_layout_v2_you_are_requesting_captcha_too_fast">You are requesting captcha too fast</string>
    <string name="captcha_layout_v2_refresh_cookies">Refresh cookies</string>
    <string name="image_url_copied_to_clipboard">Image URL copied to clipboard</string>
    <string name="delete_site_dialog_title">Delete site?</string>
    <string name="delete_site_dialog_message">Are you sure you want to delete "%1$s"? This action will delete the site and everything that is associated with it. The app will be restarted. Do you wish to proceed?</string>

    <string name="could_not_remove_site_error_message">Could not remove site %1$s (error message: %2$s)</string>

    <string name="reply_comment_empty">Comment body is empty.</string>
    <string name="image_reencode_format_error">Something is wrong with this file</string>
    <string name="setting_bookmark_short_info">Short bookmark info</string>
    <string name="setting_bookmark_short_info_description">Shorter information in the bookmark menu for unread and quoted posts</string>
    <string name="filter_removed_undo">Removed filter %1$s</string>
    <string name="image_url_get_attempt">Getting image from clipboard URL…</string>
    <string name="image_url_get_failed">Failed to get image from clipboard, reason = %1$s</string>
    <string name="image_url_get_success">Got image from clipboard</string>
    <string name="setting_shift_post">Shift post format</string>
    <string name="setting_shift_post_description">Shift the comment of long posts to start below the thumbnail</string>
    <string name="setting_remove_watched">Remove watched threads from the catalog</string>

    <string name="setting_enable_emoji">Enable emoji</string>
    <string name="setting_enable_emoji_description">Enable emoji posting and parsing</string>
    <string name="experimental_settings_group">Experimental settings</string>
    <string name="view_thread_controller_thread_downloading_requires_write_permission">Thread downloading requires the WRITE_EXTERNAL_STORAGE permission</string>
    <string name="warning">Warning</string>

    <string name="drawer_controller_at_least_one_pin_has_download_flag">At least one pin has the \"Download\" flag, which makes this delete operation irreversible (because this operation will delete all of the saved thread\'s files from the disk). Do you really want to delete all pins?</string>
    <string name="drawer_controller_do_not_delete">Do not delete</string>
    <string name="drawer_controller_delete_all_pins">Delete all pins</string>
    <string name="thread_layout_background_watcher_is_disabled_message">Thread is currently being downloaded, but the background watcher is disabled so it won\'t be incrementally updated. To enable incremental thread updating, you have to enable the background thread watcher.</string>
    <string name="settings_experimental_settings_title">⚠ EXPERIMENTAL ⚠</string>
    <string name="settings_experimental_settings_description">These settings may be in an unstable state. They are for testing. They may break the app and you may have to reset the app data. Use them at your own risk if you are really interested in some feature. Backup everything beforehand.</string>
    <string name="incremental_thread_downloading_title">Incremental thread downloading</string>
    <string name="incremental_thread_downloading_description">Allows you to download threads to view them after the original thread dies or when you have no internet connection.</string>
    <string name="cannot_open_in_browser_already_deleted">Can\'t open this thread in your browser, it\'s probably already been deleted</string>
    <string name="cannot_send_thread_via_nfc_already_deleted">Can\'t send thread via NFC, it\'s already been deleted</string>
    <string name="cannot_shared_thread_already_deleted">Can\'t share this thread, it\'s already been deleted</string>
    <string name="view_local_version">View local version</string>
    <string name="view_view_version">View live version</string>
    <string name="local_thread_text">Local thread</string>
    <string name="setting_full_screen_rotation">Allow full sensor rotation</string>
    <string name="settings_always_open_drawer">Always open the drawer when a thread is bookmarked</string>
    <string name="settings_image_long_url">Enable long-press image URL copy</string>
    <string name="settings_image_long_url_description">Makes long-pressing on post images copy the image URL to the clipboard</string>
    <string name="setting_youtube_title">Enable Youtube titles</string>
    <string name="setting_youtube_title_description">Replaces Youtube links with their titles</string>
    <string name="album_download_could_not_save_one_or_more_images">Could not save one or more images</string>
    <string name="could_not_create_base_local_threads_dir">Could not create base local threads directory</string>
    <string-array name="setting_watch_notify_modes">
        <item>All posts</item>
        <item>Only posts quoting you</item>
    </string-array>

    <string name="import_or_export_dialog_title">Overwrite existing file or create a new one?</string>
    <string name="import_or_export_dialog_positive_button_text">Overwrite</string>
    <string name="import_or_export_dialog_negative_button_text">Create new</string>
    <string name="import_or_export_warning">Warning!</string>
    <string name="import_or_export_warning_super_long_message_part_one">You have %1$s %2$s %3$s set to be located in a directory that uses the Storage Access Framework. These directory locations cannot be exported; THEY WILL BE RESET TO DEFAULT in the exported settings file! Once you import them you will have to manually set those locations in Media Settings again.</string>
    <string name="import_or_export_warning_super_long_message_part_two">You also have some actively downloading local threads which are located at some SAF directory. They will be marked as stopped in the exported settings too. So you will have to resume them manually after importing the settings file.</string>
    <string name="import_or_export_warning_local_threads_base_dir">\"local threads base directory\"</string>
    <string name="import_or_export_warning_and">and</string>
    <string name="import_or_export_warning_saved_files_base_dir">\"saved files base directory\"</string>

    <string name="media_settings_use_saf_for_save_location_dialog_title">Use the new Storage Access Framework API to choose images download directory?</string>
    <string name="media_settings_use_saf_for_local_threads_location_dialog_title">Use the new Storage Access Framework API to choose local threads download directory?</string>
    <string name="media_settings_use_saf_for_save_location_dialog_message">If you choose to use the SAF you will be able to choose an SD-card as a place to store downloaded images</string>
    <string name="media_settings_use_saf_for_local_threads_location_dialog_message">If you choose to use the SAF you will be able to choose the SD-card as a place to store local threads images</string>
    <string name="media_settings_use_saf_dialog_positive_button_text">Use SAF API</string>
    <string name="media_settings_use_saf_dialog_negative_button_text">Use old API</string>
    <string name="media_settings_local_threads_location_title">Local threads location</string>
    <string name="media_settings_could_not_copy_files">Could not copy one directory\'s file into another one</string>
    <string name="media_settings_files_copied">Successfully copied files</string>
    <string name="media_settings_would_you_like_to_delete_file_in_old_dir">Would you like to delete files in the old directory?</string>
    <string name="media_settings_file_have_been_copied">Files have been copied and now exist in two directories. You may want to remove files in the old directory \n\n\"%1$s\"\n\nsince you won\'t need them anymore. \nThis operation will DELETE ALL the files in that directory, so if you had some files not related to this app you probably should do that manually.</string>
    <string name="media_settings_could_not_delete_files_in_old_dir">Couldn\'t delete files in the old directory</string>
    <string name="media_settings_old_files_deleted">Successfully deleted files in the old directory</string>
    <string name="media_settings_copy_files">Copy files</string>
    <string name="media_settings_do_you_want_to_copy_files">Do you want to copy %1$d files from old directory to the new one?"</string>
    <string name="media_settings_move_saved_files_to_new_dir">Move old saved files to the new directory?</string>
    <string name="media_settings_move_saved_files_to_new_dir_description">Move files from \n\n\"%1$s\"\n\n directory to \n\n\"%2$s\"\n\ndirectory? This operation may take quite some time. Once started this operation must not be canceled. \nThis operation will move ALL the files, so if you had some files not related to this app you probably should do that manually.</string>
    <string name="media_settings_move_threads_to_new_dir">Move old local threads to the new directory?</string>
    <string name="media_settings_move_threads_to_new_dir_description">Move threads from \n\n\"%1$s\"\n\n directory to \n\n\"%2$s\"\n\ndirectory? This operation may take quite some time. Once started this operation must not be canceled. \nThis operation will move ALL the files, so if you had some files not related to this app you probably should do that manually.</string>
    <string name="media_settings_old_threads_base_dir_not_registered">Old local threads base directory is probably not registered (newBaseDirectoryFile returned null)</string>
    <string name="media_settings_new_threads_base_dir_not_registered">New local threads base directory is probably not registered</string>
    <string name="media_settings_old_saved_files_base_dir_not_registered">Old saved files base directory is probably not registered (newBaseDirectoryFile returned null)</string>
    <string name="media_settings_new_saved_files_base_dir_not_registered">New saved files base directory is probably not registered</string>
    <string name="media_settings_no_files_to_copy">No files to copy</string>
    <string name="media_settings_copying_file">Copying file %1$d out of %2$d</string>
    <string name="media_settings_there_are_active_downloads">There are %1$d threads being downloaded</string>
    <string name="media_settings_you_have_to_stop_all_downloads">You have to stop all the threads that are being downloaded before changing local threads base directory!</string>
    <string name="media_settings_some_thread_downloads_are_still_processed">Some thread downloads are still being processed</string>
    <string name="media_settings_do_not_terminate_the_app_manually">You may have to wait for couple of minutes until all active downloads are complete. DO NOT TERMINATE THE APP MANUALLY!!! This will break your local threads.</string>
    <string name="media_settings_cannot_continue_write_permission">Cannot continue without the WRITE_EXTERNAL_STORAGE permission</string>
    <string name="media_settings_base_directory_is_already_registered">Cannot use this directory because it is already in use</string>
    <string name="setting_image_link_loading_title">Enable image link loading</string>
    <string name="setting_image_link_loading_description">Adds any JPG, PNG, GIF, WEBP, BMP, PDF, WEBM, or MP4 files linked in posts as internally viewable post attachments, with a special spoiler image due to no thumbnails being available</string>
    <string name="add_dubs_title">Add dubs to post cells</string>
    <string name="add_dubs_description">Appends your GET to your post number, for FUN!</string>
    <string name="setting_youtube_dur_title">Enable Youtube durations</string>
    <string name="setting_youtube_dur_description">Adds duration parsing to Youtube titles; does not do anything with titles off</string>
    <string name="pdf_not_viewable">PDFs are not internally viewable; you can still download this file.</string>
    <string name="swf_not_viewable">SWFs are not internally viewable; you can still download this file.</string>
    <string name="files_base_dir_does_not_exist"><![CDATA[Base directory for files does not exist! Set it manually in the settings (Media -> Save location)]]></string>
    <string name="local_threads_base_dir_does_not_exist"><![CDATA[Base directory for local threads does not exist! Set it manually in the settings (Media -> Local threads location). All active download has been stopped! Resume them manually after setting the base directory.]]></string>
    <string name="image_saver_could_not_figure_out_save_location">Couldn\'t figure out save location</string>
    <string name="settings_captcha_setup">Captcha Settings</string>
    <string name="settings_captcha_setup_description">Captcha settings are per-site configurable. Tap for site setup.</string>
    <string name="settings_concurrent_file_downloading_name">Concurrent chunked file downloading</string>
    <string name="settings_concurrent_file_downloading_description">Split file downloads into chunks and download them concurrently, when possible; makes loading times shorter when viewing them in the gallery. Determines the number of chunks to split files into.</string>
    <string name="image_saver_canceled_by_user_message">Canceled by user</string>
    <string name="image_saver_unknown_location_message">Unknown location</string>
    <string name="image_saver_failed_to_save_image">Failed to save the image. Reason: %s</string>
    <string name="image_saver_no_write_permission_message">Cannot start saving images without the WRITE_EXTERNAL_STORAGE permission</string>
    <string name="album_download_batch_image_processed_message">Downloaded %1$d out of %2$d (%3$d failed)</string>
    <string name="media_settings_image_click_preload_strategy_name">Image preload strategy</string>
    <string name="media_settings_image_click_preload_strategy_description">When opening up an image pager, determines what image(s) should be preloaded next.</string>
    <string name="setting_image_viewer_gestures">Image Viewer gestures</string>
    <string name="setting_image_viewer_gestures_description">Adds ability to use gestures to close (swipe-up) and save (swipe-bottom) an image/gif/webm when viewing them in gallery</string>

    <string name="lorem_ipsum">
        The standard Lorem Ipsum passage, used since the 1500s
"Lorem ipsum dolor sit amet, consectetur adipiscing elit, sed do eiusmod tempor incididunt ut labore et dolore magna aliqua. Ut enim ad minim veniam, quis nostrud exercitation ullamco laboris nisi ut aliquip ex ea commodo consequat. Duis aute irure dolor in reprehenderit in voluptate velit esse cillum dolore eu fugiat nulla pariatur. Excepteur sint occaecat cupidatat non proident, sunt in culpa qui officia deserunt mollit anim id est laborum."
    </string>
    <string name="report_controller_report_an_error_problem">Report an error/crash/other problem</string>
    <string name="report_controller_i_have_a_problem_with">I have a problem with:</string>
    <string name="report_controller_problem_description">Problem description:</string>
    <string name="report_controller_attach_logs">Attach logs (You can remove some parts of them you don\'t want to send):</string>
    <string name="report_controller_no_logs">No logs</string>
    <string name="report_controller_cancel">Cancel</string>
    <string name="report_controller_send_report">Send report</string>
    <string name="report_controller_title_cannot_be_empty_error">Title cannot be empty!</string>
    <string name="report_controller_description_cannot_be_empty_error">If description is empty, logs cannot be empty!</string>
    <string name="report_controller_logs_are_empty_error">\"Attach logs\" option is checked, but logs are empty!</string>
    <string name="report_controller_sending_report_message">Sending report…</string>
    <string name="report_controller_report_sent_message">Sent \;)</string>
    <string name="report_controller_error_while_trying_to_send_report">Error while trying to send report: %1$s</string>

    <string name="hsid_cookie_text">HSID</string>
    <string name="ssid_cookie_text">SSID</string>
    <string name="sid_cookie_text">SID</string>
    <string name="nid_cookie_text">NID</string>
    <string name="js_captcha_cookies_editor_save_and_apply_text">Save and apply</string>
    <string name="js_captcha_cookies_editor_make_sure_to_double_check_all_the_parameters_message">Make sure to double check all parameters! (And symbols like periods)</string>
    <string name="js_captcha_cookies_editor_format_hint_message">Enter the values. No need to prepend them with \"HSID=…\", \"SSID=…\" etc.</string>
    <string name="js_captcha_cookies_editor_controller_title">JS Captcha cookies editor</string>
    <string name="settings_js_captcha_cookies_title">JS captcha cookies</string>
    <string name="settings_js_captcha_cookies_description">By inputting your desktop browser captcha cookies, captcha solving may become easier</string>
    <string name="cookies_editor_bad_cookie">%1$s cookie is not set!</string>
    <string name="cookies_editor_failed_parse">Failed to parse cookies, re-enter them correctly!</string>

    <string name="mock_reply">Mock reply</string>
    <string name="settings_report">Report</string>
    <string name="settings_report_description">Report a problem/crash</string>
    <string name="settings_collect_crash_logs">Collect crash logs</string>
    <string name="settings_collect_crash_logs_description">By enabling this setting, the app will start collecting crash logs. They are NOT uploaded automatically. Crash logs only collect the stacktrace itself, app version and basic OS information. You can review and upload them manually (or delete) by clicking the \"Report\" setting.</string>
    <string name="media_settings_base_dir_reset_message">Base directory reset to default</string>
    <string name="media_settings_could_not_create_default_baseDir">Could not create default base dir: %1$s</string>

    <string name="site_uses_dynamic_boards">"Unable to go to board (site likely has dynamic boards). Add the board using the boards menu first."</string>
    <string name="could_not_start_saving_no_permissions">Could not start downloading images, no WRITE_ACCESS permission was granted</string>
    <string name="update_manager_copy_apk_title">Copy apk?</string>
    <string name="update_manager_copy_apk_message">Would you like to store this apk?</string>
    <string name="update_manager_could_not_convert_uri">Couldn\'t convert uri (%1$s) into an ExternalFile</string>
    <string name="update_manager_input_file_does_not_exist">Input apk file (%1$s) does not exist</string>
    <string name="update_manager_output_file_does_not_exist">Output file (%1$s) does not exist</string>
    <string name="update_manager_could_not_copy_apk">Couldn\'t copy file contents from file (%1$s) into (%2$s)</string>
    <string name="update_manager_apk_copied">Apk successfully copied</string>
    <string name="settings_show_copy_apk_dialog_title">Show copy apk dialog when downloading an update</string>
    <string name="settings_show_copy_apk_dialog_message">Every time you download a new update a dialog with suggestion to copy that apk to some other directory will be shown</string>
<<<<<<< HEAD
    <string name="review_crashlogs_controller_title">Review crash logs</string>
    <string name="settings_report_suggest_sending_logs_title">You have %1$d collected crash logs</string>
    <string name="settings_report_suggest_sending_logs_message">Would you like to review and maybe send them to developers?</string>
    <string name="settings_report_review_button_text">Review crash logs</string>
    <string name="settings_report_review_later_button_text">Review later</string>
    <string name="settings_report_delete_all_crash_logs">Delete all crash logs</string>
    <string name="deleted_n_crashlogs">Deleted %1$d crash log(s)</string>
    <string name="sent_n_crashlogs">Sent %1$d crash log(s)</string>
=======
    
    <string name="could_not_initialized_captcha">Couldn\'t initialize captcha, reason: %1$s</string>
    <string name="fail_reason_webview_is_not_installed">WebView is not installed</string>
    <string name="fail_reason_some_part_of_webview_not_initialized">Some part of WebViewChromium couldn\'t get initialized: (%1$s)</string>
    <string name="thread_load_failed_local_thread_parsing">Error while trying to parse local thread json file. Try deleting and the re-downloading the thread to fix this error.</string>
>>>>>>> 90ba1dd7
</resources><|MERGE_RESOLUTION|>--- conflicted
+++ resolved
@@ -812,7 +812,6 @@
     <string name="update_manager_apk_copied">Apk successfully copied</string>
     <string name="settings_show_copy_apk_dialog_title">Show copy apk dialog when downloading an update</string>
     <string name="settings_show_copy_apk_dialog_message">Every time you download a new update a dialog with suggestion to copy that apk to some other directory will be shown</string>
-<<<<<<< HEAD
     <string name="review_crashlogs_controller_title">Review crash logs</string>
     <string name="settings_report_suggest_sending_logs_title">You have %1$d collected crash logs</string>
     <string name="settings_report_suggest_sending_logs_message">Would you like to review and maybe send them to developers?</string>
@@ -821,11 +820,9 @@
     <string name="settings_report_delete_all_crash_logs">Delete all crash logs</string>
     <string name="deleted_n_crashlogs">Deleted %1$d crash log(s)</string>
     <string name="sent_n_crashlogs">Sent %1$d crash log(s)</string>
-=======
-    
+
     <string name="could_not_initialized_captcha">Couldn\'t initialize captcha, reason: %1$s</string>
     <string name="fail_reason_webview_is_not_installed">WebView is not installed</string>
     <string name="fail_reason_some_part_of_webview_not_initialized">Some part of WebViewChromium couldn\'t get initialized: (%1$s)</string>
     <string name="thread_load_failed_local_thread_parsing">Error while trying to parse local thread json file. Try deleting and the re-downloading the thread to fix this error.</string>
->>>>>>> 90ba1dd7
 </resources>