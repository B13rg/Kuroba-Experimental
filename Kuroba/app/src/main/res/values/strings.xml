<?xml version="1.0" encoding="utf-8"?><!--
Kuroba - *chan browser https://github.com/Adamantcheese/Kuroba/

This program is free software: you can redistribute it and/or modify
it under the terms of the GNU General Public License as published by
the Free Software Foundation, either version 3 of the License, or
(at your option) any later version.

This program is distributed in the hope that it will be useful,
but WITHOUT ANY WARRANTY; without even the implied warranty of
MERCHANTABILITY or FITNESS FOR A PARTICULAR PURPOSE.  See the
GNU General Public License for more details.

You should have received a copy of the GNU General Public License
along with this program.  If not, see <http://www.gnu.org/licenses/>.
-->
<resources>
    <plurals name="posts">
        <item quantity="one">%d post</item>
        <item quantity="other">%d posts</item>
    </plurals>
    <plurals name="reply">
        <item quantity="one">%d reply</item>
        <item quantity="other">%d replies</item>
    </plurals>
    <plurals name="image">
        <item quantity="one">%d image</item>
        <item quantity="other">%d images</item>
    </plurals>
    <plurals name="board">
        <item quantity="one">%d board</item>
        <item quantity="other">%d boards</item>
    </plurals>
    <plurals name="type">
        <item quantity="one">%d type</item>
        <item quantity="other">%d types</item>
    </plurals>
    <plurals name="bookmark">
        <item quantity="one">%d bookmark</item>
        <item quantity="other">%d bookmarks</item>
    </plurals>
    <plurals name="filter">
        <item quantity="one">%d filter</item>
        <item quantity="other">%d filters</item>
    </plurals>
    <plurals name="site">
        <item quantity="one">%d site</item>
        <item quantity="other">%d sites</item>
    </plurals>
    <plurals name="thread_new_posts">
        <item quantity="one">%d new post</item>
        <item quantity="other">%d new posts</item>
    </plurals>
    <plurals name="post_hidden">
        <item quantity="one">%1$d post hidden</item>
        <item quantity="other">%1$d posts hidden</item>
    </plurals>
    <plurals name="post_removed">
        <item quantity="one">%1$d post removed</item>
        <item quantity="other">%1$d posts removed</item>
    </plurals>
    <plurals name="watch_title">
        <item quantity="one">Watching one thread</item>
        <item quantity="other">Watching %d threads</item>
    </plurals>
    <plurals name="download_title">
        <item quantity="one">Downloading one thread</item>
        <item quantity="other">Downloading %d threads</item>
    </plurals>

    <plurals name="watch_new_quotes">
        <item quantity="one">%d new post quoting you</item>
        <item quantity="other">%d new posts quoting you</item>
    </plurals>
    <plurals name="watch_new_quoting">
        <item quantity="one">%1$d new post, %2$d quoting you</item>
        <item quantity="other">%1$d new posts, %2$d quoting you</item>
    </plurals>

    <string-array name="setting_watch_sounds">
        <item>All posts</item>
        <item>Only posts quoting you</item>
    </string-array>

    <string name="empty" />
    <string name="cancel">Cancel</string>
    <string name="add">Add</string>
    <string name="close">Close</string>
    <string name="back">Back</string>
    <string name="ok">OK</string>
    <string name="delete">Delete</string>
    <string name="undo">Undo</string>
    <string name="save">Mark as my post</string>
    <string name="unsave">Unmark as my post</string>
    <string name="done">Done</string>

    <string name="continue_text">Continue</string>
    <string name="create">Create</string>

    <string name="do_not">Do not</string>
    <string name="move">Move</string>

    <string name="permission_app_settings">App settings</string>
    <string name="permission_grant">Grant</string>

    <string name="update_later">Later</string>

    <string name="update_none">%1$s is up-to-date</string>

    <string name="update_check_failed">Failed to check for updates.</string>

    <string name="update_install">Install</string>

    <string name="update_install_downloading">Downloading update…</string>

    <string name="update_install_download_failed">Download failed</string>

    <string name="update_retry_title">Retry update</string>

    <string name="update_retry">%1$s was not updated yet. Tap \"retry\" to retry the install.</string>

    <string name="update_retry_button">Retry</string>
    <string name="update_storage_permission_required_title">Storage permission required</string>
    <string name="update_storage_permission_required">
"Permission to access storage is required for installing the update.

Re-enable this permission in the app settings if you permanently disabled it."</string>
    <string name="minutes">%d minutes</string>
    <string name="card_stats">%1$dR %2$dI</string>
    <string name="action_reload">Reload</string>
    <string name="action_pin">Bookmark</string>
    <string name="action_open_browser">Open in a browser</string>
    <string name="action_share">Share</string>
    <string name="action_download_album">Download album</string>
    <string name="action_transparency_toggle">Toggle opacity</string>
    <string name="action_image_rotate">Rotate image</string>
    <string name="action_search">Search</string>
    <string name="action_search_image">Image search</string>
    <string name="action_switch_catalog">Catalog mode</string>

    <string name="action_switch_board">Board mode</string>

    <string name="action_scroll_to_top">Top</string>
    <string name="action_scroll_to_bottom">Bottom</string>
    <string name="action_sort">Sort</string>
    <string name="action_rename_pin">Rename bookmark</string>
    <string name="action_rename">Rename</string>
    <string name="action_reply">Reply</string>
    <string name="open_link_not_matched">%1$s cannot open this link; it will open in your browser instead.</string>

    <string name="order_bump">Bump order</string>
    <string name="order_reply">Reply count</string>
    <string name="order_image">Image count</string>

    <string name="order_newest">Newest</string>
    <string name="order_oldest">Oldest</string>
    <string name="order_modified">Latest reply</string>

    <string name="order_activity">Thread activity</string>

    <string name="search_hint">Search</string>
    <string name="search_results">Found %1$s for \"%2$s\"</string>
    <string name="search_empty">Search subjects, comments, names, and filenames</string>
    <string name="open_link_confirmation">Open this link?</string>
    <string name="open_thread_confirmation">Open this thread?</string>
    <string name="open_link_failed">No applications were found to open this link</string>
    <string name="action_confirm_exit_title">Tap back again to exit</string>

    <string name="thumbnail_load_failed_network">Error</string>
    <string name="thumbnail_load_failed_server" translatable="false">404</string>
    <string name="image_preview_failed">Failed to show image</string>
    <string name="image_preview_failed_oom">Failed to show image (out of memory)</string>
    <string name="image_failed_big_image">Failed to show image (deep-zoom loading failed)</string>
    <string name="image_not_found">Image not found</string>
    <string name="image_spoiler_filename">Spoilered file</string>
    <string name="thread_boards_search_hint">Search</string>
    <string name="thread_load_failed_ssl">HTTPS error</string>
    <string name="thread_load_failed_network">Network error</string>
    <string name="thread_load_failed_parsing">API parse error</string>
    <string name="thread_load_failed_server">Server error</string>
    <string name="thread_load_failed_not_found">404 not found</string>
    <string name="thread_refresh_bar_inactive">Tap to refresh</string>
    <string name="thread_refresh_now">Loading…</string>
    <string name="thread_refresh_countdown">Loading in %1$ds</string>
    <string name="thread_load_failed_retry">Retry</string>
    <string name="thread_archived">Archived</string>
    <string name="thread_closed">Closed</string>
    <string name="thread_page_no">Page</string>

    <string name="thread_new_posts_goto">View</string>
    <string name="thread_empty_select">Please select a thread</string>
    <string name="thread_up_down_hint">Scroll to top/bottom</string>
    <string name="thread_pin_hint">Bookmark this thread</string>

    <string name="thread_view_archive">Archive</string>
    <string name="thread_show_archives">Archives</string>
    <string name="thread_empty_setup_feature" translatable="false">&#128564;</string>
    <string name="thread_empty_setup_title">Nothing to show</string>
    <string name="thread_empty_setup_body">Add a site to begin browsing</string>
    <string name="thread_empty_setup_hint">Add a site here</string>
    <string name="setup_sites_title">Set up sites</string>

    <string name="setup_sites_empty">No sites added</string>
    <string name="setup_sites_add_hint">Add a site here</string>
    <string name="setup_sites_add_title">Add site</string>
    <string name="setup_sites_description">Add a site by its URL or name</string>

    <string name="setup_sites_site_description">%s added</string>
    <string name="setup_sites_add_boards_hint">Tap to add boards</string>
    <string name="setup_site_title">Configure %s</string>
    <string name="setup_site_group_general">General</string>

    <string name="setup_site_boards">Set up boards</string>
    <string name="setup_site_boards_description">%s added</string>
    <string name="setup_site_group_login">Authentication</string>
    <string name="setup_site_login">Login</string>
    <string name="setup_site_login_description_enabled">Logged in</string>

    <string name="setup_site_login_description_disabled">Off</string>
    <string name="setup_board_title">Configure boards of %s</string>
    <string name="setup_board_empty">No boards added</string>
    <string name="setup_board_removed">Removed \"%s\"</string>
    <string name="setup_board_added">%s added</string>
    <string name="setup_board_select_all">Select all</string>
    <string name="filter_summary_all_boards">All boards</string>
    <string name="filter_enabled">Enabled</string>
    <string name="filter_filter">Filter</string>
    <string name="filter_action">Action</string>
    <string name="filter_pattern">Pattern</string>
    <string name="filter_match_test">Test the pattern</string>
    <string name="filter_pattern_hint_regex">Pattern</string>
    <string name="filter_boards">Boards</string>
    <string name="filter_types">Types</string>
    <string name="filter_all">All</string>
    <string name="filter_hide">Hide post</string>
    <string name="filter_color">Highlight post</string>
    <string name="filter_remove">Remove post</string>
    <string name="filter_watch">Watch post</string>
    <string name="filter_invalid_pattern">Invalid pattern</string>

    <string name="filter_preview">Test your filter</string>
    <string name="filter_no_matches">Does not match</string>
    <string name="filter_matches">Matches</string>
    <string name="filter_color_pick">Pick color</string>
    <string name="filter_help_title">Filter help</string>
    <string name="filter_help">
<![CDATA[
Filters act on a given pattern and a place to search the pattern.<br>
If the pattern matches, then the post can be hidden, removed, highlighted, or automatically bookmarked.<br>
<p>
    These filters are pattern based, and have three modes:<br>
    <br>
    1. The pattern <tt>foo bar</tt> will match text that has any of the words in it. It will match <i>foo</i> or <i>bar</i>, but not <i>foobar</i>.
    Placing a * allows any character to be filled in: <tt>f*o</tt> will match both <i>foo</i> and <i>foooo</i>, but not <i>foobar</i><br>
    <br>
    2. Quoting your pattern with <tt>\"</tt> (like <tt>\"foo bar\"</tt>) will match the text exactly.
    <i>foo bar</i> will match, but <i>foo</i> will not.<br>
    <br>
    3. Regular expressions. <tt>/^>implying/</tt> for example. You can use <tt>/^>ImPlYiNg/<b>i</b></tt> to make the regex case insensitive.
</p>
<br>
Note that for country code filtering, troll country codes should be prepended with "t_". In addition, a country code filter automatically implies the case insensitive flag for regex.
]]>
    </string>
    <string name="filter_tripcode">Tripcode</string>

    <string name="filter_name">Name</string>
    <string name="filter_comment">Comment</string>

    <string name="filter_id">ID</string>
    <string name="filter_subject">Subject</string>
    <string name="filter_filename">Filename</string>
    <string name="filter_country_code">Country code</string>
    <string name="board_select_all">Select all</string>

    <string name="board_select_none">Select none</string>
    <string name="history_clear">Clear history</string>
    <string name="history_clear_confirm">Clear history?</string>

    <string name="history_clear_confirm_button">Clear</string>
    <string name="history_toggle_hint">Enable or disable history</string>

    <string name="history_empty_info">No history</string>
    <string name="saved_reply_clear">Clear posting history</string>
    <string name="saved_reply_clear_confirm">Clear posting history?</string>
    <string name="saved_reply_clear_confirm_button">Clear</string>
    <string name="archive_title">%s archive</string>
    <string name="archive_error">Error loading archive</string>

    <string name="drawer_pinned">Bookmarked threads</string>
    <string name="drawer_pin_removed">Removed \"%1$s\"</string>
    <string name="drawer_pin_with_saved_thread_removed">Removed pin \"%1$s\" with saved thread</string>
    <string name="drawer_pins_cleared">%1$s cleared</string>
    <string name="drawer_pins_non_cleared">No bookmarks cleared</string>
    <string name="drawer_pins_non_cleared_try_all">No bookmarks cleared. Hold to remove all.</string>
    <string name="post_highlight_id">Highlight ID</string>
    <string name="post_highlight_tripcode">Highlight tripcode</string>
    <string name="post_filter_tripcode">Filter tripcode</string>
    <string name="post_text_copied">Text copied to clipboard</string>
    <string name="post_quote">Quote</string>
    <string name="post_quote_text">Quote text</string>
    <string name="post_info">Info</string>
    <string name="post_info_title">Post info</string>
    <string name="post_show_links">Show links</string>
    <string name="post_share">Share</string>
    <string name="post_copy_text">Copy text</string>
    <string name="post_report">Report</string>
    <string name="post_hide">Hide</string>
    <string name="post_remove">Remove</string>
    <string name="post_web_search">Web search</string>

    <string name="thread_hidden">Thread hidden</string>
    <string name="thread_removed">Thread removed</string>
    <string name="post_delete">Delete</string>
    <string name="post_more">More…</string>
    <string name="reply_name">Name</string>
    <string name="reply_options">Options</string>
    <string name="reply_subject">Subject</string>
    <string name="reply_comment_thread">Comment reply</string>
    <string name="reply_comment_board">Comment new thread</string>
    <string name="reply_file_name">File name</string>
    <string name="reply_file_too_big">Warning: File size too big (%1$s / %2$s)</string>
    <string name="reply_webm_too_big">Warning: WebM size too big (%1$s / %2$s)</string>
    <string name="reply_file_open_failed">Failed to open file</string>
    <string name="reply_spoiler_image">Spoiler image</string>
    <string name="reply_no_preview">No preview</string>
    <string name="reply_submit">Submit</string>
    <string name="reply_error">Error posting</string>
    <string name="reply_error_message">Error posting: %s</string>
    <string name="reply_error_message_timer_reply">Error posting: You must wait %d seconds before posting a reply.</string>
    <string name="reply_error_message_timer_thread">Error posting: You must wait %d seconds before posting a thread.</string>
    <string name="reply_success">Post successful</string>

    <string name="reply_captcha_text">Type the text</string>
    <string name="reply_comment_button_quote" translatable="false">&gt;</string>
    <string name="reply_comment_button_spoiler">Spoiler</string>
    <string name="reply_comment_button_code">Code</string>
    <string name="reply_comment_button_eqn">Eqn</string>
    <string name="reply_comment_button_math">Math</string>
    <string name="delete_confirm">Delete your post?</string>

    <string name="delete_wait">Deleting post…</string>
    <string name="delete_success">Post deleted</string>

    <string name="delete_image_only">Only delete the image</string>

    <string name="delete_error">Error deleting post</string>

    <string name="watch_pause_pins">Stop watching</string>

    <string name="watch_idle">No new posts</string>

    <string name="history_screen">History</string>

    <string name="filters_screen">Filters</string>

    <string name="album_download_screen">Select images (%1$d / %2$d)</string>
    <string name="album_download_none_checked">Please select images to download</string>
    <string name="album_download_confirm">%1$s will be downloaded to %2$s</string>
    <string name="album_download_success">Finished saving images; downloaded to %1$s</string>

    <string name="report_screen">Report %1$s</string>

    <string name="image_save_notification_downloading">Downloading images…</string>
    <string name="image_save_notification_cancel">Tap to cancel</string>
    <string name="image_save_saved">Image saved</string>
    <string name="image_save_as">Saved as \"%1$s\"</string>
    <string name="image_save_failed">Saving image failed</string>

    <string name="thread_page_limit">Thread hit last page</string>

    <string name="drawer_settings">Settings</string>
    <string name="drawer_history">History</string>

    <!-- Main settings -->
    <string name="settings_screen">Settings</string>

    <!-- Main "Settings" group -->
    <string name="settings_group_settings">Settings</string>
    <string name="settings_watch">Thread watcher</string>
    <string name="settings_sites">Sites</string>
    <string name="settings_appearance">Appearance</string>
    <string name="settings_appearance_description">Theme, layout, fonts, etc.</string>
    <string name="settings_behavior">Behavior</string>
    <string name="settings_behavior_description">Thread refresh, captcha, etc.</string>
    <string name="settings_media">Media</string>
    <string name="settings_media_description">Save location, auto loading, etc.</string>
    <string name="settings_filters">Filters</string>

    <!-- Thread watcher -->
    <string name="setting_watch_summary_enabled">Watching bookmarked threads</string>
    <string name="setting_watch_summary_disabled">Off</string>

    <string name="settings_screen_watch">Thread watcher settings</string>
    <string name="settings_group_watch">Settings</string>
    <string name="setting_watch_info">To watch bookmarks for new posts, turn the thread watcher on.</string>
    <string name="setting_watch_enable_background">Enable in background</string>
    <string name="setting_watch_enable_background_description">Watch bookmarks when app is in the background</string>
    <string name="setting_watch_background_timeout">Background update interval</string>
    <string name="setting_watch_background_timeout_description">The interval between updates when placed in the background</string>
    <string name="setting_thread_page_limit_notify">Last page notifications</string>
    <string name="setting_thread_page_limit_notify_description">Notify when threads hit the last page</string>
    <string name="setting_watch_notify_mode">Notify about</string>
    <string name="setting_watch_sound">Notification sound</string>
    <string name="setting_watch_peek">Heads-up notification on quotes</string>
    <string name="setting_watch_peek_description">Show a heads-up notification when quoted</string>
    <string name="setting_watch_led">Notification light</string>
    <string name="settings_group_about">About</string>
    <string name="settings_update_check">Check for updates</string>
    <string name="settings_about_license">Released under the GNU GPLv3 license</string>

    <!-- Main About group -->
    <string name="settings_about_license_description">Tap to see license</string>
    <string name="settings_about_licenses">Open Source Licenses</string>
    <string name="settings_about_licenses_description">Legal information about licenses</string>
    <string name="settings_developer">Developer settings</string>
    <string name="settings_screen_appearance">Appearance</string>
    <string name="settings_group_appearance">Appearance</string>
    <string name="setting_theme">Theme</string>


    <!-- Appearance -->
    <string name="settings_group_layout">Layout</string>
    <string name="setting_layout_mode">Layout mode</string>
    <string name="setting_layout_mode_auto">Auto</string>

    <!-- Appearance layout group -->
    <string name="setting_layout_mode_phone">Phone layout</string>
    <string name="setting_layout_mode_slide">Slide mode</string>
    <string name="setting_layout_mode_split">Split mode</string>
    <string name="setting_board_grid_span_count">Catalog mode column count</string>
    <string name="setting_board_grid_span_count_default">Auto</string>
    <string name="setting_board_grid_span_count_item">%1$d columns</string>
    <string name="setting_never_hide_toolbar">Never hide the toolbar</string>
    <string name="setting_enable_reply_fab">Enable the reply button</string>
    <string name="setting_enable_reply_fab_description">Disabling replaces the round button with a menu option</string>
    <string name="setting_enable_reply_count">Enable the reply counter</string>
    <string name="settings_group_post">Post</string>
    <string name="setting_font_size">Font size</string>
    <string name="setting_font_size_default">(default)</string>

    <!-- Appearance post group -->
    <string name="setting_font_alt">Use alternative font</string>
    <string name="setting_font_alt_description">Use the theme\'s alt font for posts</string>
    <string name="setting_post_full_date">Show the full date on posts</string>
    <string name="setting_post_file_info">Show file info on posts</string>
    <string name="setting_post_filename">Show filename on posts</string>
    <string name="settings_group_images">Images</string>

    <!-- Appearance gallery group -->
    <string name="setting_images_high_res">High resolution cells</string>
    <string name="setting_images_high_res_description">Make the album view and card catalog images higher resolution by pre-rescaling full size images</string>
    <string name="setting_images_immersive_mode_title">Use immersive mode for image gallery</string>
    <string name="setting_images_immersive_mode_description">This will make image gallery view be fullscreen with statusbar/navbar hidden</string>
    <string name="settings_screen_behavior">Behavior</string>
    <string name="settings_group_general">General</string>
    <string name="setting_auto_refresh_thread">Auto refresh threads</string>

    <!-- Behavior -->
    <string name="setting_controller_swipeable">Allow screens to be swiped away</string>

    <!-- Behavior general group -->
    <string name="setting_clear_thread_hides">Clear all thread hides</string>
    <string name="setting_cleared_thread_hides">Cleared all thread hides</string>
    <string name="settings_group_reply">Reply</string>
    <string name="setting_post_pin">Bookmark thread on post</string>
    <string name="setting_post_default_name">Default post name</string>

    <!-- Behavior reply group -->
    <string name="setting_text_only">Text-only mode</string>
    <string name="setting_text_only_description">Hide images when in board and thread view</string>
    <string name="settings_reveal_text_spoilers">Reveal text spoilers</string>

    <!-- Behavior post group -->
    <string name="settings_reveal_text_spoilers_description">Makes the spoiler text appear tapped</string>
    <string name="setting_anonymize">Make everyone Anonymous</string>
    <string name="setting_anonymize_ids">Hide IDs</string>
    <string name="setting_show_anonymous_name">Always show \"Anonymous\" name</string>
    <string name="setting_buttons_bottom">Reply buttons on the bottom</string>
    <string name="setting_volume_key_scrolling">Volume keys scroll content</string>
    <string name="setting_tap_no_rely">Tap the post number to reply</string>
    <string name="setting_open_link_confirmation">Ask before opening links</string>
    <string name="setting_open_link_browser">Always open links in external browser</string>
    <string name="settings_group_proxy">HTTP Proxy</string>
    <string name="setting_proxy_enabled">Enable proxy</string>
    <string name="setting_proxy_address">Proxy server address</string>


    <!-- Behavior proxy group -->
    <string name="setting_proxy_port">Proxy server port</string>
    <string name="settings_screen_media">Media</string>
    <string name="settings_group_saving">Media saving</string>
    <string name="setting_save_board_folder">Save images in board folders</string>


    <!-- Media -->
    <string name="setting_save_board_folder_description">Create a folder for each board when saving</string>

    <!-- Media general group -->
    <string name="setting_save_thread_folder">Save images in thread folders</string>

    <string name="setting_save_thread_folder_description">Create a folder for each thread when saving</string>
    <string name="setting_save_server_filename">Save server filename</string>
    <string name="setting_save_server_filename_description">Save the image with the filename the site assigned. If disabled, save the image with the filename the uploader assigned.</string>
    <string name="setting_video_default_muted">Start videos muted</string>
    <string name="setting_video_default_muted_description">If a video has audio, mute it by default</string>
    <string name="setting_headset_default_muted">Mute headset videos</string>
    <string name="setting_headset_default_muted_description">Mute the video even if a wired headset is connected</string>
    <string name="setting_video_open_external">Play videos with external player</string>
    <string name="setting_video_open_external_description">Play videos in an external media player app</string>
    <string name="setting_share_url">Share URL to image</string>
    <string name="setting_share_url_description">Share the URL to the image instead of the image itself</string>
    <string name="settings_remove_image_spoilers">Remove image spoilers</string>
    <string name="settings_remove_image_spoilers_description">Always reveal spoiler thumbnails and images</string>
    <string name="settings_reveal_image_spoilers">Reveal image spoilers</string>
    <string name="settings_reveal_image_spoilers_description">Automatically reveal spoiler images, not thumbnails</string>
    <string name="settings_allow_media_scanner_scan_local_threads_title">Allow the Android media scanner to scan images from locally saved threads</string>
    <string name="settings_allow_media_scanner_scan_local_threads_description">If enabled, images that were downloaded along with threads will appear in other applications, like galleries, messengers, etc. You may have to restart your phone or wait for the changes to kick in.</string>
    <string name="settings_group_media_loading">Media loading</string>
    <string name="setting_image_auto_load">Automatically load images</string>
    <string name="setting_image_auto_load_all">Always</string>

    <!-- Media loading group -->
    <string name="setting_image_auto_load_wifi">Wi-Fi only</string>
    <string name="setting_image_auto_load_none">Never</string>

    <string name="setting_video_auto_load">Automatically load videos</string>
    <string name="setting_video_auto_loop">Enable automatic video-looping</string>
    <string name="setting_video_auto_loop_description">Automatically loop video content</string>

    <string name="setting_auto_load_thread_images">Enable media pre-fetching</string>

    <string name="setting_auto_load_thread_images_description">Loads all images or videos in a thread immediately (subject to the settings above). Increases the filecache size to 1GB.</string>
    <string name="save_location_screen">Save location</string>

    <string name="save_location_storage_permission_required_title">Storage permission required</string>
    <string name="save_location_storage_permission_required">
"Permission to access storage is required for browsing files.

Re-enable this permission in the app settings if you permanently disabled it."
    </string>


    <!-- Save location settings -->
    <string name="setting_folder_pick_ok">Choose</string>
    <string name="setting_folder_navigate_up">Up</string>
    <string name="save_new_folder">Add a new folder</string>
    <string name="new_folder_hint">Folder name</string>
    <string name="setting_theme_explanation">
"Swipe to change the theme.
Tap the toolbar menu to change its color."
    </string>
    <string name="setting_theme_accent">Tap here to change the FAB color.</string>
    <string name="settings_open_logs">View logs</string>


    <!-- Theme settings -->
    <string name="settings_logs_screen">Logs</string>
    <string name="settings_logs_copy">Copy</string>

    <!-- Developer settings -->
    <string name="settings_logs_copied_to_clipboard">Copied to clipboard</string>
    <string name="settings_screen_pass">4chan pass</string>
    <string name="setting_pass_token">Token</string>
    <string name="setting_pass_pin">PIN</string>


    <string name="setting_pass_authenticated">Device authorized!</string>
    <string name="setting_pass_login">Submit</string>
    <string name="setting_pass_logout">Logout</string>
    <string name="setting_pass_logging_in">Loading…</string>
    <string name="setting_pass_error">Connection error</string>
    <string name="setting_pass_bottom_description">"
<![CDATA[
Forgot your 4chan Pass login details?<br>
<a href=\"https://www.4chan.org/pass?reset\">Go here to reset your PIN.</a><br>
<br>
Don't have a 4chan Pass?<br>
<a href=\"https://www.4chan.org/pass\">Tap here to learn more.</a>
]]>
    "</string>
    <string name="settings_screen_theme">Themes</string>
    <string name="apply_options">Apply</string>
    <string name="image_quality">Image quality: %1$d</string>

    <string name="scale_reduce">Reduce: %1$dx%2$d to %3$dx%4$d (%5$d%%)</string>
    <string name="could_not_decode_image_bitmap">Could not decode image bitmap</string>
    <string name="could_not_apply_image_options">Could not apply new image options (error message is %1$s)</string>
    <string name="image_options_remove_filename">Remove filename</string>
    <string name="image_options_change_image_checksum">Change image checksum</string>
    <string name="image_options_fix_exif">Fix EXIF orientation</string>
    <string name="image_options_remove_metadata">Remove metadata</string>
    <string name="image_options_re_encode">Re-encode</string>
    <string name="reencode_image_re_encode_image_text">Re-encode image</string>
    <string name="reencode_image_as_is">AS IS (%1$s)</string>
    <string name="reencode_image_as_jpeg">AS JPEG</string>
    <string name="reencode_image_as_png">AS PNG</string>
    <string name="reencode_image_image_quality_100_default_text">Image quality: 100</string>
    <string name="reencode_image_reduce_default_text">Reduce: 0%</string>
    <string name="click_image_for_extra_options">Click image for extra options</string>
    <string name="settings_import_export">Import/Export</string>
    <string name="settings_import_export_description">Import/export settings/pins, etc.</string>
    <string name="import_or_export_settings">Import/export settings</string>

    <string name="export_settings">Export settings</string>
    <string name="export_settings_to_a_file">Export settings to a file</string>
    <string name="import_settings">Import settings</string>
    <string name="import_settings_from_a_file">Import settings from a file</string>
    <string name="successfully_exported_text">Exported successfully"</string>
    <string name="import_warning_title">Warning</string>
    <string name="import_warning_text">You are about to import settings/saved pins/filters/hidden posts from a file.
        The file must be located at \"%1$s\" and have a name \"%2$s\".
        This will clear all your existing settings/pins/threads and replace them with the ones from the file.
        You MAY LOSE some of your settings/pins/hidden threads if you are trying to import a file created with a different app version (upgrade or downgrade).
        The app will be restarted. \nAre you sure you want to continue?
    </string>
    <string name="error_external_storage_is_not_mounted">External storage is not mounted</string>
    <string name="could_not_create_dir_for_export_error_text">Could not create directory for export file %1$s; you probably won\'t be able to export settings</string>
    <string name="apply_to_replies">Apply to replies</string>
    <string name="only_on_op">Only on OP</string>
    <string name="apply_to_saved">Apply to own posts</string>

    <string name="thread_layout_hide_whole_chain">Hide whole chain</string>
    <string name="thread_layout_remove_whole_chain">Remove whole chain</string>
    <string name="thread_layout_hide_post">Hide post</string>
    <string name="thread_layout_remove_post">Remove post</string>
    <string name="thread_layout_hide_whole_chain_as_well">Would you like to hide the whole reply chain as well?</string>
    <string name="thread_layout_remove_whole_chain_as_well">Would you like to remove the whole reply chain as well?</string>
    <string name="view_removed_posts">View removed posts</string>
    <string name="restore_posts">Restore posts</string>
    <string name="restored_n_posts">Restored %1$d posts</string>
    <string name="no_removed_posts_for_current_thread">No removed posts found for the current thread</string>
    <string name="select_all">Select all</string>
    <string name="settings_captcha_group">Captcha</string>
    <string name="settings_use_new_captcha_window">Use new captcha window for no-js captcha</string>
    <string name="settings_use_real_google_cookies_description">When enabled, a GET request to google.com will be executed to get a cookie, which will be used for captcha authentication.
        The hardcoded ones sometimes will make you re-enter the captcha dozens of times.
        Those cookies will be updated automatically (every three months).
        You may update them manually if you want.
    </string>

    <!-- Captcha settings -->
    <string name="captcha_layout_v2_verify_button_text">Verify</string>
    <string name="captcha_layout_v2_reload">Reload</string>
    <string name="captcha_layout_v2_use_old_captcha">Use old\ncaptcha</string>

    <string name="captcha_layout_v2_you_have_to_select_at_least_one_image">You have to select at least one image (if you see a captcha that does not have any matching images, then it is probably a bug; fill an issue and use the old captcha)</string>
    <string name="captcha_layout_v2_verification_already_in_progress">Verification is already in progress</string>
    <string name="captcha_layout_v2_captcha_request_is_already_in_progress">Captcha request is already in progress</string>
    <string name="captcha_layout_v2_you_are_requesting_captcha_too_fast">You are requesting captcha too fast</string>
    <string name="captcha_layout_v2_refresh_cookies">Refresh cookies</string>
    <string name="image_url_copied_to_clipboard">Image URL copied to clipboard</string>
    <string name="delete_site_dialog_title">Delete site?</string>
    <string name="delete_site_dialog_message">Are you sure you want to delete "%1$s"? This action will delete the site and everything that is associated with it. The app will be restarted. Do you wish to proceed?</string>

    <string name="could_not_remove_site_error_message">Could not remove site %1$s (error message: %2$s)</string>

    <string name="reply_comment_empty">Comment body is empty</string>
    <string name="image_reencode_format_error">Something is wrong with this file</string>
    <string name="setting_bookmark_short_info">Short bookmark info</string>
    <string name="setting_bookmark_short_info_description">Shorter information in the bookmark menu for unread and quoted posts</string>
    <string name="filter_removed_undo">Removed filter %1$s</string>
    <string name="image_url_get_attempt">Getting image from clipboard URL…</string>
    <string name="image_url_get_failed">Failed to get image from clipboard</string>
    <string name="image_url_get_success">Got image from clipboard</string>
    <string name="setting_shift_post">Shift post format</string>
    <string name="setting_shift_post_description">Shift the comment of long posts to start below the thumbnail</string>
    <string name="setting_remove_watched">Remove watched threads from the catalog</string>

    <string name="setting_enable_emoji">Enable emoji</string>
    <string name="setting_enable_emoji_description">Enable emoji posting and parsing</string>
    <string name="experimental_settings_group">Experimental settings</string>
    <string name="view_thread_controller_thread_downloading_requires_write_permission">Thread downloading requires the WRITE_EXTERNAL_STORAGE permission</string>
    <string name="warning">Warning</string>

    <string name="drawer_controller_at_least_one_pin_has_download_flag">At least one pin has the \"Download\" flag, which makes this delete operation irreversible (because this operation will delete all of the saved thread\'s files from the disk). Do you really want to delete all pins?</string>
    <string name="drawer_controller_do_not_delete">Do not delete</string>
    <string name="drawer_controller_delete_all_pins">Delete all pins</string>
    <string name="thread_layout_background_watcher_is_disabled_message">Thread is currently being downloaded, but the background watcher is disabled so it won\'t be incrementally updated. To enable incremental thread updating, you have to enable the background thread watcher.</string>
    <string name="settings_experimental_settings_title">⚠ EXPERIMENTAL ⚠</string>
    <string name="settings_experimental_settings_description">These settings may be in an unstable state. They are for testing. They may break the app and you may have to reset the app data. Use them at your own risk if you are really interested in some feature. Backup everything beforehand.</string>
    <string name="incremental_thread_downloading_title">Incremental thread downloading</string>
    <string name="incremental_thread_downloading_description">Allows you to download threads to view them after the original thread dies</string>
    <string name="cannot_open_in_browser_already_deleted">Can\'t open this thread in your browser, it\'s probably already been deleted</string>
    <string name="cannot_send_thread_via_nfc_already_deleted">Can\'t send thread via NFC, it\'s already been deleted</string>
    <string name="cannot_shared_thread_already_deleted">Can\'t share this thread, it\'s already been deleted</string>
    <string name="view_local_version">View local version</string>
    <string name="view_view_version">View live version</string>
    <string name="local_thread_text">Local thread</string>
    <string name="setting_full_screen_rotation">Allow full sensor rotation</string>
    <string name="settings_always_open_drawer">Always open the drawer when a thread is bookmarked</string>
    <string name="settings_image_long_url">Enable long-press image URL copy</string>
    <string name="settings_image_long_url_description">Makes long-pressing on post images copy the image URL to the clipboard</string>
    <string name="setting_youtube_title">Enable Youtube titles</string>
    <string name="setting_youtube_title_description">Replaces Youtube links with their titles; do not enable if you have filter watching enabled, loading will fail eventually</string>
    <string name="album_download_could_not_save_one_or_more_images">Could not save one or more images</string>
    <string name="could_not_create_base_local_threads_dir">Could not create base local threads directory</string>
    <string-array name="setting_watch_notify_modes">
        <item>All posts</item>
        <item>Only posts quoting you</item>
    </string-array>

    <string name="import_or_export_dialog_title">Overwrite existing file or create a new one?</string>
    <string name="import_or_export_dialog_positive_button_text">Overwrite</string>
    <string name="import_or_export_dialog_negative_button_text">Create new</string>
    <string name="import_or_export_warning">Warning!</string>
    <string name="import_or_export_warning_super_long_message_part_one">You have %1$s %2$s %3$s set to be located in a directory that uses the Storage Access Framework. These directory locations cannot be exported; THEY WILL BE RESET TO DEFAULT in the exported settings file! Once you import them you will have to manually set those locations in Media Settings again.</string>
    <string name="import_or_export_warning_super_long_message_part_two">You also have some actively downloading local threads which are located at some SAF directory. They will be marked as stopped in the exported settings too. So you will have to resume them manually after importing the settings file.</string>
    <string name="import_or_export_warning_local_threads_base_dir">\"local threads base directory\"</string>
    <string name="import_or_export_warning_and">and</string>
    <string name="import_or_export_warning_saved_files_base_dir">\"saved files base directory\"</string>

    <string name="media_settings_use_saf_for_save_location_dialog_title">Use the new Storage Access Framework API to choose images download directory?</string>
    <string name="media_settings_use_saf_for_local_threads_location_dialog_title">Use the new Storage Access Framework API to choose local threads download directory?</string>
    <string name="media_settings_use_saf_for_save_location_dialog_message">If you choose to use the SAF you will be able to choose an SD-card (or even something like Google Drive) as a place to store downloaded images</string>
    <string name="media_settings_use_saf_for_local_threads_location_dialog_message">If you choose to use the SAF you will be able to choose the SD-card (or even something like Google Drive) as a place to store local threads images</string>
    <string name="media_settings_use_saf_dialog_positive_button_text">Use SAF API</string>
    <string name="media_settings_use_saf_dialog_negative_button_text">Use old API</string>
    <string name="media_settings_local_threads_location_title">Local threads location</string>
    <string name="media_settings_could_not_copy_files">Could not copy one directory\'s file into another one</string>
    <string name="media_settings_files_copied">Successfully copied files</string>
    <string name="media_settings_would_you_like_to_delete_file_in_old_dir">Would you like to delete files in the old directory?</string>
    <string name="media_settings_file_have_been_copied">Files have been copied and now exist in two directories. You may want to remove files in the old directory since you won\'t need them anymore.</string>
    <string name="media_settings_could_not_delete_files_in_old_dir">Couldn\'t delete files in the old directory</string>
    <string name="media_settings_old_files_deleted">Successfully deleted files in the old directory</string>
    <string name="media_settings_copy_files">Copy files</string>
    <string name="media_settings_do_you_want_to_copy_files">Do you want to copy %1$d files from old directory to the new one?"</string>
    <string name="media_settings_could_not_release_uri_permissions">Couldn\'t release uri permissions</string>
    <string name="media_settings_move_threads_to_new_dir">Move old local threads to the new directory?</string>
    <string name="media_settings_operation_may_take_some_time">This operation may take quite some time. Once started this operation must not be canceled.</string>
    <string name="media_settings_move_saved_file_to_new_dir">Move old saved files to the new directory?</string>
    <string name="media_settings_old_threads_base_dir_not_registered">Old local threads base directory is probably not registered (newBaseDirectoryFile returned null)</string>
    <string name="media_settings_new_threads_base_dir_not_registered">New local threads base directory is probably not registered</string>
    <string name="media_settings_old_saved_files_base_dir_not_registered">Old saved files base directory is probably not registered (newBaseDirectoryFile returned null)</string>
    <string name="media_settings_new_saved_files_base_dir_not_registered">New saved files base directory is probably not registered</string>
    <string name="media_settings_no_files_to_copy">No files to copy</string>
    <string name="media_settings_copying_file">Copying file %1$d out of %2$d</string>
    <string name="media_settings_there_are_active_downloads">There are %1$d threads being downloaded</string>
    <string name="media_settings_you_have_to_stop_all_downloads">You have to stop all the threads that are being downloaded before changing local threads base directory!</string>
    <string name="media_settings_some_thread_downloads_are_still_processed">Some thread downloads are still being processed</string>
    <string name="media_settings_do_not_terminate_the_app_manually">You may have to wait for couple of minutes until all active downloads are complete. DO NOT TERMINATE THE APP MANUALLY!!! This will break your local threads.</string>
    <string name="media_settings_cannot_continue_write_permission">Cannot continue without WRITE_EXTERNAL_STORAGE</string>
    <string name="media_settings_base_directory_is_already_registered">Cannot use this directory because it is already in use</string>
    <string name="setting_image_link_loading_title">Enable image link loading</string>
    <string name="setting_image_link_loading_description">Adds any JPG, PNG, GIF, PDF, WEBM, or MP4 files linked in posts as internally viewable post attachments, with a special spoiler image due to no thumbnails being available</string>
    <string name="media_settings_dont_keep_activities_setting_is_probably_turned_on">MediaSettingsController was detached during some IO background operation, callbacks is null. This is probably because you have the \"Don\'t keep activities\" developer setting turned on. Disable it and try again.</string>
    <string name="add_dubs_title">Add dubs to post cells</string>
    <string name="add_dubs_description">Appends your GET to your post number, for FUN!</string>
    <string name="setting_youtube_dur_title">Enable Youtube durations</string>
    <string name="setting_youtube_dur_description">Adds duration parsing to Youtube titles; does not do anything with titles off</string>
    <string name="pdf_not_viewable">PDFs are not internally viewable; you can still download this file.</string>
<<<<<<< HEAD
    <string name="setting_enable_image_link_loading">Enable image link loading</string>
    <string name="setting_enable_image_link_loading_description">Adds any JPG, PNG, GIF, WEBM, or MP4 files linked in posts as internally viewable post attachments, with a special spoiler image due to no thumbnails being available</string>
=======
    <string name="files_base_dir_does_not_exist"><![CDATA[Base directory for files does not exist! Set it manually in the settings (Media -> Save location)]]></string>
    <string name="local_threads_base_dir_does_not_exist"><![CDATA[Base directory for local threads does not exist! Set it manually in the settings (Media -> Local threads location). All active download has been stopped! Resume them manually after setting the base directory.]]></string>
    <string name="image_saver_could_not_figure_out_save_location">Couldn\'t figure out save location</string>
    <string name="settings_captcha_setup">Captcha Settings</string>
    <string name="settings_captcha_setup_description">Captcha settings are per-site configurable. Tap for site setup.</string>
>>>>>>> a9551c94
</resources><|MERGE_RESOLUTION|>--- conflicted
+++ resolved
@@ -749,14 +749,11 @@
     <string name="setting_youtube_dur_title">Enable Youtube durations</string>
     <string name="setting_youtube_dur_description">Adds duration parsing to Youtube titles; does not do anything with titles off</string>
     <string name="pdf_not_viewable">PDFs are not internally viewable; you can still download this file.</string>
-<<<<<<< HEAD
-    <string name="setting_enable_image_link_loading">Enable image link loading</string>
-    <string name="setting_enable_image_link_loading_description">Adds any JPG, PNG, GIF, WEBM, or MP4 files linked in posts as internally viewable post attachments, with a special spoiler image due to no thumbnails being available</string>
-=======
     <string name="files_base_dir_does_not_exist"><![CDATA[Base directory for files does not exist! Set it manually in the settings (Media -> Save location)]]></string>
     <string name="local_threads_base_dir_does_not_exist"><![CDATA[Base directory for local threads does not exist! Set it manually in the settings (Media -> Local threads location). All active download has been stopped! Resume them manually after setting the base directory.]]></string>
     <string name="image_saver_could_not_figure_out_save_location">Couldn\'t figure out save location</string>
     <string name="settings_captcha_setup">Captcha Settings</string>
     <string name="settings_captcha_setup_description">Captcha settings are per-site configurable. Tap for site setup.</string>
->>>>>>> a9551c94
+    <string name="setting_enable_image_link_loading">Enable image link loading</string>
+    <string name="setting_enable_image_link_loading_description">Adds any JPG, PNG, GIF, WEBM, or MP4 files linked in posts as internally viewable post attachments, with a special spoiler image due to no thumbnails being available</string>
 </resources>