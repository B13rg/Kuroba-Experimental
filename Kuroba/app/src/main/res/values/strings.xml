<?xml version="1.0" encoding="utf-8"?><!--
Kuroba - *chan browser https://github.com/Adamantcheese/Kuroba/

This program is free software: you can redistribute it and/or modify
it under the terms of the GNU General Public License as published by
the Free Software Foundation, either version 3 of the License, or
(at your option) any later version.

This program is distributed in the hope that it will be useful,
but WITHOUT ANY WARRANTY; without even the implied warranty of
MERCHANTABILITY or FITNESS FOR A PARTICULAR PURPOSE.  See the
GNU General Public License for more details.

You should have received a copy of the GNU General Public License
along with this program.  If not, see <http://www.gnu.org/licenses/>.
-->
<resources>
    <string name="empty"></string>
    <string name="cancel">Cancel</string>
    <string name="add">Add</string>
    <string name="close">Close</string>
    <string name="back">Back</string>
    <string name="ok">OK</string>
    <string name="delete">Delete</string>
    <string name="undo">Undo</string>
    <string name="save">Mark as my post</string>
    <string name="unsave">Unmark as my post</string>
    <string name="continue_text">Continue</string>
    <string name="create">Create</string>
    <string name="do_not">Do not</string>

    <string name="permission_app_settings">App settings</string>
    <string name="permission_grant">Grant</string>

    <string name="update_later">Later</string>
    <string name="update_none">%1$s is up-to-date</string>
    <string name="update_check_failed">Failed to check for updates.</string>
    <string name="update_install">Install</string>
    <string name="update_install_downloading">Downloading update</string>
    <string name="update_install_download_failed">Download failed</string>
    <string name="update_install_download_move_failed">Failed to move downloaded file to the Download directory.</string>
    <string name="update_retry_title">Retry update</string>
    <string name="update_retry">%1$s was not updated yet. Tap \"retry\" to retry the install.</string>
    <string name="update_retry_button">retry</string>

    <string name="update_storage_permission_required_title">Storage permission required</string>
    <string name="update_storage_permission_required">
"Permission to access storage is required for installing the update.

Re-enable this permission in the app settings if you permanently disabled it."</string>

    <string name="minutes">%d minutes</string>

    <plurals name="posts">
        <item quantity="one">%d post</item>
        <item quantity="other">%d posts</item>
    </plurals>

    <plurals name="reply">
        <item quantity="one">%d reply</item>
        <item quantity="other">%d replies</item>
    </plurals>

    <plurals name="image">
        <item quantity="one">%d image</item>
        <item quantity="other">%d images</item>
    </plurals>

    <plurals name="board">
        <item quantity="one">%d board</item>
        <item quantity="other">%d boards</item>
    </plurals>

    <plurals name="type">
        <item quantity="one">%d type</item>
        <item quantity="other">%d types</item>
    </plurals>

    <plurals name="bookmark">
        <item quantity="one">%d bookmark</item>
        <item quantity="other">%d bookmarks</item>
    </plurals>

    <plurals name="filter">
        <item quantity="one">%d filter</item>
        <item quantity="other">%d filters</item>
    </plurals>

    <plurals name="site">
        <item quantity="one">%d site</item>
        <item quantity="other">%d sites</item>
    </plurals>

    <string name="card_stats">%1$dR %2$dI</string>

    <string name="action_reload">Reload</string>
    <string name="action_pin">Bookmark</string>
    <string name="action_open_browser">Open in a browser</string>
    <string name="action_share">Share</string>
    <string name="action_download_album">Download album</string>
    <string name="action_transparency_toggle">Toggle opacity</string>
    <string name="action_image_rotate">Rotate image</string>
    <string name="action_search">Search</string>
    <string name="action_search_image">Image search</string>
    <string name="action_switch_catalog">Catalog mode</string>
    <string name="action_switch_board">Board mode</string>
    <string name="action_scroll_to_top">Top</string>
    <string name="action_scroll_to_bottom">Bottom</string>
    <string name="action_sort">Sort</string>
    <string name="action_rename_pin">Rename bookmark</string>
    <string name="action_rename">Rename</string>
    <string name="action_reply">Reply</string>

    <string name="open_link_not_matched">%1$s cannot open this link; it will open in your browser instead.</string>

    <string name="order_bump">Bump order</string>
    <string name="order_reply">Reply count</string>
    <string name="order_image">Image count</string>
    <string name="order_newest">Newest</string>
    <string name="order_oldest">Oldest</string>
    <string name="order_modified">Latest reply</string>
    <string name="order_activity">Thread activity</string>

    <string name="search_hint">Search</string>
    <string name="search_results">Found %1$s for \"%2$s\"</string>
    <string name="search_empty">Search subjects, comments, names and filenames</string>

    <string name="open_link_confirmation">Open this link?</string>
    <string name="open_thread_confirmation">Open this thread?</string>
    <string name="open_link_failed">No applications were found to open this link</string>

    <string name="action_confirm_exit_title">Tap back again to exit</string>

    <string name="thumbnail_load_failed_network">Error</string>
    <string name="thumbnail_load_failed_server" translatable="false">404</string>
    <string name="image_preview_failed">Failed to show image</string>
    <string name="image_preview_failed_oom">Failed to show image, out of memory</string>
    <string name="image_failed_big_image">Failed to show image, deep-zoom loading failed</string>
    <string name="image_not_found">Image not found</string>
    <string name="image_spoiler_filename">Spoiler image</string>

    <string name="thread_boards_search_hint">Search</string>
    <string name="thread_load_failed_ssl">HTTPS error</string>
    <string name="thread_load_failed_network">Network error</string>
    <string name="thread_load_failed_parsing">API parse error</string>
    <string name="thread_load_failed_server">Server error</string>
    <string name="thread_load_failed_not_found">404 not found</string>
    <string name="thread_refresh_bar_inactive">Tap to refresh</string>
    <string name="thread_refresh_now">Loading</string>
    <string name="thread_refresh_countdown">Loading in %1$ds</string>
    <string name="thread_load_failed_retry">Retry</string>
    <string name="thread_archived">Archived</string>
    <string name="thread_closed">Closed</string>
    <string name="thread_page_no">Page</string>
    <plurals name="thread_new_posts">
        <item quantity="one">%d new post</item>
        <item quantity="other">%d new posts</item>
    </plurals>
    <string name="thread_new_posts_goto">View</string>
    <string name="thread_empty_select">Please select a thread</string>
    <string name="thread_up_down_hint">Scroll to top/bottom</string>
    <string name="thread_pin_hint">Bookmark this thread</string>
    <string name="thread_view_archive">Archive</string>
    <string name="thread_show_archives">Archives</string>

    <string name="thread_empty_setup_feature" translatable="false">&#128564;</string>
    <string name="thread_empty_setup_title">Nothing to show</string>
    <string name="thread_empty_setup_body">Add a site to begin browsing</string>
    <string name="thread_empty_setup_hint">Add a site here</string>

    <string name="setup_sites_title">Setup sites</string>
    <string name="setup_sites_empty">No sites added</string>
    <string name="setup_sites_add_hint">Add a site here</string>
    <string name="setup_sites_add_title">Add site</string>
    <string name="setup_sites_description">Add a site by its URL or name</string>
    <string name="setup_sites_site_description">%s added</string>
    <string name="setup_sites_add_boards_hint">Tap to add boards</string>

    <string name="setup_site_title">Configure %s</string>
    <string name="setup_site_group_general">General</string>
    <string name="setup_site_boards">Setup boards</string>
    <string name="setup_site_boards_description">%s added</string>

    <string name="setup_site_group_login">Authentication</string>
    <string name="setup_site_login">Login</string>
    <string name="setup_site_login_description_enabled">Logged in</string>
    <string name="setup_site_login_description_disabled">Off</string>

    <string name="setup_board_title">Configure boards of %s</string>
    <string name="setup_board_empty">No boards added</string>
    <string name="setup_board_removed">Removed \"%s\"</string>
    <string name="setup_board_added">%s added</string>
    <string name="setup_board_select_all">Select all</string>

    <string name="filter_summary_all_boards">All boards</string>
    <string name="filter_enabled">Enabled</string>
    <string name="filter_filter">Filter</string>
    <string name="filter_action">Action</string>
    <string name="filter_pattern">Pattern</string>
    <string name="filter_match_test">Test the pattern</string>
    <string name="filter_pattern_hint_regex">Pattern</string>
    <string name="filter_boards">Boards</string>
    <string name="filter_types">Types</string>
    <string name="filter_all">all</string>
    <string name="filter_hide">Hide post</string>
    <string name="filter_color">Highlight post</string>
    <string name="filter_remove">Remove post</string>
    <string name="filter_watch">Watch post</string>
    <string name="filter_invalid_pattern">Invalid pattern</string>
    <string name="filter_preview">Test your filter</string>
    <string name="filter_no_matches">Does not match</string>
    <string name="filter_matches">Matches</string>
    <string name="filter_color_pick">Pick color</string>
    <string name="filter_help_title">Filter help</string>
    <string name="filter_help">
<![CDATA[
Filters act on a given pattern and a place to search the pattern.<br>
If the pattern matches then the post can be hidden, removed, highlighted, or automatically bookmarked.<br>
<p>
    These filters are pattern based, and have three modes:<br>
    <br>
    1. The pattern <tt>foo bar</tt> will match text that has any of the words in it. It will match <i>foo</i> or <i>bar</i>, but not <i>foobar</i>.
    Placing a * allows any character to be filled in: <tt>f*o</tt> will match both <i>foo</i>, <i>foooo</i> but not <i>foobar</i><br>
    <br>
    2. Quoting your pattern with <tt>\"</tt> like <tt>\"foo bar\"</tt> will match the text exactly.
    <i>foo bar</i> matches but <i>foo</i> does not.<br>
    <br>
    3. Regular expressions. <tt>/^>implying/</tt> for example. You can use <tt>/^>ImPlYiNg/<b>i</b></tt> to make the regex case insensitive.
</p>
<br>
Note that for country code filtering, troll country codes should be prepended with "t_". In addition, a country code filter automatically implies the case insensitive flag for regex.
]]>
    </string>

    <string name="filter_tripcode">Tripcode</string>
    <string name="filter_name">Name</string>
    <string name="filter_comment">Comment</string>
    <string name="filter_id">ID</string>
    <string name="filter_subject">Subject</string>
    <string name="filter_filename">Filename</string>
    <string name="filter_country_code">Country code</string>

    <string name="board_select_all">Select all</string>
    <string name="board_select_none">Select none</string>

    <string name="history_clear">Clear history</string>
    <string name="history_clear_confirm">Clear history?</string>
    <string name="history_clear_confirm_button">Clear</string>
    <string name="history_toggle_hint">Enable or disable history</string>
    <string name="history_empty_info">No history</string>

    <string name="saved_reply_clear">Clear posting history</string>
    <string name="saved_reply_clear_confirm">Clear posting history?</string>
    <string name="saved_reply_clear_confirm_button">Clear</string>

    <string name="archive_title">%s archive</string>
    <string name="archive_error">Error loading archive</string>

    <string name="drawer_pinned">Bookmarked threads</string>
    <string name="drawer_pin_removed">Removed \"%1$s\"</string>
    <string name="drawer_pin_with_saved_thread_removed">Removed pin \"%1$s\" with saved thread</string>
    <string name="drawer_pins_cleared">%1$s cleared</string>
    <string name="drawer_pins_non_cleared">No bookmarks cleared.</string>
    <string name="drawer_pins_non_cleared_try_all">No bookmarks cleared. Hold to remove all.</string>

    <string name="post_highlight_id">Highlight ID</string>
    <string name="post_highlight_tripcode">Highlight tripcode</string>
    <string name="post_filter_tripcode">Filter tripcode</string>
    <string name="post_text_copied">Text copied to clipboard</string>
    <string name="post_quote">Quote</string>
    <string name="post_quote_text">Quote text</string>
    <string name="post_info">Info</string>
    <string name="post_info_title">Post info</string>
    <string name="post_show_links">Show links</string>
    <string name="post_share">Share</string>
    <string name="post_copy_text">Copy text</string>
    <string name="post_report">Report</string>
    <string name="post_hide">Hide</string>
    <string name="post_remove">Remove</string>
    <plurals name="post_hidden">
        <item quantity="one">%1$d post hidden</item>
        <item quantity="other">%1$d posts hidden</item>
    </plurals>
    <plurals name="post_removed">
        <item quantity="one">%1$d post removed</item>
        <item quantity="other">%1$d posts removed</item>
    </plurals>
    <string name="thread_hidden">Thread hidden</string>
    <string name="thread_removed">Thread removed</string>
    <string name="post_delete">Delete</string>
    <string name="post_more">More…</string>

    <string name="reply_name">Name</string>
    <string name="reply_options">Options</string>
    <string name="reply_subject">Subject</string>
    <string name="reply_comment_thread">Comment reply</string>
    <string name="reply_comment_board">Comment new thread</string>
    <string name="reply_file_name">File name</string>
    <string name="reply_file_too_big">Warning: File size too big (%1$s / %2$s)</string>
    <string name="reply_webm_too_big">Warning: WebM size too big (%1$s / %2$s)</string>
    <string name="reply_file_open_failed">Failed to open file</string>
    <string name="reply_spoiler_image">Spoiler image</string>
    <string name="reply_no_preview">No preview</string>
    <string name="reply_submit">Submit</string>
    <string name="reply_error">Error posting</string>
    <string name="reply_error_message">Error posting: %s</string>
    <string name="reply_error_message_timer_reply">Error posting: You must wait %d seconds before posting a reply.</string>
    <string name="reply_error_message_timer_thread">Error posting: You must wait %d seconds before posting a thread.</string>
    <string name="reply_success">Post successful</string>
    <string name="reply_captcha_text">Type the text</string>
    <string name="reply_comment_button_quote" translatable="false">&gt;</string>
    <string name="reply_comment_button_spoiler">[s]</string>
    <string name="reply_comment_button_code">[c]</string>

    <string name="delete_confirm">Delete your post?</string>
    <string name="delete_wait">Deleting post&#8230;</string>
    <string name="delete_success">Post deleted</string>
    <string name="delete_image_only">Only delete the image</string>
    <string name="delete_error">Error deleting post</string>

    <string name="watch_pause_pins">Stop watching</string>
    <string name="watch_idle">No new posts</string>

    <plurals name="watch_title">
        <item quantity="one">Watching one thread</item>
        <item quantity="other">Watching %d threads</item>
    </plurals>

    <plurals name="download_title">
        <item quantity="one">Downloading one thread</item>
        <item quantity="other">Downloading %d threads</item>
    </plurals>

    <plurals name="watch_new_quotes">
        <item quantity="one">%d new post quoting you</item>
        <item quantity="other">%d new posts quoting you</item>
    </plurals>

    <plurals name="watch_new_quoting">
        <item quantity="one">%1$d new post, %2$d quoting you</item>
        <item quantity="other">%1$d new posts, %2$d quoting you</item>
    </plurals>

    <string name="history_screen">History</string>

    <string name="filters_screen">Filters</string>

    <string name="album_download_screen">Select images (%1$d / %2$d)</string>
    <string name="album_download_none_checked">Please select images to download</string>
    <string name="album_download_confirm">%1$s will be downloaded to the folder %2$s</string>
    <string name="album_download_success">Finished saving images; downloaded to %1$s</string>

    <string name="report_screen">Report %1$s</string>

    <string name="image_save_notification_downloading">Downloading images</string>
    <string name="image_save_notification_cancel">Tap to cancel</string>
    <string name="image_save_saved">Image saved</string>
    <string name="image_save_as">Saved as \"%1$s\"</string>
    <string name="image_save_failed">Saving image failed</string>

    <string name="thread_page_limit">Thread hit last page</string>

    <string name="drawer_settings">Settings</string>
    <string name="drawer_history">History</string>

    <!-- Main settings -->
    <string name="settings_screen">Settings</string>

    <!-- Main "Settings" group -->
    <string name="settings_group_settings">Settings</string>
    <string name="settings_watch">Thread watcher</string>
    <string name="settings_sites">Sites</string>
    <string name="settings_appearance">Appearance</string>
    <string name="settings_appearance_description">Theme, layout, fonts, etc.</string>
    <string name="settings_behavior">Behavior</string>
    <string name="settings_behavior_description">Thread refresh, captcha, etc.</string>
    <string name="settings_media">Media</string>
    <string name="settings_media_description">Save location, auto loading, etc.</string>
    <string name="settings_filters">Filters</string>

    <!-- Thread watcher -->
    <string name="setting_watch_summary_enabled">Watching bookmarked threads</string>
    <string name="setting_watch_summary_disabled">Off</string>

    <string name="settings_screen_watch">Thread watcher settings</string>
    <string name="settings_group_watch">Settings</string>
    <string name="setting_watch_info">To watch bookmarks for new posts, turn the thread watcher on.</string>
    <string name="setting_watch_enable_background">Enable in the background</string>
    <string name="setting_watch_enable_background_description">Watch bookmarks when app is in the background</string>
    <string name="setting_watch_enable_filter_watch">Enable filter watching</string>
    <string name="setting_watch_enable_filter_watch_description">Watch posts that match filters marked as watch post</string>
    <string name="setting_watch_background_timeout">Background update interval</string>
    <string name="setting_watch_background_timeout_description">The interval between updates when placed in the background</string>
    <string name="setting_thread_page_limit_notify">Last page notifications</string>
    <string name="setting_thread_page_limit_notify_description">Notify when threads hit the last page</string>
    <string name="setting_watch_notify_mode">Notify about</string>
    <string-array name="setting_watch_notify_modes">
        <item>All posts</item>
        <item>Only posts quoting you</item>
    </string-array>
    <string name="setting_watch_sound">Notification sound</string>
    <string-array name="setting_watch_sounds">
        <item>All posts</item>
        <item>Only posts quoting you</item>
    </string-array>
    <string name="setting_watch_peek">Heads-up notification on quotes</string>
    <string name="setting_watch_peek_description">Show a heads-up notification when quoted</string>
    <string name="setting_watch_led">Notification light</string>
    <string-array name="setting_watch_leds">
        <item>None</item>
        <item>White</item>
        <item>Red</item>
        <item>Yellow</item>
        <item>Green</item>
        <item>Cyan</item>
        <item>Blue</item>
        <item>Purple</item>
    </string-array>

    <!-- Main About group -->
    <string name="settings_group_about">About</string>
    <string name="settings_update_check">Check for updates</string>
    <string name="settings_about_license">Released under the GNU GPLv3 license</string>
    <string name="settings_about_license_description">Tap to see license</string>
    <string name="settings_about_licenses">Open Source Licenses</string>
    <string name="settings_about_licenses_description">Legal information about licenses</string>
    <string name="settings_developer">Developer settings</string>


    <!-- Appearance -->
    <string name="settings_screen_appearance">Appearance</string>
    <string name="settings_group_appearance">Appearance</string>
    <string name="setting_theme">Theme</string>

    <!-- Appearance layout group -->
    <string name="settings_group_layout">Layout</string>
    <string name="setting_layout_mode">Layout mode</string>
    <string name="setting_layout_mode_auto">Auto</string>
    <string name="setting_layout_mode_phone">Phone layout</string>
    <string name="setting_layout_mode_slide">Slide mode</string>
    <string name="setting_layout_mode_split">Split mode</string>
    <string name="setting_board_grid_span_count">Catalog mode column count</string>
    <string name="setting_board_grid_span_count_default">Auto</string>
    <string name="setting_board_grid_span_count_item">%1$d columns</string>
    <string name="setting_never_hide_toolbar">Never hide the toolbar</string>
    <string name="setting_enable_reply_fab">Enable the reply button</string>
    <string name="setting_enable_reply_fab_description">Disabling replaces the round button with a menu option</string>
    <string name="setting_enable_reply_count">Enable the reply counter</string>

    <!-- Appearance post group -->
    <string name="settings_group_post">Post</string>
    <string name="setting_font_size">Font size</string>
    <string name="setting_font_size_default">(default)</string>
    <string name="setting_font_alt">Use alternative font</string>
    <string name="setting_font_alt_description">Use the theme\'s alt font for posts</string>
    <string name="setting_post_full_date">Show the full date on posts</string>
    <string name="setting_post_file_info">Show file info on posts</string>
    <string name="setting_post_filename">Show filename on posts</string>

    <!-- Appearance gallery group -->
    <string name="settings_group_images">Images</string>
    <string name="setting_images_pad_thumbs">Pad thumbnails</string>
    <string name="setting_images_pad_thumbs_description">Add extra space around thumbnails to move them away from the edges of the cell</string>
    <string name="setting_images_high_res">High resolution cells</string>
    <string name="setting_images_high_res_description">Make the album view and card catalog images higher resolution by pre-rescaling full size images</string>
    <string name="setting_images_immersive_mode_title">Use immersive mode for image gallery</string>
    <string name="setting_images_immersive_mode_description">This will make image gallery view be fullscreen with statusbar/navbar hidden</string>

    <!-- Behavior -->
    <string name="settings_screen_behavior">Behavior</string>

    <!-- Behavior general group -->
    <string name="settings_group_general">General</string>
    <string name="setting_auto_refresh_thread">Auto refresh threads</string>
    <string name="setting_controller_swipeable">Allow screens to be swiped away</string>
    <string name="setting_clear_thread_hides">Clear all thread hides</string>
    <string name="setting_cleared_thread_hides">Cleared all thread hides</string>

    <!-- Behavior reply group -->
    <string name="settings_group_reply">Reply</string>
    <string name="setting_post_pin">Bookmark thread on post</string>
    <string name="setting_post_default_name">Default post name</string>

    <!-- Behavior post group -->
    <string name="setting_text_only">Text only mode</string>
    <string name="setting_text_only_description">Hide images when in board and thread view</string>
    <string name="settings_reveal_text_spoilers">Reveal text spoilers</string>
    <string name="settings_reveal_text_spoilers_description">Makes the spoiler text appear tapped</string>
    <string name="setting_anonymize">Make everyone Anonymous</string>
    <string name="setting_anonymize_ids">Hide IDs</string>
    <string name="setting_show_anonymous_name">Always show \"Anonymous\" name</string>
    <string name="setting_buttons_bottom">Reply buttons on the bottom</string>
    <string name="setting_volume_key_scrolling">Volume keys scroll content</string>
    <string name="setting_tap_no_rely">Tap the post number to reply</string>
    <string name="setting_open_link_confirmation">Ask before opening links</string>
    <string name="setting_open_link_browser">Always open links in external browser</string>


    <!-- Behavior proxy group -->
    <string name="settings_group_proxy">HTTP Proxy</string>
    <string name="setting_proxy_enabled">Enable proxy</string>
    <string name="setting_proxy_address">Proxy server address</string>
    <string name="setting_proxy_port">Proxy server port</string>


    <!-- Media -->
    <string name="settings_screen_media">Media</string>

    <!-- Media general group -->
    <string name="settings_group_media">Media</string>

    <string name="setting_save_board_folder">Save images in board folders</string>
    <string name="setting_save_board_folder_description">Create a folder for each board when saving</string>
    <string name="setting_save_thread_folder">Save images in thread folders</string>
    <string name="setting_save_thread_folder_description">Create a folder for each thread when saving</string>
    <string name="setting_save_server_filename">Save server filename</string>
    <string name="setting_save_server_filename_description">
"Save the image with the filename the site assigned.
If disabled, save the image with the filename the uploader assigned."
    </string>
    <string name="setting_video_default_muted">Start videos muted</string>
    <string name="setting_video_default_muted_description">If a video has audio, mute it by default.</string>
    <string name="setting_video_open_external">Play videos with external player</string>
    <string name="setting_video_open_external_description">Play videos in an external media player app</string>
    <string name="setting_share_url">Share URL to image</string>
    <string name="setting_share_url_description">Share the URL to the image instead of the image itself</string>
    <string name="settings_reveal_image_spoilers">Reveal image spoilers</string>
    <string name="settings_reveal_image_spoilers_description">Always reveal spoiler thumbnails and images.</string>
    <string name="settings_allow_media_scanner_scan_local_threads_title">Allow the Android media scanner to scan images from locally saved threads</string>
    <string name="settings_allow_media_scanner_scan_local_threads_description">If enabled, images that were downloaded along with threads will appear in other applications, like galleries, messengers etc; You may have to restart your phone or wait for the changes to kick in</string>

    <!-- Media loading group -->
    <string name="settings_group_media_loading">Media loading</string>
    <string name="setting_image_auto_load">Automatically load images</string>

    <string name="setting_image_auto_load_all">Always</string>
    <string name="setting_image_auto_load_wifi">Wi-Fi only</string>
    <string name="setting_image_auto_load_none">Never</string>

    <string name="setting_video_auto_load">Automatically load videos</string>

    <string name="setting_video_auto_loop">Enable automatic video-looping</string>
    <string name="setting_video_auto_loop_description">Automatically loop video content</string>

    <string name="setting_auto_load_thread_images">Enable media prefetching</string>
    <string name="setting_auto_load_thread_images_description">Loads all images or videos in a thread immediately, subject to the settings above; Increases the filecache size to 1GB</string>


    <!-- Save location settings -->
    <string name="save_location_screen">Save location</string>
    <string name="save_location_storage_permission_required_title">Storage permission required</string>
    <string name="save_location_storage_permission_required">
"Permission to access storage is required for browsing files.

Re-enable this permission in the app settings if you permanently disabled it."
    </string>
    <string name="setting_folder_pick_ok">Choose</string>
    <string name="setting_folder_navigate_up">Up</string>
    <string name="save_new_folder">Add a new folder</string>
    <string name="new_folder_hint">Folder name</string>


    <!-- Theme settings -->
    <string name="setting_theme_explanation">
"Swipe to change the theme.
Tap the toolbar menu to change its color."
    </string>
    <string name="setting_theme_accent">Tap here to change the FAB color</string>

    <!-- Developer settings -->
    <string name="settings_open_logs">View logs</string>
    <string name="settings_logs_screen">Logs</string>
    <string name="settings_logs_copy">Copy</string>
    <string name="settings_logs_copied_to_clipboard">Copied to clipboard</string>


    <string name="settings_screen_pass">4chan pass</string>
    <string name="setting_pass_token">Token</string>
    <string name="setting_pass_pin">PIN</string>
    <string name="setting_pass_authenticated">Device authorized!</string>
    <string name="setting_pass_login">Submit</string>
    <string name="setting_pass_logout">Logout</string>
    <string name="setting_pass_logging_in">Loading&#8230;</string>
    <string name="setting_pass_error">Connection error</string>
    <string name="setting_pass_bottom_description">"
<![CDATA[
Forgot your 4chan Pass login details?<br>
<a href=\"https://www.4chan.org/pass?reset\">Go here to reset your PIN.</a><br>
<br>
Don't have a 4chan Pass?<br>
<a href=\"https://www.4chan.org/pass\">Tap here to learn more.</a>
]]>
    "</string>

    <string name="settings_screen_theme">Themes</string>
    <string name="apply_options">Apply</string>
    <string name="image_quality">Image quality: %1$d</string>
    <string name="scale_reduce">Reduce: %1$dx%2$d to %3$dx%4$d (%5$d%%)</string>
    <string name="could_not_decode_image_bitmap">Could not decode image bitmap</string>
    <string name="could_not_apply_image_options">Could not apply new image options. Error message is %1$s</string>
    <string name="image_options_remove_filename">Remove filename</string>
    <string name="image_options_change_image_checksum">Change image checksum</string>
    <string name="image_options_fix_exif">Fix EXIF orientation</string>
    <string name="image_options_remove_metadata">Remove metadata</string>
    <string name="image_options_re_encode">Re-encode</string>
    <string name="reencode_image_re_encode_image_text">Re-encode image</string>
    <string name="reencode_image_as_is">AS IS (%1$s)</string>
    <string name="reencode_image_as_jpeg">AS JPEG</string>
    <string name="reencode_image_as_png">AS PNG</string>
    <string name="reencode_image_image_quality_100_default_text">Image quality: 100</string>
    <string name="reencode_image_reduce_default_text">Reduce: 0%</string>
    <string name="click_image_for_extra_options">Click image for extra options</string>

    <string name="settings_import_export">Import/Export</string>
    <string name="settings_import_export_description">Import/Export settings/pins etc.</string>
    <string name="import_or_export_settings">Import/Export settings</string>
    <string name="export_settings">Export settings</string>
    <string name="export_settings_to_a_file">Export settings to a file</string>
    <string name="import_settings">Import settings</string>
    <string name="import_settings_from_a_file">Import settings from a file</string>
    <string name="successfully_exported_text">Exported successfully"</string>
    <string name="could_not_create_dir_for_export_error_text">Could not create directory for export file %1$s; you probably won\'t be able to export settings</string>

    <string name="apply_to_replies">Apply to replies</string>
    <string name="only_on_op">Only on OP</string>
    <string name="apply_to_saved">Apply to own posts</string>
    <string name="thread_layout_hide_whole_chain">Hide whole chain</string>
    <string name="thread_layout_remove_whole_chain">Remove whole chain</string>
    <string name="thread_layout_hide_post">Hide post</string>
    <string name="thread_layout_remove_post">Remove post</string>
    <string name="thread_layout_hide_whole_chain_as_well">Would you like to hide the whole reply chain as well?</string>
    <string name="thread_layout_remove_whole_chain_as_well">Would you like to remove the whole reply chain as well?</string>
    <string name="view_removed_posts">View removed posts</string>
    <string name="restore_posts">Restore posts</string>
    <string name="restored_n_posts">Restored %1$d posts</string>
    <string name="no_removed_posts_for_current_thread">No removed posts found for the current thread</string>
    <string name="select_all">Select all</string>

    <!-- Captcha settings -->
    <string name="settings_captcha_group">Captcha</string>
    <string name="settings_use_new_captcha_window">Use new captcha window for no-js captcha</string>
    <string name="settings_use_real_google_cookies_description">When enabled, a GET request to google.com will be executed to get a cookie, which will be used for captcha authentication. The hardcoded ones sometimes will make you re-enter the captcha dozens of times. Those cookies will be updated automatically (every three months). You may update them manually if you want.</string>

    <string name="captcha_layout_v2_verify_button_text">Verify</string>
    <string name="captcha_layout_v2_reload">Reload</string>
    <string name="captcha_layout_v2_use_old_captcha">Use old\ncaptcha</string>
    <string name="captcha_layout_v2_you_have_to_select_at_least_one_image">You have to select at least one image (if you see a captcha that does not have any matching images then it is probably a bug; fill an issue and use the old captcha)</string>
    <string name="captcha_layout_v2_verification_already_in_progress">Verification is already in progress</string>
    <string name="captcha_layout_v2_captcha_request_is_already_in_progress">Captcha request is already in progress</string>
    <string name="captcha_layout_v2_you_are_requesting_captcha_too_fast">You are requesting captcha too fast</string>
    <string name="captcha_layout_v2_refresh_cookies">Refresh cookies</string>

    <string name="file_url_copied_to_clipboard">File url copied to clipboard</string>

    <string name="delete_site_dialog_title">Delete site?</string>
    <string name="delete_site_dialog_message">Are you sure you want to delete "%1$s"? This action will delete the site and everything that is associated with it. The app will be restarted. Do you wish to proceed?</string>
    <string name="could_not_remove_site_error_message">"Could not remove site %1$s, error message: %2$s</string>
    <string name="reply_comment_empty">Comment body is empty.</string>
    <string name="image_reencode_format_error">Something is wrong with this file.</string>
    <string name="setting_bookmark_short_info">Short bookmark info</string>
    <string name="setting_bookmark_short_info_description">Shorter information in the bookmark menu for unread and quoted posts</string>
    <string name="filter_removed_undo">Removed filter %1$s</string>
    <string name="image_url_get_attempt">Getting image from clipboard URL</string>
    <string name="image_url_get_failed">Failed to get image from clipboard</string>
    <string name="image_url_get_success">Got image from clipboard</string>

    <string name="setting_shift_post">Shift post format</string>
    <string name="setting_shift_post_description">Shift the comment of long posts to start below the thumbnail</string>
    <string name="setting_remove_watched">Remove watched threads from the catalog</string>
    <string name="setting_enable_emoji">Enable emoji</string>
    <string name="setting_enable_emoji_description">Enable emoji posting and parsing</string>

    <string name="experimental_settings_group">Experimental settings</string>
    <string name="view_thread_controller_thread_downloading_requires_write_permission">Thread downloading requires the WRITE_EXTERNAL_STORAGE permission</string>
    <string name="warning">Warning</string>
    <string name="drawer_controller_at_least_one_pin_has_download_flag">At least one pin has the \"Download\" flag, which makes this delete operation irreversible because this operation will delete all of the saved thread\'s files from the disk. Do you really want to delete all pins?</string>
    <string name="drawer_controller_do_not_delete">Do not delete</string>
    <string name="drawer_controller_delete_all_pins">Delete all pins</string>
    <string name="thread_layout_background_watcher_is_disabled_message">Thread is currently being downloaded but the background watcher is disabled so it won\'t be incrementally updated. To enable incremental thread updating you have to enable background thread watcher</string>
    <string name="settings_experimental_settings_title">⚠ EXPERIMENTAL ⚠</string>
    <string name="settings_experimental_settings_description">These settings may be in an unstable state. They are for testing. They may break the app and you may have to reset the app data. Use them at your own risk if you are really interested in some feature. Backup your everything beforehand.</string>
    <string name="incremental_thread_downloading_title">Incremental thread downloading</string>
    <string name="incremental_thread_downloading_description">Allows you to download threads to view them after the original thread dies</string>
    <string name="cannot_open_thread_in_browser_already_deleted">Can\'t open this thread in your browser, it\'s probably already been deleted</string>
    <string name="cannot_send_thread_via_nfc_already_deleted">Can\'t send thread via the NFC, it\'s already been deleted</string>
    <string name="cannot_shared_thread_already_deleted">Can\'t share this thread, it\'s already been deleted</string>
    <string name="view_local_version">View local version</string>
    <string name="view_view_version">View live version</string>
    <string name="local_thread_text">Local thread</string>

    <string name="setting_full_screen_rotation">Allow full sensor rotation</string>
<<<<<<< HEAD
    <string name="use_saf_for_save_location_dialog_title">Use the new Storage Access Framework API to choose images download directory?</string>
    <string name="use_saf_for_local_threads_location_dialog_title">Use the new Storage Access Framework API to choose local threads download directory?</string>
    <string name="use_saf_for_save_location_dialog_message">If you choose to use the SAF you will be able to choose the sd-card (or even something like Google Drive) as a place to store downloaded images</string>
    <string name="use_saf_for_local_threads_location_dialog_message">If you choose to use the SAF you will be able to choose the sd-card (or even something like Google Drive) as a place to store local threads images</string>
    <string name="use_saf_dialog_positive_button_text">Use SAF API</string>
    <string name="use_saf_dialog_negative_button_text">Use old API</string>
    <string name="import_or_export_dialog_title">Overwrite existing file or create a new one?</string>
    <string name="import_or_export_dialog_positive_button_text">Overwrite</string>
    <string name="import_or_export_dialog_negative_button_text">Create new</string>
    <string name="media_settings_local_threads_location_title">Local threads location</string>
    <string name="view_thread_controller_local_threads_location_is_not_set"><![CDATA[Local threads location is not set. You can do this in Media Settings -> Local threads location]]></string>
    <string name="media_settings_cannot_switch_local_threads_base_dir_message">Cannot switch local threads base directory when there is at least one thread being downloaded. Stop all downloadings (or delete threads) and then try again.</string>
    <string name="base_local_threads_dir_not_exists">Base local threads directory does not exist (or it was deleted)</string>
    <string name="album_download_could_not_save_one_or_more_images">Could not save one or more images</string>
=======
    <string name="settings_always_open_drawer">Always open the drawer when a thread is bookmarked</string>
>>>>>>> 7c559e9e
</resources><|MERGE_RESOLUTION|>--- conflicted
+++ resolved
@@ -689,7 +689,7 @@
     <string name="local_thread_text">Local thread</string>
 
     <string name="setting_full_screen_rotation">Allow full sensor rotation</string>
-<<<<<<< HEAD
+    <string name="settings_always_open_drawer">Always open the drawer when a thread is bookmarked</string>
     <string name="use_saf_for_save_location_dialog_title">Use the new Storage Access Framework API to choose images download directory?</string>
     <string name="use_saf_for_local_threads_location_dialog_title">Use the new Storage Access Framework API to choose local threads download directory?</string>
     <string name="use_saf_for_save_location_dialog_message">If you choose to use the SAF you will be able to choose the sd-card (or even something like Google Drive) as a place to store downloaded images</string>
@@ -704,7 +704,4 @@
     <string name="media_settings_cannot_switch_local_threads_base_dir_message">Cannot switch local threads base directory when there is at least one thread being downloaded. Stop all downloadings (or delete threads) and then try again.</string>
     <string name="base_local_threads_dir_not_exists">Base local threads directory does not exist (or it was deleted)</string>
     <string name="album_download_could_not_save_one_or_more_images">Could not save one or more images</string>
-=======
-    <string name="settings_always_open_drawer">Always open the drawer when a thread is bookmarked</string>
->>>>>>> 7c559e9e
 </resources>