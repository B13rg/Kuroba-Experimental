<?xml version="1.0" encoding="utf-8"?><!--
Kuroba - *chan browser https://github.com/Adamantcheese/Kuroba/

This program is free software: you can redistribute it and/or modify
it under the terms of the GNU General Public License as published by
the Free Software Foundation, either version 3 of the License, or
(at your option) any later version.

This program is distributed in the hope that it will be useful,
but WITHOUT ANY WARRANTY; without even the implied warranty of
MERCHANTABILITY or FITNESS FOR A PARTICULAR PURPOSE.  See the
GNU General Public License for more details.

You should have received a copy of the GNU General Public License
along with this program.  If not, see <http://www.gnu.org/licenses/>.
-->
<resources>
    <plurals name="posts">
        <item quantity="one">%d post</item>
        <item quantity="other">%d posts</item>
    </plurals>
    <plurals name="reply">
        <item quantity="one">%d reply</item>
        <item quantity="other">%d replies</item>
    </plurals>
    <plurals name="image">
        <item quantity="one">%d image</item>
        <item quantity="other">%d images</item>
    </plurals>
    <plurals name="board">
        <item quantity="one">%d board</item>
        <item quantity="other">%d boards</item>
    </plurals>
    <plurals name="type">
        <item quantity="one">%d type</item>
        <item quantity="other">%d types</item>
    </plurals>
    <plurals name="bookmark">
        <item quantity="one">%d bookmark</item>
        <item quantity="other">%d bookmarks</item>
    </plurals>
    <plurals name="filter">
        <item quantity="one">%d filter</item>
        <item quantity="other">%d filters</item>
    </plurals>
    <plurals name="site">
        <item quantity="one">%d site</item>
        <item quantity="other">%d sites</item>
    </plurals>
    <plurals name="thread_new_posts">
        <item quantity="one">%d new post</item>
        <item quantity="other">%d new posts</item>
    </plurals>
    <plurals name="post_hidden">
        <item quantity="one">%1$d post hidden</item>
        <item quantity="other">%1$d posts hidden</item>
    </plurals>
    <plurals name="post_removed">
        <item quantity="one">%1$d post removed</item>
        <item quantity="other">%1$d posts removed</item>
    </plurals>
    <plurals name="watch_title">
        <item quantity="one">Watching one thread</item>
        <item quantity="other">Watching %d threads</item>
    </plurals>
    <plurals name="download_title">
        <item quantity="one">Downloading one thread</item>
        <item quantity="other">Downloading %d threads</item>
    </plurals>

    <plurals name="watch_new_quotes">
        <item quantity="one">%d new post quoting you</item>
        <item quantity="other">%d new posts quoting you</item>
    </plurals>
    <plurals name="watch_new_quoting">
        <item quantity="one">%1$d new post, %2$d quoting you</item>
        <item quantity="other">%1$d new posts, %2$d quoting you</item>
    </plurals>

    <string-array name="setting_watch_sounds">
        <item>All posts</item>
        <item>Only posts quoting you</item>
    </string-array>

    <string name="empty" />
    <string name="cancel">Cancel</string>
    <string name="add">Add</string>
    <string name="close">Close</string>
    <string name="back">Back</string>
    <string name="ok">OK</string>
    <string name="delete">Delete</string>
    <string name="undo">Undo</string>
    <string name="save">Mark as my post</string>
    <string name="unsave">Unmark as my post</string>
    <string name="done">Done</string>

    <string name="continue_text">Continue</string>
    <string name="create">Create</string>

    <string name="do_not">Do not</string>
    <string name="move">Move</string>

    <string name="permission_app_settings">App settings</string>
    <string name="permission_grant">Grant</string>

    <string name="update_later">Later</string>

    <string name="update_none">%1$s is up-to-date</string>

    <string name="update_check_failed">Failed to check for updates.</string>

    <string name="update_install">Install</string>

    <string name="update_install_downloading">Downloading update…</string>

    <string name="update_install_download_failed">Download failed</string>

    <string name="update_retry_title">Retry update</string>

    <string name="update_retry">%1$s was not updated yet. Tap \"retry\" to retry the install.</string>

    <string name="update_retry_button">Retry</string>
    <string name="update_storage_permission_required_title">Storage permission required</string>
    <string name="update_storage_permission_required">
"Permission to access storage is required for installing the update.

Re-enable this permission in the app settings if you permanently disabled it."</string>
    <string name="minutes">%d minutes</string>
    <string name="card_stats">%1$dR %2$dI</string>
    <string name="action_reload">Reload</string>
    <string name="action_pin">Bookmark</string>
    <string name="action_open_browser">Open in a browser</string>
    <string name="action_share">Share</string>
    <string name="action_download_album">Download album</string>
    <string name="action_transparency_toggle">Toggle opacity</string>
    <string name="action_image_rotate">Rotate image</string>
    <string name="action_search">Search</string>
    <string name="action_search_image">Image search</string>
    <string name="action_switch_catalog">Catalog mode</string>

    <string name="action_switch_board">Board mode</string>

    <string name="action_scroll_to_top">Top</string>
    <string name="action_scroll_to_bottom">Bottom</string>
    <string name="action_sort">Sort</string>
    <string name="action_rename_pin">Rename bookmark</string>
    <string name="action_rename">Rename</string>
    <string name="action_reply">Reply</string>
    <string name="open_link_not_matched">%1$s cannot open this link; it will open in your browser instead.</string>

    <string name="order_bump">Bump order</string>
    <string name="order_reply">Reply count</string>
    <string name="order_image">Image count</string>

    <string name="order_newest">Newest</string>
    <string name="order_oldest">Oldest</string>
    <string name="order_modified">Latest reply</string>

    <string name="order_activity">Thread activity</string>

    <string name="search_hint">Search</string>
    <string name="search_results">Found %1$s for \"%2$s\"</string>
    <string name="search_empty">Search subjects, comments, names, and filenames</string>
    <string name="open_link_confirmation">Open this link?</string>
    <string name="open_thread_confirmation">Open this thread?</string>
    <string name="open_link_failed">No applications were found to open this link</string>
    <string name="action_confirm_exit_title">Tap back again to exit</string>

    <string name="thumbnail_load_failed_network">Error</string>
    <string name="thumbnail_load_failed_server" translatable="false">404</string>
    <string name="image_preview_failed">Failed to show image</string>
    <string name="image_preview_failed_oom">Failed to show image (out of memory)</string>
    <string name="image_failed_big_image">Failed to show image (deep-zoom loading failed)</string>
    <string name="image_not_found">Image not found</string>
    <string name="image_spoiler_filename">Spoilered file</string>
    <string name="thread_boards_search_hint">Search</string>
    <string name="thread_load_failed_ssl">HTTPS error</string>
    <string name="thread_load_failed_network">Network error</string>
    <string name="thread_load_failed_parsing">API parse error</string>
    <string name="thread_load_failed_server">Server error</string>
    <string name="thread_load_failed_not_found">404 not found</string>
    <string name="thread_refresh_bar_inactive">Tap to refresh</string>
    <string name="thread_refresh_now">Loading…</string>
    <string name="thread_refresh_countdown">Loading in %1$ds</string>
    <string name="thread_load_failed_retry">Retry</string>
    <string name="thread_archived">Archived</string>
    <string name="thread_closed">Closed</string>
    <string name="thread_page_no">Page</string>

    <string name="thread_new_posts_goto">View</string>
    <string name="thread_empty_select">Please select a thread</string>
    <string name="thread_up_down_hint">Scroll to top/bottom</string>
    <string name="thread_pin_hint">Bookmark this thread</string>

    <string name="thread_view_archive">Archive</string>
    <string name="thread_show_archives">Archives</string>
    <string name="thread_empty_setup_feature" translatable="false">&#128564;</string>
    <string name="thread_empty_setup_title">Nothing to show</string>
    <string name="thread_empty_setup_body">Add a site to begin browsing</string>
    <string name="thread_empty_setup_hint">Add a site here</string>
    <string name="setup_sites_title">Set up sites</string>

    <string name="setup_sites_empty">No sites added</string>
    <string name="setup_sites_add_hint">Add a site here</string>
    <string name="setup_sites_add_title">Add site</string>
    <string name="setup_sites_description">Add a site by its URL or name</string>

    <string name="setup_sites_site_description">%s added</string>
    <string name="setup_sites_add_boards_hint">Tap to add boards</string>
    <string name="setup_site_title">Configure %s</string>
    <string name="setup_site_group_general">General</string>

    <string name="setup_site_boards">Set up boards</string>
    <string name="setup_site_boards_description">%s added</string>
    <string name="setup_site_group_login">Authentication</string>
    <string name="setup_site_login">Login</string>
    <string name="setup_site_login_description_enabled">Logged in</string>

    <string name="setup_site_login_description_disabled">Off</string>
    <string name="setup_board_title">Configure boards of %s</string>
    <string name="setup_board_empty">No boards added</string>
    <string name="setup_board_removed">Removed \"%s\"</string>
    <string name="setup_board_added">%s added</string>
    <string name="setup_board_select_all">Select all</string>
    <string name="filter_summary_all_boards">All boards</string>
    <string name="filter_enabled">Enabled</string>
    <string name="filter_filter">Filter</string>
    <string name="filter_action">Action</string>
    <string name="filter_pattern">Pattern</string>
    <string name="filter_match_test">Test the pattern</string>
    <string name="filter_pattern_hint_regex">Pattern</string>
    <string name="filter_boards">Boards</string>
    <string name="filter_types">Types</string>
    <string name="filter_all">All</string>
    <string name="filter_hide">Hide post</string>
    <string name="filter_color">Highlight post</string>
    <string name="filter_remove">Remove post</string>
    <string name="filter_watch">Watch post</string>
    <string name="filter_invalid_pattern">Invalid pattern</string>

    <string name="filter_preview">Test your filter</string>
    <string name="filter_no_matches">Does not match</string>
    <string name="filter_matches">Matches</string>
    <string name="filter_color_pick">Pick color</string>
    <string name="filter_help_title">Filter help</string>
    <string name="filter_help">
<![CDATA[
Filters act on a given pattern and a place to search the pattern.<br>
If the pattern matches, then the post can be hidden, removed, highlighted, or automatically bookmarked.<br>
<p>
    These filters are pattern based, and have three modes:<br>
    <br>
    1. The pattern <tt>foo bar</tt> will match text that has any of the words in it. It will match <i>foo</i> or <i>bar</i>, but not <i>foobar</i>.
    Placing a * allows any character to be filled in: <tt>f*o</tt> will match both <i>foo</i> and <i>foooo</i>, but not <i>foobar</i><br>
    <br>
    2. Quoting your pattern with <tt>\"</tt> (like <tt>\"foo bar\"</tt>) will match the text exactly.
    <i>foo bar</i> will match, but <i>foo</i> will not.<br>
    <br>
    3. Regular expressions. <tt>/^>implying/</tt> for example. You can use <tt>/^>ImPlYiNg/<b>i</b></tt> to make the regex case insensitive.
</p>
<br>
Note that for country code filtering, troll country codes should be prepended with "t_". In addition, a country code filter automatically implies the case insensitive flag for regex.
]]>
    </string>
    <string name="filter_tripcode">Tripcode</string>

    <string name="filter_name">Name</string>
    <string name="filter_comment">Comment</string>

    <string name="filter_id">ID</string>
    <string name="filter_subject">Subject</string>
    <string name="filter_filename">Filename</string>
    <string name="filter_country_code">Country code</string>
    <string name="board_select_all">Select all</string>

    <string name="board_select_none">Select none</string>
    <string name="history_clear">Clear history</string>
    <string name="history_clear_confirm">Clear history?</string>

    <string name="history_clear_confirm_button">Clear</string>
    <string name="history_toggle_hint">Enable or disable history</string>

    <string name="history_empty_info">No history</string>
    <string name="saved_reply_clear">Clear posting history</string>
    <string name="saved_reply_clear_confirm">Clear posting history?</string>
    <string name="saved_reply_clear_confirm_button">Clear</string>
    <string name="archive_title">%s archive</string>
    <string name="archive_error">Error loading archive</string>

    <string name="drawer_pinned">Bookmarked threads</string>
    <string name="drawer_pin_removed">Removed \"%1$s\"</string>
    <string name="drawer_pin_with_saved_thread_removed">Removed pin \"%1$s\" with saved thread</string>
    <string name="drawer_pins_cleared">%1$s cleared</string>
    <string name="drawer_pins_non_cleared">No bookmarks cleared</string>
    <string name="drawer_pins_non_cleared_try_all">No bookmarks cleared. Hold to remove all.</string>
    <string name="post_highlight_id">Highlight ID</string>
    <string name="post_highlight_tripcode">Highlight tripcode</string>
    <string name="post_filter_tripcode">Filter tripcode</string>
    <string name="post_text_copied">Text copied to clipboard</string>
    <string name="post_quote">Quote</string>
    <string name="post_quote_text">Quote text</string>
    <string name="post_info">Info</string>
    <string name="post_info_title">Post info</string>
    <string name="post_show_links">Show links</string>
    <string name="post_share">Share</string>
    <string name="post_copy_text">Copy text</string>
    <string name="post_report">Report</string>
    <string name="post_hide">Hide</string>
    <string name="post_remove">Remove</string>

    <string name="thread_hidden">Thread hidden</string>
    <string name="thread_removed">Thread removed</string>
    <string name="post_delete">Delete</string>
    <string name="post_more">More…</string>
    <string name="reply_name">Name</string>
    <string name="reply_options">Options</string>
    <string name="reply_subject">Subject</string>
    <string name="reply_comment_thread">Comment reply</string>
    <string name="reply_comment_board">Comment new thread</string>
    <string name="reply_file_name">File name</string>
    <string name="reply_file_too_big">Warning: File size too big (%1$s / %2$s)</string>
    <string name="reply_webm_too_big">Warning: WebM size too big (%1$s / %2$s)</string>
    <string name="reply_file_open_failed">Failed to open file</string>
    <string name="reply_spoiler_image">Spoiler image</string>
    <string name="reply_no_preview">No preview</string>
    <string name="reply_submit">Submit</string>
    <string name="reply_error">Error posting</string>
    <string name="reply_error_message">Error posting: %s</string>
    <string name="reply_error_message_timer_reply">Error posting: You must wait %d seconds before posting a reply.</string>
    <string name="reply_error_message_timer_thread">Error posting: You must wait %d seconds before posting a thread.</string>
    <string name="reply_success">Post successful</string>

    <string name="reply_captcha_text">Type the text</string>
    <string name="reply_comment_button_quote" translatable="false">&gt;</string>
    <string name="reply_comment_button_spoiler">[s]</string>
    <string name="reply_comment_button_code">[c]</string>
    <string name="delete_confirm">Delete your post?</string>

    <string name="delete_wait">Deleting post…</string>
    <string name="delete_success">Post deleted</string>

    <string name="delete_image_only">Only delete the image</string>

    <string name="delete_error">Error deleting post</string>

    <string name="watch_pause_pins">Stop watching</string>

    <string name="watch_idle">No new posts</string>

    <string name="history_screen">History</string>

    <string name="filters_screen">Filters</string>

    <string name="album_download_screen">Select images (%1$d / %2$d)</string>
    <string name="album_download_none_checked">Please select images to download</string>
    <string name="album_download_confirm">%1$s will be downloaded to the folder %2$s</string>
    <string name="album_download_success">Finished saving images; downloaded to %1$s</string>

    <string name="report_screen">Report %1$s</string>

    <string name="image_save_notification_downloading">Downloading images…</string>
    <string name="image_save_notification_cancel">Tap to cancel</string>
    <string name="image_save_saved">Image saved</string>
    <string name="image_save_as">Saved as \"%1$s\"</string>
    <string name="image_save_failed">Saving image failed</string>

    <string name="thread_page_limit">Thread hit last page</string>

    <string name="drawer_settings">Settings</string>
    <string name="drawer_history">History</string>

    <!-- Main settings -->
    <string name="settings_screen">Settings</string>

    <!-- Main "Settings" group -->
    <string name="settings_group_settings">Settings</string>
    <string name="settings_watch">Thread watcher</string>
    <string name="settings_sites">Sites</string>
    <string name="settings_appearance">Appearance</string>
    <string name="settings_appearance_description">Theme, layout, fonts, etc.</string>
    <string name="settings_behavior">Behavior</string>
    <string name="settings_behavior_description">Thread refresh, captcha, etc.</string>
    <string name="settings_media">Media</string>
    <string name="settings_media_description">Save location, auto loading, etc.</string>
    <string name="settings_filters">Filters</string>

    <!-- Thread watcher -->
    <string name="setting_watch_summary_enabled">Watching bookmarked threads</string>
    <string name="setting_watch_summary_disabled">Off</string>

    <string name="settings_screen_watch">Thread watcher settings</string>
    <string name="settings_group_watch">Settings</string>
    <string name="setting_watch_info">To watch bookmarks for new posts, turn the thread watcher on.</string>
    <string name="setting_watch_enable_background">Enable in background</string>
    <string name="setting_watch_enable_background_description">Watch bookmarks when app is in the background</string>
    <string name="setting_watch_enable_filter_watch">Enable filter watching</string>
    <string name="setting_watch_enable_filter_watch_description">Watch posts that match filters marked as watch post</string>
    <string name="setting_watch_background_timeout">Background update interval</string>
    <string name="setting_watch_background_timeout_description">The interval between updates when placed in the background</string>
    <string name="setting_thread_page_limit_notify">Last page notifications</string>
    <string name="setting_thread_page_limit_notify_description">Notify when threads hit the last page</string>
    <string name="setting_watch_notify_mode">Notify about</string>
    <string name="setting_watch_sound">Notification sound</string>
    <string name="setting_watch_peek">Heads-up notification on quotes</string>
    <string name="setting_watch_peek_description">Show a heads-up notification when quoted</string>
    <string name="setting_watch_led">Notification light</string>
    <string name="settings_group_about">About</string>
    <string name="settings_update_check">Check for updates</string>
    <string name="settings_about_license">Released under the GNU GPLv3 license</string>

    <!-- Main About group -->
    <string name="settings_about_license_description">Tap to see license</string>
    <string name="settings_about_licenses">Open Source Licenses</string>
    <string name="settings_about_licenses_description">Legal information about licenses</string>
    <string name="settings_developer">Developer settings</string>
    <string name="settings_screen_appearance">Appearance</string>
    <string name="settings_group_appearance">Appearance</string>
    <string name="setting_theme">Theme</string>


    <!-- Appearance -->
    <string name="settings_group_layout">Layout</string>
    <string name="setting_layout_mode">Layout mode</string>
    <string name="setting_layout_mode_auto">Auto</string>

    <!-- Appearance layout group -->
    <string name="setting_layout_mode_phone">Phone layout</string>
    <string name="setting_layout_mode_slide">Slide mode</string>
    <string name="setting_layout_mode_split">Split mode</string>
    <string name="setting_board_grid_span_count">Catalog mode column count</string>
    <string name="setting_board_grid_span_count_default">Auto</string>
    <string name="setting_board_grid_span_count_item">%1$d columns</string>
    <string name="setting_never_hide_toolbar">Never hide the toolbar</string>
    <string name="setting_enable_reply_fab">Enable the reply button</string>
    <string name="setting_enable_reply_fab_description">Disabling replaces the round button with a menu option</string>
    <string name="setting_enable_reply_count">Enable the reply counter</string>
    <string name="settings_group_post">Post</string>
    <string name="setting_font_size">Font size</string>
    <string name="setting_font_size_default">(default)</string>

    <!-- Appearance post group -->
    <string name="setting_font_alt">Use alternative font</string>
    <string name="setting_font_alt_description">Use the theme\'s alt font for posts</string>
    <string name="setting_post_full_date">Show the full date on posts</string>
    <string name="setting_post_file_info">Show file info on posts</string>
    <string name="setting_post_filename">Show filename on posts</string>
    <string name="settings_group_images">Images</string>

    <!-- Appearance gallery group -->
    <string name="setting_images_high_res">High resolution cells</string>
    <string name="setting_images_high_res_description">Make the album view and card catalog images higher resolution by pre-rescaling full size images</string>
    <string name="setting_images_immersive_mode_title">Use immersive mode for image gallery</string>
    <string name="setting_images_immersive_mode_description">This will make image gallery view be fullscreen with statusbar/navbar hidden</string>
    <string name="settings_screen_behavior">Behavior</string>
    <string name="settings_group_general">General</string>
    <string name="setting_auto_refresh_thread">Auto refresh threads</string>

    <!-- Behavior -->
    <string name="setting_controller_swipeable">Allow screens to be swiped away</string>

    <!-- Behavior general group -->
    <string name="setting_clear_thread_hides">Clear all thread hides</string>
    <string name="setting_cleared_thread_hides">Cleared all thread hides</string>
    <string name="settings_group_reply">Reply</string>
    <string name="setting_post_pin">Bookmark thread on post</string>
    <string name="setting_post_default_name">Default post name</string>

    <!-- Behavior reply group -->
    <string name="setting_text_only">Text-only mode</string>
    <string name="setting_text_only_description">Hide images when in board and thread view</string>
    <string name="settings_reveal_text_spoilers">Reveal text spoilers</string>

    <!-- Behavior post group -->
    <string name="settings_reveal_text_spoilers_description">Makes the spoiler text appear tapped</string>
    <string name="setting_anonymize">Make everyone Anonymous</string>
    <string name="setting_anonymize_ids">Hide IDs</string>
    <string name="setting_show_anonymous_name">Always show \"Anonymous\" name</string>
    <string name="setting_buttons_bottom">Reply buttons on the bottom</string>
    <string name="setting_volume_key_scrolling">Volume keys scroll content</string>
    <string name="setting_tap_no_rely">Tap the post number to reply</string>
    <string name="setting_open_link_confirmation">Ask before opening links</string>
    <string name="setting_open_link_browser">Always open links in external browser</string>
    <string name="settings_group_proxy">HTTP Proxy</string>
    <string name="setting_proxy_enabled">Enable proxy</string>
    <string name="setting_proxy_address">Proxy server address</string>


    <!-- Behavior proxy group -->
    <string name="setting_proxy_port">Proxy server port</string>
    <string name="settings_screen_media">Media</string>
    <string name="settings_group_media">Media</string>
    <string name="setting_save_board_folder">Save images in board folders</string>


    <!-- Media -->
    <string name="setting_save_board_folder_description">Create a folder for each board when saving</string>

    <!-- Media general group -->
    <string name="setting_save_thread_folder">Save images in thread folders</string>

    <string name="setting_save_thread_folder_description">Create a folder for each thread when saving</string>
    <string name="setting_save_server_filename">Save server filename</string>
    <string name="setting_save_server_filename_description">Save the image with the filename the site assigned. If disabled, save the image with the filename the uploader assigned.</string>
    <string name="setting_video_default_muted">Start videos muted</string>
    <string name="setting_video_default_muted_description">If a video has audio, mute it by default</string>
    <string name="setting_headset_default_muted">Mute headset videos</string>
    <string name="setting_headset_default_muted_description">Mute the video even if a wired headset is connected</string>
    <string name="setting_video_open_external">Play videos with external player</string>
    <string name="setting_video_open_external_description">Play videos in an external media player app</string>
    <string name="setting_share_url">Share URL to image</string>
    <string name="setting_share_url_description">Share the URL to the image instead of the image itself</string>
    <string name="settings_remove_image_spoilers">Remove image spoilers</string>
    <string name="settings_remove_image_spoilers_description">Always reveal spoiler thumbnails and images</string>
    <string name="settings_reveal_image_spoilers">Reveal image spoilers</string>
    <string name="settings_reveal_image_spoilers_description">Automatically reveal spoiler images, not thumbnails</string>
    <string name="settings_allow_media_scanner_scan_local_threads_title">Allow the Android media scanner to scan images from locally saved threads</string>
    <string name="settings_allow_media_scanner_scan_local_threads_description">If enabled, images that were downloaded along with threads will appear in other applications, like galleries, messengers, etc. You may have to restart your phone or wait for the changes to kick in.</string>
    <string name="settings_group_media_loading">Media loading</string>
    <string name="setting_image_auto_load">Automatically load images</string>
    <string name="setting_image_auto_load_all">Always</string>

    <!-- Media loading group -->
    <string name="setting_image_auto_load_wifi">Wi-Fi only</string>
    <string name="setting_image_auto_load_none">Never</string>

    <string name="setting_video_auto_load">Automatically load videos</string>
    <string name="setting_video_auto_loop">Enable automatic video-looping</string>
    <string name="setting_video_auto_loop_description">Automatically loop video content</string>

    <string name="setting_auto_load_thread_images">Enable media pre-fetching</string>

    <string name="setting_auto_load_thread_images_description">Loads all images or videos in a thread immediately (subject to the settings above). Increases the filecache size to 1GB.</string>
    <string name="save_location_screen">Save location</string>

    <string name="save_location_storage_permission_required_title">Storage permission required</string>
    <string name="save_location_storage_permission_required">
"Permission to access storage is required for browsing files.

Re-enable this permission in the app settings if you permanently disabled it."
    </string>


    <!-- Save location settings -->
    <string name="setting_folder_pick_ok">Choose</string>
    <string name="setting_folder_navigate_up">Up</string>
    <string name="save_new_folder">Add a new folder</string>
    <string name="new_folder_hint">Folder name</string>
    <string name="setting_theme_explanation">
"Swipe to change the theme.
Tap the toolbar menu to change its color."
    </string>
    <string name="setting_theme_accent">Tap here to change the FAB color.</string>
    <string name="settings_open_logs">View logs</string>


    <!-- Theme settings -->
    <string name="settings_logs_screen">Logs</string>
    <string name="settings_logs_copy">Copy</string>

    <!-- Developer settings -->
    <string name="settings_logs_copied_to_clipboard">Copied to clipboard</string>
    <string name="settings_screen_pass">4chan pass</string>
    <string name="setting_pass_token">Token</string>
    <string name="setting_pass_pin">PIN</string>


    <string name="setting_pass_authenticated">Device authorized!</string>
    <string name="setting_pass_login">Submit</string>
    <string name="setting_pass_logout">Logout</string>
    <string name="setting_pass_logging_in">Loading…</string>
    <string name="setting_pass_error">Connection error</string>
    <string name="setting_pass_bottom_description">"
<![CDATA[
Forgot your 4chan Pass login details?<br>
<a href=\"https://www.4chan.org/pass?reset\">Go here to reset your PIN.</a><br>
<br>
Don't have a 4chan Pass?<br>
<a href=\"https://www.4chan.org/pass\">Tap here to learn more.</a>
]]>
    "</string>
    <string name="settings_screen_theme">Themes</string>
    <string name="apply_options">Apply</string>
    <string name="image_quality">Image quality: %1$d</string>

    <string name="scale_reduce">Reduce: %1$dx%2$d to %3$dx%4$d (%5$d%%)</string>
    <string name="could_not_decode_image_bitmap">Could not decode image bitmap</string>
    <string name="could_not_apply_image_options">Could not apply new image options (error message is %1$s)</string>
    <string name="image_options_remove_filename">Remove filename</string>
    <string name="image_options_change_image_checksum">Change image checksum</string>
    <string name="image_options_fix_exif">Fix EXIF orientation</string>
    <string name="image_options_remove_metadata">Remove metadata</string>
    <string name="image_options_re_encode">Re-encode</string>
    <string name="reencode_image_re_encode_image_text">Re-encode image</string>
    <string name="reencode_image_as_is">AS IS (%1$s)</string>
    <string name="reencode_image_as_jpeg">AS JPEG</string>
    <string name="reencode_image_as_png">AS PNG</string>
    <string name="reencode_image_image_quality_100_default_text">Image quality: 100</string>
    <string name="reencode_image_reduce_default_text">Reduce: 0%</string>
    <string name="click_image_for_extra_options">Click image for extra options</string>
    <string name="settings_import_export">Import/Export</string>
    <string name="settings_import_export_description">Import/export settings/pins, etc.</string>
    <string name="import_or_export_settings">Import/export settings</string>

    <string name="export_settings">Export settings</string>
    <string name="export_settings_to_a_file">Export settings to a file</string>
    <string name="import_settings">Import settings</string>
    <string name="import_settings_from_a_file">Import settings from a file</string>
    <string name="successfully_exported_text">Exported successfully"</string>
    <string name="import_warning_title">Warning</string>
    <string name="import_warning_text">You are about to import settings/saved pins/filters/hidden posts from a file.
        The file must be located at \"%1$s\" and have a name \"%2$s\".
        This will clear all your existing settings/pins/threads and replace them with the ones from the file.
        You MAY LOSE some of your settings/pins/hidden threads if you are trying to import a file created with a different app version (upgrade or downgrade).
        The app will be restarted. \nAre you sure you want to continue?
    </string>
    <string name="error_external_storage_is_not_mounted">External storage is not mounted</string>
    <string name="could_not_create_dir_for_export_error_text">Could not create directory for export file %1$s; you probably won\'t be able to export settings</string>
    <string name="apply_to_replies">Apply to replies</string>
    <string name="only_on_op">Only on OP</string>
    <string name="apply_to_saved">Apply to own posts</string>

    <string name="thread_layout_hide_whole_chain">Hide whole chain</string>
    <string name="thread_layout_remove_whole_chain">Remove whole chain</string>
    <string name="thread_layout_hide_post">Hide post</string>
    <string name="thread_layout_remove_post">Remove post</string>
    <string name="thread_layout_hide_whole_chain_as_well">Would you like to hide the whole reply chain as well?</string>
    <string name="thread_layout_remove_whole_chain_as_well">Would you like to remove the whole reply chain as well?</string>
    <string name="view_removed_posts">View removed posts</string>
    <string name="restore_posts">Restore posts</string>
    <string name="restored_n_posts">Restored %1$d posts</string>
    <string name="no_removed_posts_for_current_thread">No removed posts found for the current thread</string>
    <string name="select_all">Select all</string>
    <string name="settings_captcha_group">Captcha</string>
    <string name="settings_use_new_captcha_window">Use new captcha window for no-js captcha</string>
    <string name="settings_use_real_google_cookies_description">When enabled, a GET request to google.com will be executed to get a cookie, which will be used for captcha authentication.
        The hardcoded ones sometimes will make you re-enter the captcha dozens of times.
        Those cookies will be updated automatically (every three months).
        You may update them manually if you want.
    </string>

    <!-- Captcha settings -->
    <string name="captcha_layout_v2_verify_button_text">Verify</string>
    <string name="captcha_layout_v2_reload">Reload</string>
    <string name="captcha_layout_v2_use_old_captcha">Use old\ncaptcha</string>

    <string name="captcha_layout_v2_you_have_to_select_at_least_one_image">You have to select at least one image (if you see a captcha that does not have any matching images, then it is probably a bug; fill an issue and use the old captcha)</string>
    <string name="captcha_layout_v2_verification_already_in_progress">Verification is already in progress</string>
    <string name="captcha_layout_v2_captcha_request_is_already_in_progress">Captcha request is already in progress</string>
    <string name="captcha_layout_v2_you_are_requesting_captcha_too_fast">You are requesting captcha too fast</string>
    <string name="captcha_layout_v2_refresh_cookies">Refresh cookies</string>
    <string name="image_url_copied_to_clipboard">Image URL copied to clipboard</string>
    <string name="delete_site_dialog_title">Delete site?</string>
    <string name="delete_site_dialog_message">Are you sure you want to delete "%1$s"? This action will delete the site and everything that is associated with it. The app will be restarted. Do you wish to proceed?</string>

    <string name="could_not_remove_site_error_message">Could not remove site %1$s (error message: %2$s)</string>

    <string name="reply_comment_empty">Comment body is empty</string>
    <string name="image_reencode_format_error">Something is wrong with this file</string>
    <string name="setting_bookmark_short_info">Short bookmark info</string>
    <string name="setting_bookmark_short_info_description">Shorter information in the bookmark menu for unread and quoted posts</string>
    <string name="filter_removed_undo">Removed filter %1$s</string>
    <string name="image_url_get_attempt">Getting image from clipboard URL…</string>
    <string name="image_url_get_failed">Failed to get image from clipboard</string>
    <string name="image_url_get_success">Got image from clipboard</string>
    <string name="setting_shift_post">Shift post format</string>
    <string name="setting_shift_post_description">Shift the comment of long posts to start below the thumbnail</string>
    <string name="setting_remove_watched">Remove watched threads from the catalog</string>

    <string name="setting_enable_emoji">Enable emoji</string>
    <string name="setting_enable_emoji_description">Enable emoji posting and parsing</string>
    <string name="experimental_settings_group">Experimental settings</string>
    <string name="view_thread_controller_thread_downloading_requires_write_permission">Thread downloading requires the WRITE_EXTERNAL_STORAGE permission</string>
    <string name="warning">Warning</string>

    <string name="drawer_controller_at_least_one_pin_has_download_flag">At least one pin has the \"Download\" flag, which makes this delete operation irreversible (because this operation will delete all of the saved thread\'s files from the disk). Do you really want to delete all pins?</string>
    <string name="drawer_controller_do_not_delete">Do not delete</string>
    <string name="drawer_controller_delete_all_pins">Delete all pins</string>
    <string name="thread_layout_background_watcher_is_disabled_message">Thread is currently being downloaded, but the background watcher is disabled so it won\'t be incrementally updated. To enable incremental thread updating, you have to enable the background thread watcher.</string>
    <string name="settings_experimental_settings_title">⚠ EXPERIMENTAL ⚠</string>
    <string name="settings_experimental_settings_description">These settings may be in an unstable state. They are for testing. They may break the app and you may have to reset the app data. Use them at your own risk if you are really interested in some feature. Backup everything beforehand.</string>
    <string name="incremental_thread_downloading_title">Incremental thread downloading</string>
    <string name="incremental_thread_downloading_description">Allows you to download threads to view them after the original thread dies</string>
    <string name="cannot_open_thread_in_browser_already_deleted">Can\'t open this thread in your browser, it\'s probably already been deleted</string>
    <string name="cannot_send_thread_via_nfc_already_deleted">Can\'t send thread via NFC, it\'s already been deleted</string>
    <string name="cannot_shared_thread_already_deleted">Can\'t share this thread, it\'s already been deleted</string>
    <string name="view_local_version">View local version</string>
    <string name="view_view_version">View live version</string>
    <string name="local_thread_text">Local thread</string>
    <string name="setting_full_screen_rotation">Allow full sensor rotation</string>
    <string name="settings_always_open_drawer">Always open the drawer when a thread is bookmarked</string>
    <string name="settings_image_long_url">Enable long-press image URL copy</string>
    <string name="settings_image_long_url_description">Makes long-pressing on post images copy the image URL to the clipboard</string>
    <string name="setting_youtube_title">Enable Youtube titles</string>
    <string name="setting_youtube_title_description">Replaces Youtube links with their titles; do not enable if you have filter watching enabled, loading will fail eventually</string>
    <string name="base_local_threads_dir_not_exists">Base local threads directory does not exist (or it was deleted). You need to manually set it again in Media settings.</string>
    <string name="album_download_could_not_save_one_or_more_images">Could not save one or more images</string>
    <string name="could_not_create_base_local_threads_dir">Could not create base local threads directory</string>
    <string-array name="setting_watch_notify_modes">
        <item>All posts</item>
        <item>Only posts quoting you</item>
    </string-array>

    <string name="import_or_export_dialog_title">Overwrite existing file or create a new one?</string>
    <string name="import_or_export_dialog_positive_button_text">Overwrite</string>
    <string name="import_or_export_dialog_negative_button_text">Create new</string>
    <string name="import_or_export_warning">Warning!</string>
    <string name="import_or_export_warning_super_long_message_part_one">You have %1$s %2$s %3$s set to be located in a directory that uses the Storage Access Framework. These directory locations cannot be exported; THEY WILL BE RESET TO DEFAULT in the exported settings file! Once you import them you will have to manually set those locations in Media Settings again.</string>
    <string name="import_or_export_warning_super_long_message_part_two">You also have some actively downloading local threads which are located at some SAF directory. They will be marked as stopped in the exported settings too. So you will have to resume them manually after importing the settings file.</string>
    <string name="import_or_export_warning_local_threads_base_dir">\"local threads base directory\"</string>
    <string name="import_or_export_warning_and">and</string>
    <string name="import_or_export_warning_saved_files_base_dir">\"saved files base directory\"</string>

    <string name="media_settings_use_saf_for_save_location_dialog_title">Use the new Storage Access Framework API to choose images download directory?</string>
    <string name="media_settings_use_saf_for_local_threads_location_dialog_title">Use the new Storage Access Framework API to choose local threads download directory?</string>
    <string name="media_settings_use_saf_for_save_location_dialog_message">If you choose to use the SAF you will be able to choose an SD-card (or even something like Google Drive) as a place to store downloaded images</string>
    <string name="media_settings_use_saf_for_local_threads_location_dialog_message">If you choose to use the SAF you will be able to choose the SD-card (or even something like Google Drive) as a place to store local threads images</string>
    <string name="media_settings_use_saf_dialog_positive_button_text">Use SAF API</string>
    <string name="media_settings_use_saf_dialog_negative_button_text">Use old API</string>
    <string name="media_settings_local_threads_location_title">Local threads location</string>
    <string name="media_settings_could_not_copy_files">Could not copy one directory\'s file into another one</string>
    <string name="media_settings_files_copied">Successfully copied files</string>
    <string name="media_settings_would_you_like_to_delete_file_in_old_dir">Would you like to delete files in the old directory?</string>
    <string name="media_settings_file_have_been_copied">Files have been copied and now exist in two directories. You may want to remove files in the old directory since you won\'t need them anymore.</string>
    <string name="media_settings_could_not_delete_files_in_old_dir">Couldn\'t delete files in the old directory</string>
    <string name="media_settings_old_files_deleted">Successfully deleted files in the old directory</string>
    <string name="media_settings_copy_files">Copy files</string>
    <string name="media_settings_do_you_want_to_copy_files">Do you want to copy %1$d files from old directory to the new one?"</string>
    <string name="media_settings_could_not_release_uri_permissions">Couldn\'t release uri permissions</string>
    <string name="media_settings_move_threads_to_new_dir">Move old local threads to the new directory?</string>
    <string name="media_settings_operation_may_take_some_time">This operation may take quite some time. Once started this operation must not be canceled.</string>
    <string name="media_settings_move_saved_file_to_new_dir">Move old saved files to the new directory?</string>
    <string name="media_settings_old_threads_base_dir_not_registered">Old local threads base directory is probably not registered (newBaseDirectoryFile returned null)</string>
    <string name="media_settings_new_threads_base_dir_not_registered">New local threads base directory is probably not registered</string>
    <string name="media_settings_old_saved_files_base_dir_not_registered">Old saved files base directory is probably not registered (newBaseDirectoryFile returned null)</string>
    <string name="media_settings_new_saved_files_base_dir_not_registered">New saved files base directory is probably not registered</string>
    <string name="media_settings_no_files_to_copy">No files to copy</string>
    <string name="media_settings_copying_file">Copying file %1$d out of %2$d</string>
    <string name="media_settings_there_are_active_downloads">There are %1$d threads being downloaded</string>
    <string name="media_settings_you_have_to_stop_all_downloads">You have to stop all the threads that are being downloaded before changing local threads base directory!</string>
    <string name="media_settings_some_thread_downloads_are_still_processed">Some thread downloads are still being processed</string>
<<<<<<< HEAD
    <string name="media_settings_do_not_terminate_the_app_manually">You may have to wait for couple of minutes until all active downloads are complete. DO NOT TERMINATE THE APP MANUALLY!!! Because this will break your local threads.</string>
    <string name="media_settings_cannot_continue_write_permission">Cannot continue without WRITE_EXTERNAL_STORAGE</string>
    <string name="media_settings_base_directory_is_already_registered">Cannot use this directory because it is already in use</string>

=======
    <string name="media_settings_do_not_terminate_the_app_manually">You may have to wait for couple of minutes until all active downloads are complete. DO NOT TERMINATE THE APP MANUALLY!!! This will break your local threads.</string>
>>>>>>> bb1f47da
    <string name="setting_image_link_loading_title">Enable image link loading</string>
    <string name="setting_image_link_loading_description">Adds any JPG, PNG, GIF, PDF, WEBM, or MP4 files linked in posts as internally viewable post attachments, with a special spoiler image due to no thumbnails being available</string>
    <string name="media_settings_dont_keep_activities_setting_is_probably_turned_on">MediaSettingsController was detached during some IO background operation, callbacks is null. This is probably because you have the \"Don\'t keep activities\" developer setting turned on. Disable it and try again.</string>
    <string name="add_dubs_title">Add dubs to post cells</string>
    <string name="add_dubs_description">Appends your GET to your post number, for FUN!</string>
    <string name="setting_youtube_dur_title">Enable Youtube durations</string>
    <string name="setting_youtube_dur_description">Adds duration parsing to Youtube titles; does not do anything with titles off</string>
    <string name="pdf_not_viewable">PDFs are not internally viewable; you can still download this file.</string>
</resources><|MERGE_RESOLUTION|>--- conflicted
+++ resolved
@@ -738,14 +738,9 @@
     <string name="media_settings_there_are_active_downloads">There are %1$d threads being downloaded</string>
     <string name="media_settings_you_have_to_stop_all_downloads">You have to stop all the threads that are being downloaded before changing local threads base directory!</string>
     <string name="media_settings_some_thread_downloads_are_still_processed">Some thread downloads are still being processed</string>
-<<<<<<< HEAD
-    <string name="media_settings_do_not_terminate_the_app_manually">You may have to wait for couple of minutes until all active downloads are complete. DO NOT TERMINATE THE APP MANUALLY!!! Because this will break your local threads.</string>
+    <string name="media_settings_do_not_terminate_the_app_manually">You may have to wait for couple of minutes until all active downloads are complete. DO NOT TERMINATE THE APP MANUALLY!!! This will break your local threads.</string>
     <string name="media_settings_cannot_continue_write_permission">Cannot continue without WRITE_EXTERNAL_STORAGE</string>
     <string name="media_settings_base_directory_is_already_registered">Cannot use this directory because it is already in use</string>
-
-=======
-    <string name="media_settings_do_not_terminate_the_app_manually">You may have to wait for couple of minutes until all active downloads are complete. DO NOT TERMINATE THE APP MANUALLY!!! This will break your local threads.</string>
->>>>>>> bb1f47da
     <string name="setting_image_link_loading_title">Enable image link loading</string>
     <string name="setting_image_link_loading_description">Adds any JPG, PNG, GIF, PDF, WEBM, or MP4 files linked in posts as internally viewable post attachments, with a special spoiler image due to no thumbnails being available</string>
     <string name="media_settings_dont_keep_activities_setting_is_probably_turned_on">MediaSettingsController was detached during some IO background operation, callbacks is null. This is probably because you have the \"Don\'t keep activities\" developer setting turned on. Disable it and try again.</string>
