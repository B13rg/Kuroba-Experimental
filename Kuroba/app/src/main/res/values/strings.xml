<?xml version="1.0" encoding="utf-8"?><!--
Kuroba - *chan browser https://github.com/Adamantcheese/Kuroba/

This program is free software: you can redistribute it and/or modify
it under the terms of the GNU General Public License as published by
the Free Software Foundation, either version 3 of the License, or
(at your option) any later version.

This program is distributed in the hope that it will be useful,
but WITHOUT ANY WARRANTY; without even the implied warranty of
MERCHANTABILITY or FITNESS FOR A PARTICULAR PURPOSE.  See the
GNU General Public License for more details.

You should have received a copy of the GNU General Public License
along with this program.  If not, see <http://www.gnu.org/licenses/>.
-->
<resources>
    <string name="empty"></string>
    <string name="cancel">Cancel</string>
    <string name="add">Add</string>
    <string name="close">Close</string>
    <string name="back">Back</string>
    <string name="ok">OK</string>
    <string name="delete">Delete</string>
    <string name="undo">Undo</string>
    <string name="save">Mark as my post</string>
    <string name="unsave">Unmark as my post</string>
    <string name="continue_text">Continue</string>
    <string name="create">Create</string>
    <string name="do_not">Do not</string>

    <string name="permission_app_settings">App settings</string>
    <string name="permission_grant">Grant</string>

    <string name="update_later">Later</string>
    <string name="update_none">%1$s is up-to-date</string>
    <string name="update_check_failed">Failed to check for updates.</string>
    <string name="update_install">Install</string>
    <string name="update_install_downloading">Downloading update</string>
    <string name="update_install_download_failed">Download failed</string>
    <string name="update_install_download_move_failed">Failed to move downloaded file to the Download directory.</string>
    <string name="update_retry_title">Retry update</string>
    <string name="update_retry">%1$s was not updated yet. Tap \"retry\" to retry the install.</string>
    <string name="update_retry_button">retry</string>

    <string name="update_storage_permission_required_title">Storage permission required</string>
    <string name="update_storage_permission_required">
"Permission to access storage is required for installing the update.

Re-enable this permission in the app settings if you permanently disabled it."</string>

    <string name="storage_permission_required_to_export_settings">
"Permission to access storage is required to export settings.

Re-enable this permission in the app settings if you permanently disabled it."</string>

    <string name="storage_permission_required_to_import_settings">
"Permission to access storage is required to import settings.

Re-enable this permission in the app settings if you permanently disabled it."</string>
    <string name="minutes">%d minutes</string>

    <plurals name="posts">
        <item quantity="one">%d post</item>
        <item quantity="other">%d posts</item>
    </plurals>

    <plurals name="reply">
        <item quantity="one">%d reply</item>
        <item quantity="other">%d replies</item>
    </plurals>

    <plurals name="image">
        <item quantity="one">%d image</item>
        <item quantity="other">%d images</item>
    </plurals>

    <plurals name="board">
        <item quantity="one">%d board</item>
        <item quantity="other">%d boards</item>
    </plurals>

    <plurals name="type">
        <item quantity="one">%d type</item>
        <item quantity="other">%d types</item>
    </plurals>

    <plurals name="bookmark">
        <item quantity="one">%d bookmark</item>
        <item quantity="other">%d bookmarks</item>
    </plurals>

    <plurals name="filter">
        <item quantity="one">%d filter</item>
        <item quantity="other">%d filters</item>
    </plurals>

    <plurals name="site">
        <item quantity="one">%d site</item>
        <item quantity="other">%d sites</item>
    </plurals>

    <string name="card_stats">%1$dR %2$dI</string>

    <string name="action_reload">Reload</string>
    <string name="action_pin">Bookmark</string>
    <string name="action_open_browser">Open in a browser</string>
    <string name="action_share">Share</string>
    <string name="action_download_album">Download album</string>
    <string name="action_transparency_toggle">Toggle opacity</string>
    <string name="action_image_rotate">Rotate image</string>
    <string name="action_search">Search</string>
    <string name="action_search_image">Image search</string>
    <string name="action_switch_catalog">Catalog mode</string>
    <string name="action_switch_board">Board mode</string>
    <string name="action_scroll_to_top">Top</string>
    <string name="action_scroll_to_bottom">Bottom</string>
    <string name="action_sort">Sort</string>
    <string name="action_rename_pin">Rename bookmark</string>
    <string name="action_rename">Rename</string>
    <string name="action_reply">Reply</string>

    <string name="open_link_not_matched">%1$s cannot open this link; it will open in your browser instead.</string>

    <string name="order_bump">Bump order</string>
    <string name="order_reply">Reply count</string>
    <string name="order_image">Image count</string>
    <string name="order_newest">Newest</string>
    <string name="order_oldest">Oldest</string>
    <string name="order_modified">Latest reply</string>
    <string name="order_activity">Thread activity</string>

    <string name="search_hint">Search</string>
    <string name="search_results">Found %1$s for \"%2$s\"</string>
    <string name="search_empty">Search subjects, comments, names and filenames</string>

    <string name="open_link_confirmation">Open this link?</string>
    <string name="open_thread_confirmation">Open this thread?</string>
    <string name="open_link_failed">No applications were found to open this link</string>

    <string name="action_confirm_exit_title">Tap back again to exit</string>

    <string name="thumbnail_load_failed_network">Error</string>
    <string name="thumbnail_load_failed_server" translatable="false">404</string>
    <string name="image_preview_failed">Failed to show image</string>
    <string name="image_preview_failed_oom">Failed to show image, out of memory</string>
    <string name="image_failed_big_image">Failed to show image, deep-zoom loading failed</string>
    <string name="image_not_found">Image not found</string>
    <string name="image_spoiler_filename">Spoiler image</string>

    <string name="thread_boards_search_hint">Search</string>
    <string name="thread_load_failed_ssl">HTTPS error</string>
    <string name="thread_load_failed_network">Network error</string>
    <string name="thread_load_failed_parsing">API parse error</string>
    <string name="thread_load_failed_server">Server error</string>
    <string name="thread_load_failed_not_found">404 not found</string>
    <string name="thread_refresh_bar_inactive">Tap to refresh</string>
    <string name="thread_refresh_now">Loading</string>
    <string name="thread_refresh_countdown">Loading in %1$ds</string>
    <string name="thread_load_failed_retry">Retry</string>
    <string name="thread_archived">Archived</string>
    <string name="thread_closed">Closed</string>
    <string name="thread_page_no">Page</string>
    <plurals name="thread_new_posts">
        <item quantity="one">%d new post</item>
        <item quantity="other">%d new posts</item>
    </plurals>
    <string name="thread_new_posts_goto">View</string>
    <string name="thread_empty_select">Please select a thread</string>
    <string name="thread_up_down_hint">Scroll to top/bottom</string>
    <string name="thread_pin_hint">Bookmark this thread</string>
    <string name="thread_view_archive">Archive</string>
    <string name="thread_show_archives">Archives</string>

    <string name="thread_empty_setup_feature" translatable="false">&#128564;</string>
    <string name="thread_empty_setup_title">Nothing to show</string>
    <string name="thread_empty_setup_body">Add a site to begin browsing</string>
    <string name="thread_empty_setup_hint">Add a site here</string>

    <string name="setup_sites_title">Setup sites</string>
    <string name="setup_sites_empty">No sites added</string>
    <string name="setup_sites_add_hint">Add a site here</string>
    <string name="setup_sites_add_title">Add site</string>
    <string name="setup_sites_description">Add a site by its URL or name</string>
    <string name="setup_sites_site_description">%s added</string>
    <string name="setup_sites_add_boards_hint">Tap to add boards</string>

    <string name="setup_site_title">Configure %s</string>
    <string name="setup_site_group_general">General</string>
    <string name="setup_site_boards">Setup boards</string>
    <string name="setup_site_boards_description">%s added</string>

    <string name="setup_site_group_login">Authentication</string>
    <string name="setup_site_login">Login</string>
    <string name="setup_site_login_description_enabled">Logged in</string>
    <string name="setup_site_login_description_disabled">Off</string>

    <string name="setup_board_title">Configure boards of %s</string>
    <string name="setup_board_empty">No boards added</string>
    <string name="setup_board_removed">Removed \"%s\"</string>
    <string name="setup_board_added">%s added</string>
    <string name="setup_board_select_all">Select all</string>

    <string name="filter_summary_all_boards">All boards</string>
    <string name="filter_enabled">Enabled</string>
    <string name="filter_filter">Filter</string>
    <string name="filter_action">Action</string>
    <string name="filter_pattern">Pattern</string>
    <string name="filter_match_test">Test the pattern</string>
    <string name="filter_pattern_hint_regex">Pattern</string>
    <string name="filter_boards">Boards</string>
    <string name="filter_types">Types</string>
    <string name="filter_all">all</string>
    <string name="filter_hide">Hide post</string>
    <string name="filter_color">Highlight post</string>
    <string name="filter_remove">Remove post</string>
    <string name="filter_watch">Watch post</string>
    <string name="filter_invalid_pattern">Invalid pattern</string>
    <string name="filter_preview">Test your filter</string>
    <string name="filter_no_matches">Does not match</string>
    <string name="filter_matches">Matches</string>
    <string name="filter_color_pick">Pick color</string>
    <string name="filter_help_title">Filter help</string>
    <string name="filter_help">
<![CDATA[
Filters act on a given pattern and a place to search the pattern.<br>
If the pattern matches then the post can be hidden, removed, highlighted, or automatically bookmarked.<br>
<p>
    These filters are pattern based, and have three modes:<br>
    <br>
    1. The pattern <tt>foo bar</tt> will match text that has any of the words in it. It will match <i>foo</i> or <i>bar</i>, but not <i>foobar</i>.
    Placing a * allows any character to be filled in: <tt>f*o</tt> will match both <i>foo</i>, <i>foooo</i> but not <i>foobar</i><br>
    <br>
    2. Quoting your pattern with <tt>\"</tt> like <tt>\"foo bar\"</tt> will match the text exactly.
    <i>foo bar</i> matches but <i>foo</i> does not.<br>
    <br>
    3. Regular expressions. <tt>/^>implying/</tt> for example. You can use <tt>/^>ImPlYiNg/<b>i</b></tt> to make the regex case insensitive.
</p>
<br>
Note that for country code filtering, troll country codes should be prepended with "t_". In addition, a country code filter automatically implies the case insensitive flag for regex.
]]>
    </string>

    <string name="filter_tripcode">Tripcode</string>
    <string name="filter_name">Name</string>
    <string name="filter_comment">Comment</string>
    <string name="filter_id">ID</string>
    <string name="filter_subject">Subject</string>
    <string name="filter_filename">Filename</string>
    <string name="filter_country_code">Country code</string>

    <string name="board_select_all">Select all</string>
    <string name="board_select_none">Select none</string>

    <string name="history_clear">Clear history</string>
    <string name="history_clear_confirm">Clear history?</string>
    <string name="history_clear_confirm_button">Clear</string>
    <string name="history_toggle_hint">Enable or disable history</string>
    <string name="history_empty_info">No history</string>

    <string name="saved_reply_clear">Clear posting history</string>
    <string name="saved_reply_clear_confirm">Clear posting history?</string>
    <string name="saved_reply_clear_confirm_button">Clear</string>

    <string name="archive_title">%s archive</string>
    <string name="archive_error">Error loading archive</string>

    <string name="drawer_pinned">Bookmarked threads</string>
    <string name="drawer_pin_removed">Removed \"%1$s\"</string>
    <string name="drawer_pin_with_saved_thread_removed">Removed pin \"%1$s\" with saved thread</string>
    <string name="drawer_pins_cleared">%1$s cleared</string>
    <string name="drawer_pins_non_cleared">No bookmarks cleared.</string>
    <string name="drawer_pins_non_cleared_try_all">No bookmarks cleared. Hold to remove all.</string>

    <string name="post_highlight_id">Highlight ID</string>
    <string name="post_highlight_tripcode">Highlight tripcode</string>
    <string name="post_filter_tripcode">Filter tripcode</string>
    <string name="post_text_copied">Text copied to clipboard</string>
    <string name="post_quote">Quote</string>
    <string name="post_quote_text">Quote text</string>
    <string name="post_info">Info</string>
    <string name="post_info_title">Post info</string>
    <string name="post_show_links">Show links</string>
    <string name="post_share">Share</string>
    <string name="post_copy_text">Copy text</string>
    <string name="post_report">Report</string>
    <string name="post_hide">Hide</string>
    <string name="post_remove">Remove</string>
    <plurals name="post_hidden">
        <item quantity="one">%1$d post hidden</item>
        <item quantity="other">%1$d posts hidden</item>
    </plurals>
    <plurals name="post_removed">
        <item quantity="one">%1$d post removed</item>
        <item quantity="other">%1$d posts removed</item>
    </plurals>
    <string name="thread_hidden">Thread hidden</string>
    <string name="thread_removed">Thread removed</string>
    <string name="post_delete">Delete</string>
    <string name="post_more">More…</string>

    <string name="reply_name">Name</string>
    <string name="reply_options">Options</string>
    <string name="reply_subject">Subject</string>
    <string name="reply_comment_thread">Comment reply</string>
    <string name="reply_comment_board">Comment new thread</string>
    <string name="reply_file_name">File name</string>
    <string name="reply_file_too_big">Warning: File size too big (%1$s / %2$s)</string>
    <string name="reply_webm_too_big">Warning: WebM size too big (%1$s / %2$s)</string>
    <string name="reply_file_open_failed">Failed to open file</string>
    <string name="reply_spoiler_image">Spoiler image</string>
    <string name="reply_no_preview">No preview</string>
    <string name="reply_submit">Submit</string>
    <string name="reply_error">Error posting</string>
    <string name="reply_error_message">Error posting: %s</string>
    <string name="reply_error_message_timer_reply">Error posting: You must wait %d seconds before posting a reply.</string>
    <string name="reply_error_message_timer_thread">Error posting: You must wait %d seconds before posting a thread.</string>
    <string name="reply_success">Post successful</string>
    <string name="reply_captcha_text">Type the text</string>
    <string name="reply_comment_button_quote" translatable="false">&gt;</string>
    <string name="reply_comment_button_spoiler">[s]</string>
    <string name="reply_comment_button_code">[c]</string>

    <string name="delete_confirm">Delete your post?</string>
    <string name="delete_wait">Deleting post&#8230;</string>
    <string name="delete_success">Post deleted</string>
    <string name="delete_image_only">Only delete the image</string>
    <string name="delete_error">Error deleting post</string>

    <string name="watch_pause_pins">Stop watching</string>
    <string name="watch_idle">No new posts</string>

    <plurals name="watch_title">
        <item quantity="one">Watching one thread</item>
        <item quantity="other">Watching %d threads</item>
    </plurals>

    <plurals name="download_title">
        <item quantity="one">Downloading one thread</item>
        <item quantity="other">Downloading %d threads</item>
    </plurals>

    <plurals name="watch_new_quotes">
        <item quantity="one">%d new post quoting you</item>
        <item quantity="other">%d new posts quoting you</item>
    </plurals>

    <plurals name="watch_new_quoting">
        <item quantity="one">%1$d new post, %2$d quoting you</item>
        <item quantity="other">%1$d new posts, %2$d quoting you</item>
    </plurals>

    <string name="history_screen">History</string>

    <string name="filters_screen">Filters</string>

    <string name="album_download_screen">Select images (%1$d / %2$d)</string>
    <string name="album_download_none_checked">Please select images to download</string>
    <string name="album_download_confirm">%1$s will be downloaded to the folder %2$s</string>
    <string name="album_download_success">Finished saving images; downloaded to %1$s</string>

    <string name="report_screen">Report %1$s</string>

    <string name="image_save_notification_downloading">Downloading images</string>
    <string name="image_save_notification_cancel">Tap to cancel</string>
    <string name="image_save_saved">Image saved</string>
    <string name="image_save_as">Saved as \"%1$s\"</string>
    <string name="image_save_failed">Saving image failed</string>

    <string name="thread_page_limit">Thread hit last page</string>

    <string name="drawer_settings">Settings</string>
    <string name="drawer_history">History</string>

    <!-- Main settings -->
    <string name="settings_screen">Settings</string>

    <!-- Main "Settings" group -->
    <string name="settings_group_settings">Settings</string>
    <string name="settings_watch">Thread watcher</string>
    <string name="settings_sites">Sites</string>
    <string name="settings_appearance">Appearance</string>
    <string name="settings_appearance_description">Theme, layout, fonts, etc.</string>
    <string name="settings_behavior">Behavior</string>
    <string name="settings_behavior_description">Thread refresh, captcha, etc.</string>
    <string name="settings_media">Media</string>
    <string name="settings_media_description">Save location, auto loading, etc.</string>
    <string name="settings_filters">Filters</string>

    <!-- Thread watcher -->
    <string name="setting_watch_summary_enabled">Watching bookmarked threads</string>
    <string name="setting_watch_summary_disabled">Off</string>

    <string name="settings_screen_watch">Thread watcher settings</string>
    <string name="settings_group_watch">Settings</string>
    <string name="setting_watch_info">To watch bookmarks for new posts, turn the thread watcher on.</string>
    <string name="setting_watch_enable_background">Enable in the background</string>
    <string name="setting_watch_enable_background_description">Watch bookmarks when app is in the background</string>
    <string name="setting_watch_enable_filter_watch">Enable filter watching</string>
    <string name="setting_watch_enable_filter_watch_description">Watch posts that match filters marked as watch post</string>
    <string name="setting_watch_background_timeout">Background update interval</string>
    <string name="setting_watch_background_timeout_description">The interval between updates when placed in the background</string>
    <string name="setting_thread_page_limit_notify">Last page notifications</string>
    <string name="setting_thread_page_limit_notify_description">Notify when threads hit the last page</string>
    <string name="setting_watch_notify_mode">Notify about</string>
    <string-array name="setting_watch_notify_modes">
        <item>All posts</item>
        <item>Only posts quoting you</item>
    </string-array>
    <string name="setting_watch_sound">Notification sound</string>
    <string-array name="setting_watch_sounds">
        <item>All posts</item>
        <item>Only posts quoting you</item>
    </string-array>
    <string name="setting_watch_peek">Heads-up notification on quotes</string>
    <string name="setting_watch_peek_description">Show a heads-up notification when quoted</string>
    <string name="setting_watch_led">Notification light</string>
    <string-array name="setting_watch_leds">
        <item>None</item>
        <item>White</item>
        <item>Red</item>
        <item>Yellow</item>
        <item>Green</item>
        <item>Cyan</item>
        <item>Blue</item>
        <item>Purple</item>
    </string-array>

    <!-- Main About group -->
    <string name="settings_group_about">About</string>
    <string name="settings_update_check">Check for updates</string>
    <string name="settings_about_license">Released under the GNU GPLv3 license</string>
    <string name="settings_about_license_description">Tap to see license</string>
    <string name="settings_about_licenses">Open Source Licenses</string>
    <string name="settings_about_licenses_description">Legal information about licenses</string>
    <string name="settings_developer">Developer settings</string>


    <!-- Appearance -->
    <string name="settings_screen_appearance">Appearance</string>
    <string name="settings_group_appearance">Appearance</string>
    <string name="setting_theme">Theme</string>

    <!-- Appearance layout group -->
    <string name="settings_group_layout">Layout</string>
    <string name="setting_layout_mode">Layout mode</string>
    <string name="setting_layout_mode_auto">Auto</string>
    <string name="setting_layout_mode_phone">Phone layout</string>
    <string name="setting_layout_mode_slide">Slide mode</string>
    <string name="setting_layout_mode_split">Split mode</string>
    <string name="setting_board_grid_span_count">Catalog mode column count</string>
    <string name="setting_board_grid_span_count_default">Auto</string>
    <string name="setting_board_grid_span_count_item">%1$d columns</string>
    <string name="setting_never_hide_toolbar">Never hide the toolbar</string>
    <string name="setting_enable_reply_fab">Enable the reply button</string>
    <string name="setting_enable_reply_fab_description">Disabling replaces the round button with a menu option</string>
    <string name="setting_enable_reply_count">Enable the reply counter</string>

    <!-- Appearance post group -->
    <string name="settings_group_post">Post</string>
    <string name="setting_font_size">Font size</string>
    <string name="setting_font_size_default">(default)</string>
    <string name="setting_font_alt">Use alternative font</string>
    <string name="setting_font_alt_description">Use the theme\'s alt font for posts</string>
    <string name="setting_post_full_date">Show the full date on posts</string>
    <string name="setting_post_file_info">Show file info on posts</string>
    <string name="setting_post_filename">Show filename on posts</string>

    <!-- Appearance gallery group -->
    <string name="settings_group_images">Images</string>
    <string name="setting_images_pad_thumbs">Pad thumbnails</string>
    <string name="setting_images_pad_thumbs_description">Add extra space around thumbnails to move them away from the edges of the cell</string>
    <string name="setting_images_high_res">High resolution cells</string>
    <string name="setting_images_high_res_description">Make the album view and card catalog images higher resolution by pre-rescaling full size images</string>
    <string name="setting_images_immersive_mode_title">Use immersive mode for image gallery</string>
    <string name="setting_images_immersive_mode_description">This will make image gallery view be fullscreen with statusbar/navbar hidden</string>

    <!-- Behavior -->
    <string name="settings_screen_behavior">Behavior</string>

    <!-- Behavior general group -->
    <string name="settings_group_general">General</string>
    <string name="setting_auto_refresh_thread">Auto refresh threads</string>
    <string name="setting_controller_swipeable">Allow screens to be swiped away</string>
    <string name="setting_clear_thread_hides">Clear all thread hides</string>
    <string name="setting_cleared_thread_hides">Cleared all thread hides</string>

    <!-- Behavior reply group -->
    <string name="settings_group_reply">Reply</string>
    <string name="setting_post_pin">Bookmark thread on post</string>
    <string name="setting_post_default_name">Default post name</string>

    <!-- Behavior post group -->
    <string name="setting_text_only">Text only mode</string>
    <string name="setting_text_only_description">Hide images when in board and thread view</string>
    <string name="settings_reveal_text_spoilers">Reveal text spoilers</string>
    <string name="settings_reveal_text_spoilers_description">Makes the spoiler text appear tapped</string>
    <string name="setting_anonymize">Make everyone Anonymous</string>
    <string name="setting_anonymize_ids">Hide IDs</string>
    <string name="setting_show_anonymous_name">Always show \"Anonymous\" name</string>
    <string name="setting_buttons_bottom">Reply buttons on the bottom</string>
    <string name="setting_volume_key_scrolling">Volume keys scroll content</string>
    <string name="setting_tap_no_rely">Tap the post number to reply</string>
    <string name="setting_open_link_confirmation">Ask before opening links</string>
    <string name="setting_open_link_browser">Always open links in external browser</string>


    <!-- Behavior proxy group -->
    <string name="settings_group_proxy">HTTP Proxy</string>
    <string name="setting_proxy_enabled">Enable proxy</string>
    <string name="setting_proxy_address">Proxy server address</string>
    <string name="setting_proxy_port">Proxy server port</string>


    <!-- Media -->
    <string name="settings_screen_media">Media</string>

    <!-- Media general group -->
    <string name="settings_group_media">Media</string>

    <string name="setting_save_board_folder">Save images in board folders</string>
    <string name="setting_save_board_folder_description">Create a folder for each board when saving</string>
    <string name="setting_save_thread_folder">Save images in thread folders</string>
    <string name="setting_save_thread_folder_description">Create a folder for each thread when saving</string>
    <string name="setting_save_server_filename">Save server filename</string>
    <string name="setting_save_server_filename_description">
"Save the image with the filename the site assigned.
If disabled, save the image with the filename the uploader assigned."
    </string>
    <string name="setting_video_default_muted">Start videos muted</string>
    <string name="setting_video_default_muted_description">If a video has audio, mute it by default.</string>
    <string name="setting_video_open_external">Play videos with external player</string>
    <string name="setting_video_open_external_description">Play videos in an external media player app</string>
    <string name="setting_share_url">Share URL to image</string>
    <string name="setting_share_url_description">Share the URL to the image instead of the image itself</string>
    <string name="settings_reveal_image_spoilers">Reveal image spoilers</string>
    <string name="settings_reveal_image_spoilers_description">Always reveal spoiler thumbnails and images.</string>
    <string name="settings_allow_media_scanner_scan_local_threads_title">Allow the Android media scanner to scan images from locally saved threads</string>
    <string name="settings_allow_media_scanner_scan_local_threads_description">If enabled, images that were downloaded along with threads will appear in other applications, like galleries, messengers etc; You may have to restart your phone or wait for the changes to kick in</string>

    <!-- Media loading group -->
    <string name="settings_group_media_loading">Media loading</string>
    <string name="setting_image_auto_load">Automatically load images</string>

    <string name="setting_image_auto_load_all">Always</string>
    <string name="setting_image_auto_load_wifi">Wi-Fi only</string>
    <string name="setting_image_auto_load_none">Never</string>

    <string name="setting_video_auto_load">Automatically load videos</string>

    <string name="setting_video_auto_loop">Enable automatic video-looping</string>
    <string name="setting_video_auto_loop_description">Automatically loop video content</string>

    <string name="setting_auto_load_thread_images">Enable media prefetching</string>
    <string name="setting_auto_load_thread_images_description">Loads all images or videos in a thread immediately, subject to the settings above; Increases the filecache size to 1GB</string>


    <!-- Save location settings -->
    <string name="save_location_screen">Save location</string>
    <string name="save_location_storage_permission_required_title">Storage permission required</string>
    <string name="save_location_storage_permission_required">
"Permission to access storage is required for browsing files.

Re-enable this permission in the app settings if you permanently disabled it."
    </string>
    <string name="setting_folder_pick_ok">Choose</string>
    <string name="setting_folder_navigate_up">Up</string>
    <string name="save_new_folder">Add a new folder</string>
    <string name="new_folder_hint">Folder name</string>


    <!-- Theme settings -->
    <string name="setting_theme_explanation">
"Swipe to change the theme.
Tap the toolbar menu to change its color."
    </string>
    <string name="setting_theme_accent">Tap here to change the FAB color</string>

    <!-- Developer settings -->
    <string name="settings_open_logs">View logs</string>
    <string name="settings_logs_screen">Logs</string>
    <string name="settings_logs_copy">Copy</string>
    <string name="settings_logs_copied_to_clipboard">Copied to clipboard</string>


    <string name="settings_screen_pass">4chan pass</string>
    <string name="setting_pass_token">Token</string>
    <string name="setting_pass_pin">PIN</string>
    <string name="setting_pass_authenticated">Device authorized!</string>
    <string name="setting_pass_login">Submit</string>
    <string name="setting_pass_logout">Logout</string>
    <string name="setting_pass_logging_in">Loading&#8230;</string>
    <string name="setting_pass_error">Connection error</string>
    <string name="setting_pass_bottom_description">"
<![CDATA[
Forgot your 4chan Pass login details?<br>
<a href=\"https://www.4chan.org/pass?reset\">Go here to reset your PIN.</a><br>
<br>
Don't have a 4chan Pass?<br>
<a href=\"https://www.4chan.org/pass\">Tap here to learn more.</a>
]]>
    "</string>

    <string name="settings_screen_theme">Themes</string>
    <string name="image_quality">Image quality: %1$d</string>
    <string name="scale_reduce">Reduce: %1$dx%2$d to %3$dx%4$d (%5$d%%)</string>
    <string name="could_not_decode_image_bitmap">Could not decode image bitmap</string>
    <string name="could_not_apply_image_options">Could not apply new image options. Error message is %1$s</string>
    <string name="image_options_remove_filename">Remove filename</string>
    <string name="image_options_change_image_checksum">Change image checksum</string>
    <string name="image_options_fix_exif">Fix EXIF orientation</string>
    <string name="image_options_remove_metadata">Remove metadata</string>
    <string name="image_options_re_encode">Re-encode</string>
    <string name="reencode_image_re_encode_image_text">Re-encode image</string>
    <string name="reencode_image_as_is">AS IS (%1$s)</string>
    <string name="reencode_image_as_jpeg">AS JPEG</string>
    <string name="reencode_image_as_png">AS PNG</string>
    <string name="reencode_image_image_quality_100_default_text">Image quality: 100</string>
    <string name="reencode_image_reduce_default_text">Reduce: 0%</string>
    <string name="click_image_for_extra_options">Click image for extra options</string>

    <string name="settings_import_export">Import/Export</string>
    <string name="settings_import_export_description">Import/Export settings/pins etc.</string>
    <string name="import_or_export_settings">Import/Export settings</string>
    <string name="export_settings">Export settings</string>
    <string name="export_settings_to_a_file">Export settings to a file</string>
    <string name="import_settings">Import settings</string>
    <string name="import_settings_from_a_file">Import settings from a file</string>
    <string name="import_warning_title">Warning</string>
    <string name="import_warning_text">You are about to import settings/saved pins/filters/hidden posts from a file. The file must be located at \"%1$s\" and have a name \"%2$s\". This will clear all your existing settings/pins/threads and replace them with the ones from the file. You MAY LOSE some of your settings/pins/hidden threads if you are trying to import a file with different app version (upgrade or downgrade). The app will be restarted. \nAre you sure you want to continue?</string>
    <string name="successfully_exported_text">Exported successfully to \"%1$s\". File path has been copied to the clipboard"</string>
    <string name="error_external_storage_is_not_mounted">External storage is not mounted</string>
    <string name="could_not_create_dir_for_export_error_text">Could not create directory for export file %1$s; you probably won\'t be able to export settings</string>
    <string name="default_directory_may_not_exist_message">The default directory may not exist yet. Do you want to check whether the directory exists and create it automatically?</string>
    <string name="default_directory_may_not_exist_title">Default directory may not exist</string>

    <string name="apply_to_replies">Apply to replies</string>
    <string name="only_on_op">Only on OP</string>
    <string name="apply_to_saved">Apply to own posts</string>
    <string name="thread_layout_hide_whole_chain">Hide whole chain</string>
    <string name="thread_layout_remove_whole_chain">Remove whole chain</string>
    <string name="thread_layout_hide_post">Hide post</string>
    <string name="thread_layout_remove_post">Remove post</string>
    <string name="thread_layout_hide_whole_chain_as_well">Would you like to hide the whole reply chain as well?</string>
    <string name="thread_layout_remove_whole_chain_as_well">Would you like to remove the whole reply chain as well?</string>
    <string name="view_removed_posts">View removed posts</string>
    <string name="restore_posts">Restore posts</string>
    <string name="restored_n_posts">Restored %1$d posts</string>
    <string name="no_removed_posts_for_current_thread">No removed posts found for the current thread</string>
    <string name="select_all">Select all</string>

    <!-- Captcha settings -->
    <string name="settings_captcha_group">Captcha</string>
    <string name="settings_use_new_captcha_window">Use new captcha window for no-js captcha</string>
    <string name="settings_use_real_google_cookies_description">When enabled, a GET request to google.com will be executed to get a cookie, which will be used for captcha authentication. The hardcoded ones sometimes will make you re-enter the captcha dozens of times. Those cookies will be updated automatically (every three months). You may update them manually if you want.</string>

    <string name="captcha_layout_v2_verify_button_text">Verify</string>
    <string name="captcha_layout_v2_reload">Reload</string>
    <string name="captcha_layout_v2_use_old_captcha">Use old\ncaptcha</string>
    <string name="captcha_layout_v2_you_have_to_select_at_least_one_image">You have to select at least one image (if you see a captcha that does not have any matching images then it is probably a bug; fill an issue and use the old captcha)</string>
    <string name="captcha_layout_v2_verification_already_in_progress">Verification is already in progress</string>
    <string name="captcha_layout_v2_captcha_request_is_already_in_progress">Captcha request is already in progress</string>
    <string name="captcha_layout_v2_you_are_requesting_captcha_too_fast">You are requesting captcha too fast</string>
    <string name="captcha_layout_v2_refresh_cookies">Refresh cookies</string>

    <string name="file_url_copied_to_clipboard">File url copied to clipboard</string>

    <string name="delete_site_dialog_title">Delete site?</string>
    <string name="delete_site_dialog_message">Are you sure you want to delete "%1$s"? This action will delete the site and everything that is associated with it. The app will be restarted. Do you wish to proceed?</string>
    <string name="could_not_remove_site_error_message">"Could not remove site %1$s, error message: %2$s</string>
    <string name="reply_comment_empty">Comment body is empty.</string>
    <string name="image_reencode_format_error">Something is wrong with this file.</string>
    <string name="setting_bookmark_short_info">Short bookmark info</string>
    <string name="setting_bookmark_short_info_description">Shorter information in the bookmark menu for unread and quoted posts</string>
    <string name="filter_removed_undo">Removed filter %1$s</string>
    <string name="image_url_get_attempt">Getting image from clipboard URL</string>
    <string name="image_url_get_failed">Failed to get image from clipboard</string>
    <string name="image_url_get_success">Got image from clipboard</string>
    <string name="thread_list_layout_attached_file_not_supported_for_reencoding">Attached file is not supported for reencoding</string>

    <string name="setting_shift_post">Shift post format</string>
    <string name="setting_shift_post_description">Shift the comment of long posts to start below the thumbnail</string>
    <string name="setting_remove_watched">Remove watched threads from the catalog</string>
    <string name="setting_enable_emoji">Enable emoji</string>
    <string name="setting_enable_emoji_description">Enable emoji posting and parsing</string>

    <string name="experimental_settings_group">Experimental settings</string>
    <string name="view_thread_controller_thread_downloading_requires_write_permission">Thread downloading requires the WRITE_EXTERNAL_STORAGE permission</string>
    <string name="warning">Warning</string>
    <string name="drawer_controller_at_least_one_pin_has_download_flag">At least one pin has the \"Download\" flag, which makes this delete operation irreversible because this operation will delete all of the saved thread\'s files from the disk. Do you really want to delete all pins?</string>
    <string name="drawer_controller_do_not_delete">Do not delete</string>
    <string name="drawer_controller_delete_all_pins">Delete all pins</string>
    <string name="thread_layout_background_watcher_is_disabled_message">Thread is currently being downloaded but the background watcher is disabled so it won\'t be incrementally updated. To enable incremental thread updating you have to enable background thread watcher</string>
    <string name="settings_experimental_settings_title">⚠ EXPERIMENTAL ⚠</string>
    <string name="settings_experimental_settings_description">These settings may be in an unstable state. They are for testing. They may break the app and you may have to reset the app data. Use them at your own risk if you are really interested in some feature. Backup your everything beforehand.</string>
    <string name="incremental_thread_downloading_title">Incremental thread downloading</string>
    <string name="incremental_thread_downloading_description">Allows you to download threads to view them after the original thread dies</string>
    <string name="cannot_open_thread_in_browser_already_deleted">Can\'t open this thread in your browser, it\'s probably already been deleted</string>
    <string name="cannot_send_thread_via_nfc_already_deleted">Can\'t send thread via the NFC, it\'s already been deleted</string>
    <string name="cannot_shared_thread_already_deleted">Can\'t share this thread, it\'s already been deleted</string>
<<<<<<< HEAD
    <string name="view_local_version">View local version</string>
    <string name="view_view_version">View live version</string>
    <string name="local_thread_text">Local thread</string>
=======
    <string name="more_than_99_valid_captchas_text">99+</string>
>>>>>>> 01418e8d
</resources><|MERGE_RESOLUTION|>--- conflicted
+++ resolved
@@ -698,11 +698,8 @@
     <string name="cannot_open_thread_in_browser_already_deleted">Can\'t open this thread in your browser, it\'s probably already been deleted</string>
     <string name="cannot_send_thread_via_nfc_already_deleted">Can\'t send thread via the NFC, it\'s already been deleted</string>
     <string name="cannot_shared_thread_already_deleted">Can\'t share this thread, it\'s already been deleted</string>
-<<<<<<< HEAD
     <string name="view_local_version">View local version</string>
     <string name="view_view_version">View live version</string>
     <string name="local_thread_text">Local thread</string>
-=======
     <string name="more_than_99_valid_captchas_text">99+</string>
->>>>>>> 01418e8d
 </resources>