<?xml version="1.0" encoding="utf-8"?><!--
Kuroba - *chan browser https://github.com/Adamantcheese/Kuroba/

This program is free software: you can redistribute it and/or modify
it under the terms of the GNU General Public License as published by
the Free Software Foundation, either version 3 of the License, or
(at your option) any later version.

This program is distributed in the hope that it will be useful,
but WITHOUT ANY WARRANTY; without even the implied warranty of
MERCHANTABILITY or FITNESS FOR A PARTICULAR PURPOSE.  See the
GNU General Public License for more details.

You should have received a copy of the GNU General Public License
along with this program.  If not, see <http://www.gnu.org/licenses/>.
-->
<resources>
    <plurals name="posts">
        <item quantity="one">%d post</item>
        <item quantity="other">%d posts</item>
    </plurals>
    <plurals name="reply">
        <item quantity="one">%d reply</item>
        <item quantity="other">%d replies</item>
    </plurals>
    <plurals name="image">
        <item quantity="one">%d image</item>
        <item quantity="other">%d images</item>
    </plurals>
    <plurals name="board">
        <item quantity="one">%d board</item>
        <item quantity="other">%d boards</item>
    </plurals>
    <plurals name="type">
        <item quantity="one">%d type</item>
        <item quantity="other">%d types</item>
    </plurals>
    <plurals name="bookmark">
        <item quantity="one">%d bookmark</item>
        <item quantity="other">%d bookmarks</item>
    </plurals>
    <plurals name="filter">
        <item quantity="one">%d filter</item>
        <item quantity="other">%d filters</item>
    </plurals>
    <plurals name="site">
        <item quantity="one">%d site</item>
        <item quantity="other">%d sites</item>
    </plurals>
    <plurals name="thread_new_posts">
        <item quantity="one">%d new post</item>
        <item quantity="other">%d new posts</item>
    </plurals>
    <plurals name="post_hidden">
        <item quantity="one">%1$d post hidden</item>
        <item quantity="other">%1$d posts hidden</item>
    </plurals>
    <plurals name="post_removed">
        <item quantity="one">%1$d post removed</item>
        <item quantity="other">%1$d posts removed</item>
    </plurals>
    <plurals name="watch_title">
        <item quantity="one">Watching one thread</item>
        <item quantity="other">Watching %d threads</item>
    </plurals>
    <plurals name="download_title">
        <item quantity="one">Downloading one thread</item>
        <item quantity="other">Downloading %d threads</item>
    </plurals>

    <plurals name="watch_new_quotes">
        <item quantity="one">%d new post quoting you</item>
        <item quantity="other">%d new posts quoting you</item>
    </plurals>
    <plurals name="watch_new_quoting">
        <item quantity="one">%1$d new post, %2$d quoting you</item>
        <item quantity="other">%1$d new posts, %2$d quoting you</item>
    </plurals>

    <string-array name="setting_watch_sounds">
        <item>All posts</item>
        <item>Only posts quoting you</item>
    </string-array>

    <string name="empty" />
    <string name="cancel">Cancel</string>
    <string name="add">Add</string>
    <string name="close">Close</string>
    <string name="back">Back</string>
    <string name="ok">OK</string>
    <string name="delete">Delete</string>
    <string name="undo">Undo</string>
    <string name="save">Mark as my post</string>
    <string name="unsave">Unmark as my post</string>
    <string name="done">Done</string>

    <string name="continue_text">Continue</string>
    <string name="create">Create</string>

    <string name="do_not">Do not</string>
    <string name="move">Move</string>

    <string name="permission_app_settings">App settings</string>
    <string name="permission_grant">Grant</string>

    <string name="update_later">Later</string>

    <string name="update_none">%1$s is up-to-date</string>

    <string name="update_check_failed">Failed to check for updates.</string>

    <string name="update_install">Install</string>

    <string name="update_install_downloading">Downloading update…</string>

    <string name="update_install_download_failed">Download failed</string>
    <string name="update_install_download_failed_description">Reason: %1$s</string>

    <string name="update_retry_title">Retry update</string>

    <string name="update_retry">%1$s was not updated yet. Tap \"retry\" to retry the install.</string>

    <string name="update_retry_button">Retry</string>
    <string name="update_storage_permission_required_title">Storage permission required</string>
    <string name="update_storage_permission_required">
"Permission to access storage is required for installing the update.

Re-enable this permission in the app settings if you permanently disabled it."</string>
    <string name="minutes">%d minutes</string>
    <string name="card_stats">%1$dR %2$dI</string>
    <string name="action_reload">Reload</string>
    <string name="action_pin">Bookmark</string>
    <string name="action_open_browser">Open in a browser</string>
    <string name="action_share">Share</string>
    <string name="action_download_album">Download album</string>
    <string name="action_transparency_toggle">Toggle opacity</string>
    <string name="action_image_rotate">Rotate image</string>
    <string name="action_search">Search</string>
    <string name="action_search_image">Image search</string>
    <string name="action_switch_catalog">Catalog mode</string>

    <string name="action_switch_board">Board mode</string>

    <string name="action_scroll_to_top">Top</string>
    <string name="action_scroll_to_bottom">Bottom</string>
    <string name="action_sort">Sort</string>
    <string name="action_rename_pin">Rename bookmark</string>
    <string name="action_rename">Rename</string>
    <string name="action_reply">Reply</string>
    <string name="open_link_not_matched">%1$s cannot open this link; it will open in your browser instead.</string>

    <string name="order_bump">Bump order</string>
    <string name="order_reply">Reply count</string>
    <string name="order_image">Image count</string>

    <string name="order_newest">Newest</string>
    <string name="order_oldest">Oldest</string>
    <string name="order_modified">Latest reply</string>

    <string name="order_activity">Thread activity</string>

    <string name="search_hint">Search</string>
    <string name="search_results">Found %1$s for \"%2$s\"</string>
    <string name="search_empty">Search subjects, comments, names, and filenames</string>
    <string name="open_link_confirmation">Open this link?</string>
    <string name="open_thread_confirmation">Open this thread?</string>
    <string name="open_link_failed">No applications were found to open this link</string>
    <string name="action_confirm_exit_title">Tap back again to exit</string>

    <string name="thumbnail_load_failed_network">Error</string>
    <string name="image_preview_failed">Failed to show image</string>
    <string name="image_preview_failed_oom">Failed to show image (out of memory)</string>
    <string name="image_failed_big_image">Failed to show image (deep-zoom loading failed)</string>
    <string name="image_not_found">Image not found</string>
    <string name="image_spoiler_filename">Spoilered file</string>
    <string name="thread_boards_search_hint">Search</string>
    <string name="thread_load_failed_ssl">HTTPS error</string>
    <string name="thread_load_failed_network">Network error</string>
    <string name="thread_load_failed_parsing">API parse error</string>
    <string name="thread_load_failed_server">Server error</string>
    <string name="thread_load_failed_not_found">404 not found</string>
    <string name="thread_refresh_bar_inactive">Tap to refresh</string>
    <string name="thread_refresh_now">Loading…</string>
    <string name="thread_refresh_countdown">Loading in %1$ds</string>
    <string name="thread_load_failed_retry">Retry</string>
    <string name="thread_archived">Archived</string>
    <string name="thread_closed">Closed</string>
    <string name="thread_page_no">Page</string>

    <string name="thread_new_posts_goto">View</string>
    <string name="thread_empty_select">Please select a thread</string>
    <string name="thread_up_down_hint">Scroll to top/bottom</string>
    <string name="thread_pin_hint">Bookmark this thread</string>

    <string name="thread_view_archive">Archive</string>
    <string name="thread_show_archives">Archives</string>
    <string name="thread_empty_setup_feature" translatable="false">&#128564;</string>
    <string name="thread_empty_setup_title">Nothing to show</string>
    <string name="thread_empty_setup_body">Add a site to begin browsing</string>
    <string name="thread_empty_setup_hint">Add a site here</string>
    <string name="setup_sites_title">Set up sites</string>

    <string name="setup_sites_empty">No sites added</string>
    <string name="setup_sites_add_hint">Add a site here</string>
    <string name="setup_sites_add_title">Add site</string>
    <string name="setup_sites_description">Add a site by its URL or name</string>

    <string name="setup_sites_site_description">%s added</string>
    <string name="setup_sites_add_boards_hint">Tap to add boards</string>
    <string name="setup_site_title">Configure %s</string>
    <string name="setup_site_group_general">General</string>

    <string name="setup_site_boards">Set up boards</string>
    <string name="setup_site_boards_description">%s added</string>
    <string name="setup_site_group_login">Authentication</string>
    <string name="setup_site_login">Login</string>
    <string name="setup_site_login_description_enabled">Logged in</string>

    <string name="setup_site_login_description_disabled">Off</string>
    <string name="setup_board_title">Configure boards of %s</string>
    <string name="setup_board_empty">No boards added</string>
    <string name="setup_board_removed">Removed \"%s\"</string>
    <string name="setup_board_added">%s added</string>
    <string name="setup_board_select_all">Select all</string>
    <string name="filter_summary_all_boards">All boards</string>
    <string name="filter_enabled">Enabled</string>
    <string name="filter_filter">Filter</string>
    <string name="filter_action">Action</string>
    <string name="filter_pattern">Pattern</string>
    <string name="filter_match_test">Test the pattern</string>
    <string name="filter_boards">Boards</string>
    <string name="filter_types">Types</string>
    <string name="filter_all">All</string>
    <string name="filter_hide">Hide post</string>
    <string name="filter_color">Highlight post</string>
    <string name="filter_remove">Remove post</string>
    <string name="filter_watch">Watch post</string>
    <string name="filter_invalid_pattern">Invalid pattern</string>

    <string name="filter_preview">Test your filter</string>
    <string name="filter_no_matches">Does not match</string>
    <string name="filter_matches">Matches</string>
    <string name="filter_color_pick">Pick color</string>
    <string name="filter_help_title">Filter help</string>
    <string name="filter_help">
<![CDATA[
Filters act on a given pattern and a place to search the pattern.<br>
If the pattern matches, then the post can be hidden, removed, highlighted, or automatically bookmarked.<br>
<p>
    These filters are pattern based, and have three modes:<br>
    <br>
    1. The pattern <tt>foo bar</tt> will match text that has any of the words in it. It will match <i>foo</i> or <i>bar</i>, but not <i>foobar</i>.
    Placing a * allows any character to be filled in: <tt>f*o</tt> will match both <i>foo</i> and <i>foooo</i>, but not <i>foobar</i><br>
    <br>
    2. Quoting your pattern with <tt>\"</tt> (like <tt>\"foo bar\"</tt>) will match the text exactly.
    <i>foo bar</i> will match, but <i>foo</i> will not.<br>
    <br>
    3. Regular expressions. <tt>/^>implying/</tt> for example. You can use <tt>/^>ImPlYiNg/<b>i</b></tt> to make the regex case insensitive.
</p>
<br>
Note that for country code filtering, troll country codes should be prepended with "t_". In addition, a country code filter automatically implies the case insensitive flag for regex.
]]>
    </string>
    <string name="filter_tripcode">Tripcode</string>

    <string name="filter_name">Name</string>
    <string name="filter_comment">Comment</string>

    <string name="filter_id">ID</string>
    <string name="filter_subject">Subject</string>
    <string name="filter_filename">Filename</string>
    <string name="filter_country_code">Country code</string>
    <string name="board_select_all">Select all</string>

    <string name="board_select_none">Select none</string>
    <string name="history_clear">Clear history</string>
    <string name="history_clear_confirm">Clear history?</string>

    <string name="history_clear_confirm_button">Clear</string>
    <string name="history_toggle_hint">Enable or disable history</string>

    <string name="history_empty_info">No history</string>
    <string name="saved_reply_clear">Clear posting history</string>
    <string name="saved_reply_clear_confirm">Clear posting history?</string>
    <string name="saved_reply_clear_confirm_button">Clear</string>
    <string name="archive_title">%s archive</string>
    <string name="archive_error">Error loading archive</string>

    <string name="drawer_pinned">Bookmarked threads</string>
    <string name="drawer_pin_removed">Removed \"%1$s\"</string>
    <string name="drawer_pin_with_saved_thread_removed">Removed pin \"%1$s\" with saved thread</string>
    <string name="drawer_pins_cleared">%1$s cleared</string>
    <string name="drawer_pins_non_cleared">No bookmarks cleared</string>
    <string name="drawer_pins_non_cleared_try_all">No bookmarks cleared. Hold to remove all.</string>
    <string name="post_highlight_id">Highlight ID</string>
    <string name="post_highlight_tripcode">Highlight tripcode</string>
    <string name="post_filter_tripcode">Filter tripcode</string>
    <string name="post_text_copied">Text copied to clipboard</string>
    <string name="post_quote">Quote</string>
    <string name="post_quote_text">Quote text</string>
    <string name="post_info">Info</string>
    <string name="post_info_title">Post info</string>
    <string name="post_show_links">Show links</string>
    <string name="post_share">Share</string>
    <string name="post_copy_text">Copy text</string>
    <string name="post_report">Report</string>
    <string name="post_hide">Hide</string>
    <string name="post_remove">Remove</string>
    <string name="post_web_search">Web search</string>

    <string name="thread_hidden">Thread hidden</string>
    <string name="thread_removed">Thread removed</string>
    <string name="post_delete">Delete</string>
    <string name="post_more">More…</string>
    <string name="reply_name">Name</string>
    <string name="reply_options">Options</string>
    <string name="reply_subject">Subject</string>
    <string name="reply_comment_thread">Comment reply</string>
    <string name="reply_comment_board">Comment new thread</string>
    <string name="reply_file_name">File name</string>
    <string name="reply_file_too_big">Warning: File size too big (%1$s / %2$s)</string>
    <string name="reply_webm_too_big">Warning: WebM size too big (%1$s / %2$s)</string>
    <string name="reply_file_open_failed">Failed to open file</string>
    <string name="reply_spoiler_image">Spoiler image</string>
    <string name="reply_no_preview">No preview</string>
    <string name="reply_submit">Submit</string>
    <string name="reply_error">Error posting</string>
    <string name="reply_error_message">Error posting: %s</string>
    <string name="reply_error_message_timer_reply">Error posting: You must wait %d seconds before posting a reply.</string>
    <string name="reply_error_message_timer_thread">Error posting: You must wait %d seconds before posting a thread.</string>
    <string name="reply_success">Post successful</string>

    <string name="reply_captcha_text">Type the text</string>
    <string name="reply_comment_button_quote" translatable="false">&gt;</string>
    <string name="reply_comment_button_spoiler">Spoiler</string>
    <string name="reply_comment_button_code">Code</string>
    <string name="reply_comment_button_eqn">Eqn</string>
    <string name="reply_comment_button_math">Math</string>
    <string name="delete_confirm">Delete your post?</string>

    <string name="delete_wait">Deleting post…</string>
    <string name="delete_success">Post deleted</string>

    <string name="delete_image_only">Only delete the image</string>

    <string name="delete_error">Error deleting post</string>

    <string name="watch_pause_pins">Stop watching</string>

    <string name="watch_idle">No new posts</string>

    <string name="history_screen">History</string>

    <string name="filters_screen">Filters</string>

    <string name="album_download_screen">Select images (%1$d / %2$d)</string>
    <string name="album_download_none_checked">Please select images to download</string>
    <string name="album_download_confirm">%1$s will be downloaded to %2$s</string>
    <string name="image_saver_album_download_success">Finished saving images; downloaded to %1$s</string>

    <string name="report_screen">Report %1$s</string>

    <string name="image_save_notification_downloading">Downloading images…</string>
    <string name="image_save_notification_cancel">Tap to cancel</string>
    <string name="image_save_saved">Image saved</string>
    <string name="image_saver_saved_as_message">Saved as \"%1$s\"</string>
    <string name="image_saver_failed_to_save_image_message">Saving image failed</string>

    <string name="thread_page_limit">Thread hit last page</string>

    <string name="drawer_settings">Settings</string>
    <string name="drawer_history">History</string>

    <!-- Main settings -->
    <string name="settings_screen">Settings</string>

    <!-- Main "Settings" group -->
    <string name="settings_group_settings">Settings</string>
    <string name="settings_watch">Thread watcher</string>
    <string name="settings_sites">Sites</string>
    <string name="settings_appearance">Appearance</string>
    <string name="settings_appearance_description">Theme, layout, fonts, etc.</string>
    <string name="settings_behavior">Behavior</string>
    <string name="settings_behavior_description">Thread refresh, captcha, etc.</string>
    <string name="settings_media">Media</string>
    <string name="settings_media_description">Save location, auto loading, etc.</string>
    <string name="settings_filters">Filters</string>

    <!-- Thread watcher -->
    <string name="setting_watch_summary_enabled">Watching bookmarked threads</string>
    <string name="setting_watch_summary_disabled">Off</string>

    <string name="settings_screen_watch">Thread watcher settings</string>
    <string name="settings_group_watch">Settings</string>
    <string name="setting_watch_info">To watch bookmarks for new posts, turn the thread watcher on.</string>
    <string name="setting_watch_enable_background">Enable in background</string>
    <string name="setting_watch_enable_background_description">Watch bookmarks when app is in the background</string>
    <string name="setting_watch_background_timeout">Background update interval</string>
    <string name="setting_watch_background_timeout_description">The interval between updates when placed in the background</string>
    <string name="setting_thread_page_limit_notify">Last page notifications</string>
    <string name="setting_thread_page_limit_notify_description">Notify when threads hit the last page</string>
    <string name="setting_watch_notify_mode">Notify about</string>
    <string name="setting_watch_sound">Notification sound</string>
    <string name="setting_watch_peek">Heads-up notification on quotes</string>
    <string name="setting_watch_peek_description">Show a heads-up notification when quoted</string>
    <string name="setting_watch_led">Notification light</string>
    <string name="settings_group_about">About</string>
    <string name="settings_update_check">Check for updates</string>
    <string name="settings_about_license">Released under the GNU GPLv3 license</string>

    <!-- Main About group -->
    <string name="settings_about_license_description">Tap to see license</string>
    <string name="settings_about_licenses">Open Source Licenses</string>
    <string name="settings_about_licenses_description">Legal information about licenses</string>
    <string name="settings_developer">Developer settings</string>
    <string name="settings_screen_appearance">Appearance</string>
    <string name="settings_group_appearance">Appearance</string>
    <string name="setting_theme">Theme</string>


    <!-- Appearance -->
    <string name="settings_group_layout">Layout</string>
    <string name="setting_layout_mode">Layout mode</string>
    <string name="setting_layout_mode_auto">Auto</string>

    <!-- Appearance layout group -->
    <string name="setting_layout_mode_phone">Phone layout</string>
    <string name="setting_layout_mode_slide">Slide mode</string>
    <string name="setting_layout_mode_split">Split mode</string>
    <string name="setting_board_grid_span_count">Catalog mode column count</string>
    <string name="setting_board_grid_span_count_default">Auto</string>
    <string name="setting_board_grid_span_count_item">%1$d columns</string>
    <string name="setting_never_hide_toolbar">Never hide the toolbar</string>
    <string name="setting_enable_reply_fab">Enable the reply button</string>
    <string name="setting_enable_reply_fab_description">Disabling replaces the round button with a menu option</string>
    <string name="setting_enable_reply_count">Enable the reply counter</string>
    <string name="settings_group_post">Post</string>
    <string name="setting_font_size">Font size</string>
    <string name="setting_font_size_default">(default)</string>

    <!-- Appearance post group -->
    <string name="setting_font_alt">Use alternative font</string>
    <string name="setting_font_alt_description">Use the theme\'s alt font for posts</string>
    <string name="setting_post_full_date">Show the full date on posts</string>
    <string name="setting_post_file_info">Show file info on posts</string>
    <string name="setting_post_filename">Show filename on posts</string>
    <string name="settings_group_images">Images</string>

    <!-- Appearance gallery group -->
    <string name="setting_images_high_res">High resolution cells</string>
    <string name="setting_images_high_res_description">Make the album view and card catalog images higher resolution by pre-rescaling full size images</string>
    <string name="setting_images_immersive_mode_title">Use immersive mode for image gallery</string>
    <string name="setting_images_immersive_mode_description">This will make image gallery view be fullscreen with statusbar/navbar hidden</string>
    <string name="settings_screen_behavior">Behavior</string>
    <string name="settings_group_general">General</string>
    <string name="setting_auto_refresh_thread">Auto refresh threads</string>

    <!-- Behavior -->
    <string name="setting_controller_swipeable">Allow screens to be swiped away</string>

    <!-- Behavior general group -->
    <string name="setting_clear_thread_hides">Clear all thread hides</string>
    <string name="setting_cleared_thread_hides">Cleared all thread hides</string>
    <string name="settings_group_reply">Reply</string>
    <string name="setting_post_pin">Bookmark thread on post</string>
    <string name="setting_post_default_name">Default post name</string>

    <!-- Behavior reply group -->
    <string name="setting_text_only">Text-only mode</string>
    <string name="setting_text_only_description">Hide images when in board and thread view</string>
    <string name="settings_reveal_text_spoilers">Reveal text spoilers</string>

    <!-- Behavior post group -->
    <string name="settings_reveal_text_spoilers_description">Makes the spoiler text appear tapped</string>
    <string name="setting_anonymize">Make everyone Anonymous</string>
    <string name="setting_anonymize_ids">Hide IDs</string>
    <string name="setting_show_anonymous_name">Always show \"Anonymous\" name</string>
    <string name="setting_buttons_bottom">Reply buttons on the bottom</string>
    <string name="setting_volume_key_scrolling">Volume keys scroll content</string>
    <string name="setting_tap_no_rely">Tap the post number to reply</string>
    <string name="setting_open_link_confirmation">Ask before opening links</string>
    <string name="setting_open_link_browser">Always open links in external browser</string>
    <string name="settings_group_proxy">HTTP Proxy</string>
    <string name="setting_proxy_enabled">Enable proxy</string>
    <string name="setting_proxy_address">Proxy server address</string>


    <!-- Behavior proxy group -->
    <string name="setting_proxy_port">Proxy server port</string>
    <string name="settings_screen_media">Media</string>
    <string name="settings_group_saving">Media saving</string>
    <string name="setting_save_board_folder">Save images in board folders</string>


    <!-- Media -->
    <string name="setting_save_board_folder_description">Create a folder for each board when saving</string>

    <!-- Media general group -->
    <string name="setting_save_thread_folder">Save images in thread folders</string>

    <string name="setting_save_thread_folder_description">Create a folder for each thread when saving</string>
    <string name="setting_save_server_filename">Save server filename</string>
    <string name="setting_save_server_filename_description">Save the image with the filename the site assigned. If disabled, save the image with the filename the uploader assigned.</string>
    <string name="setting_video_default_muted">Start videos muted</string>
    <string name="setting_video_stream">Stream videos</string>
    <string name="setting_video_stream_description">Attempt to stream videos, instead of downloading them completely. (Works really bad with 4chan servers)</string>
    <string name="setting_video_default_muted_description">If a video has audio, mute it by default</string>
    <string name="setting_headset_default_muted">Mute headset videos</string>
    <string name="setting_headset_default_muted_description">Mute the video even if a wired headset is connected</string>
    <string name="setting_video_open_external">Play videos with external player</string>
    <string name="setting_video_open_external_description">Play videos in an external media player app</string>
    <string name="setting_share_url">Share URL to image</string>
    <string name="setting_share_url_description">Share the URL to the image instead of the image itself</string>
    <string name="settings_remove_image_spoilers">Remove image spoilers</string>
    <string name="settings_remove_image_spoilers_description">Always reveal spoiler thumbnails and images</string>
    <string name="settings_reveal_image_spoilers">Reveal image spoilers</string>
    <string name="settings_reveal_image_spoilers_description">Automatically reveal spoiler images, not thumbnails</string>
    <string name="settings_allow_media_scanner_scan_local_threads_title">Allow the Android media scanner to scan images from locally saved threads</string>
    <string name="settings_allow_media_scanner_scan_local_threads_description">If enabled, images that were downloaded along with threads will appear in other applications, like galleries, messengers, etc. You may have to restart your phone or wait for the changes to kick in.</string>
    <string name="settings_group_media_loading">Media loading</string>
    <string name="setting_image_auto_load">Automatically load images</string>
    <string name="setting_image_auto_load_all">Always</string>

    <!-- Media loading group -->
    <string name="setting_image_auto_load_wifi">Wi-Fi only</string>
    <string name="setting_image_auto_load_none">Never</string>

    <string name="setting_video_auto_load">Automatically load videos</string>
    <string name="setting_video_auto_loop">Enable automatic video-looping</string>
    <string name="setting_video_auto_loop_description">Automatically loop video content</string>

    <string name="setting_auto_load_thread_images">Enable media pre-fetching</string>

    <string name="setting_auto_load_thread_images_description">Loads all images or videos in a thread immediately (subject to the settings above). Increases the filecache size to 1GB.</string>
    <string name="save_location_screen">Save location</string>

    <string name="save_location_storage_permission_required_title">Storage permission required</string>
    <string name="save_location_storage_permission_required">
"Permission to access storage is required for browsing files.

Re-enable this permission in the app settings if you permanently disabled it."
    </string>


    <!-- Save location settings -->
    <string name="setting_folder_pick_ok">Choose</string>
    <string name="setting_folder_navigate_up">Up</string>
    <string name="save_new_folder">Add a new folder</string>
    <string name="new_folder_hint">Folder name</string>
    <string name="setting_theme_explanation">
"Swipe to change the theme.
Tap the toolbar menu to change its color."
    </string>
    <string name="setting_theme_accent">Tap here to change the FAB color.</string>
    <string name="settings_open_logs">View logs</string>
    <string name="settings_enable_verbose_logs">Enable verbose logs</string>
    <string name="settings_disable_verbose_logs">Disable verbose logs</string>

    <!-- Theme settings -->
    <string name="settings_logs_screen">Logs</string>
    <string name="settings_logs_copy">Copy</string>

    <!-- Developer settings -->
    <string name="settings_logs_copied_to_clipboard">Copied to clipboard</string>
    <string name="settings_screen_pass">4chan pass</string>
    <string name="setting_pass_token">Token</string>
    <string name="setting_pass_pin">PIN</string>


    <string name="setting_pass_authenticated">Device authorized!</string>
    <string name="setting_pass_login">Submit</string>
    <string name="setting_pass_logout">Logout</string>
    <string name="setting_pass_logging_in">Loading…</string>
    <string name="setting_pass_error">Connection error</string>
    <string name="setting_pass_bottom_description">"
<![CDATA[
Forgot your 4chan Pass login details?<br>
<a href=\"https://www.4chan.org/pass?reset\">Go here to reset your PIN.</a><br>
<br>
Don't have a 4chan Pass?<br>
<a href=\"https://www.4chan.org/pass\">Tap here to learn more.</a>
]]>
    "</string>
    <string name="settings_screen_theme">Themes</string>
    <string name="apply_options">Apply</string>
    <string name="image_quality">Image quality: %1$d</string>

    <string name="scale_reduce">Reduce: %1$dx%2$d to %3$dx%4$d (%5$d%%)</string>
    <string name="could_not_decode_image_bitmap">Could not decode image bitmap</string>
    <string name="could_not_apply_image_options">Could not apply new image options (error message is %1$s)</string>
    <string name="image_options_remove_filename">Remove filename</string>
    <string name="image_options_change_image_checksum">Change image checksum</string>
    <string name="image_options_fix_exif">Fix EXIF orientation</string>
    <string name="image_options_remove_metadata">Remove metadata</string>
    <string name="image_options_re_encode">Re-encode</string>
    <string name="reencode_image_re_encode_image_text">Re-encode image</string>
    <string name="reencode_image_as_is">AS IS (%1$s)</string>
    <string name="reencode_image_as_jpeg">AS JPEG</string>
    <string name="reencode_image_as_png">AS PNG</string>
    <string name="reencode_image_image_quality_100_default_text">Image quality: 100</string>
    <string name="reencode_image_reduce_default_text">Reduce: 0%</string>
    <string name="click_image_for_extra_options">Click image for extra options</string>
    <string name="settings_import_export">Import/Export</string>
    <string name="settings_import_export_description">Import/export settings/pins, etc.</string>
    <string name="import_or_export_settings">Import/export settings</string>

    <string name="export_settings">Export settings</string>
    <string name="export_settings_to_a_file">Export settings to a file</string>
    <string name="import_settings">Import settings</string>
    <string name="import_settings_from_a_file">Import settings from a file</string>
    <string name="successfully_exported_text">Exported successfully"</string>
    <string name="import_warning_title">Warning</string>
    <string name="import_warning_text">You are about to import settings/saved pins/filters/hidden posts from a file.
        The file must be located at \"%1$s\" and have a name \"%2$s\".
        This will clear all your existing settings/pins/threads and replace them with the ones from the file.
        You MAY LOSE some of your settings/pins/hidden threads if you are trying to import a file created with a different app version (upgrade or downgrade).
        The app will be restarted. \nAre you sure you want to continue?
    </string>
    <string name="error_external_storage_is_not_mounted">External storage is not mounted</string>
    <string name="could_not_create_dir_for_export_error_text">Could not create directory for export file %1$s; you probably won\'t be able to export settings</string>
    <string name="apply_to_replies">Apply to replies</string>
    <string name="only_on_op">Only on OP</string>
    <string name="apply_to_saved">Apply to own posts</string>

    <string name="thread_layout_hide_whole_chain">Hide whole chain</string>
    <string name="thread_layout_remove_whole_chain">Remove whole chain</string>
    <string name="thread_layout_hide_post">Hide post</string>
    <string name="thread_layout_remove_post">Remove post</string>
    <string name="thread_layout_hide_whole_chain_as_well">Would you like to hide the whole reply chain as well?</string>
    <string name="thread_layout_remove_whole_chain_as_well">Would you like to remove the whole reply chain as well?</string>
    <string name="view_removed_posts">View removed posts</string>
    <string name="restore_posts">Restore posts</string>
    <string name="restored_n_posts">Restored %1$d posts</string>
    <string name="no_removed_posts_for_current_thread">No removed posts found for the current thread</string>
    <string name="select_all">Select all</string>
    <string name="settings_captcha_group">Captcha</string>
    <string name="settings_use_new_captcha_window">Use new captcha window for no-js captcha</string>
    <string name="settings_use_real_google_cookies_description">When enabled, a GET request to google.com will be executed to get a cookie, which will be used for captcha authentication.
        The hardcoded ones sometimes will make you re-enter the captcha dozens of times.
        Those cookies will be updated automatically (every three months).
        You may update them manually if you want.
    </string>

    <!-- Captcha settings -->
    <string name="captcha_layout_v2_verify_button_text">Verify</string>
    <string name="captcha_layout_v2_use_old_captcha">Use old\ncaptcha</string>

    <string name="captcha_layout_v2_you_have_to_select_at_least_one_image">You have to select at least one image (if you see a captcha that does not have any matching images, then it is probably a bug; fill an issue and use the old captcha)</string>
    <string name="captcha_layout_v2_verification_already_in_progress">Verification is already in progress</string>
    <string name="captcha_layout_v2_captcha_request_is_already_in_progress">Captcha request is already in progress</string>
    <string name="captcha_layout_v2_you_are_requesting_captcha_too_fast">You are requesting captcha too fast</string>
    <string name="captcha_layout_v2_refresh_cookies">Refresh cookies</string>
    <string name="image_url_copied_to_clipboard">Image URL copied to clipboard</string>
    <string name="delete_site_dialog_title">Delete site?</string>
    <string name="delete_site_dialog_message">Are you sure you want to delete "%1$s"? This action will delete the site and everything that is associated with it. The app will be restarted. Do you wish to proceed?</string>

    <string name="could_not_remove_site_error_message">Could not remove site %1$s (error message: %2$s)</string>

    <string name="reply_comment_empty">Comment body is empty</string>
    <string name="image_reencode_format_error">Something is wrong with this file</string>
    <string name="setting_bookmark_short_info">Short bookmark info</string>
    <string name="setting_bookmark_short_info_description">Shorter information in the bookmark menu for unread and quoted posts</string>
    <string name="filter_removed_undo">Removed filter %1$s</string>
    <string name="image_url_get_attempt">Getting image from clipboard URL…</string>
    <string name="image_url_get_failed">Failed to get image from clipboard, reason = %1$s</string>
    <string name="image_url_get_success">Got image from clipboard</string>
    <string name="setting_shift_post">Shift post format</string>
    <string name="setting_shift_post_description">Shift the comment of long posts to start below the thumbnail</string>
    <string name="setting_remove_watched">Remove watched threads from the catalog</string>

    <string name="setting_enable_emoji">Enable emoji</string>
    <string name="setting_enable_emoji_description">Enable emoji posting and parsing</string>
    <string name="experimental_settings_group">Experimental settings</string>
    <string name="view_thread_controller_thread_downloading_requires_write_permission">Thread downloading requires the WRITE_EXTERNAL_STORAGE permission</string>
    <string name="warning">Warning</string>

    <string name="drawer_controller_at_least_one_pin_has_download_flag">At least one pin has the \"Download\" flag, which makes this delete operation irreversible (because this operation will delete all of the saved thread\'s files from the disk). Do you really want to delete all pins?</string>
    <string name="drawer_controller_do_not_delete">Do not delete</string>
    <string name="drawer_controller_delete_all_pins">Delete all pins</string>
    <string name="thread_layout_background_watcher_is_disabled_message">Thread is currently being downloaded, but the background watcher is disabled so it won\'t be incrementally updated. To enable incremental thread updating, you have to enable the background thread watcher.</string>
    <string name="settings_experimental_settings_title">⚠ EXPERIMENTAL ⚠</string>
    <string name="settings_experimental_settings_description">These settings may be in an unstable state. They are for testing. They may break the app and you may have to reset the app data. Use them at your own risk if you are really interested in some feature. Backup everything beforehand.</string>
    <string name="incremental_thread_downloading_title">Incremental thread downloading</string>
    <string name="incremental_thread_downloading_description">Allows you to download threads to view them after the original thread dies</string>
    <string name="cannot_open_in_browser_already_deleted">Can\'t open this thread in your browser, it\'s probably already been deleted</string>
    <string name="cannot_send_thread_via_nfc_already_deleted">Can\'t send thread via NFC, it\'s already been deleted</string>
    <string name="cannot_shared_thread_already_deleted">Can\'t share this thread, it\'s already been deleted</string>
    <string name="view_local_version">View local version</string>
    <string name="view_view_version">View live version</string>
    <string name="local_thread_text">Local thread</string>
    <string name="setting_full_screen_rotation">Allow full sensor rotation</string>
    <string name="settings_always_open_drawer">Always open the drawer when a thread is bookmarked</string>
    <string name="settings_image_long_url">Enable long-press image URL copy</string>
    <string name="settings_image_long_url_description">Makes long-pressing on post images copy the image URL to the clipboard</string>
    <string name="setting_youtube_title">Enable Youtube titles</string>
    <string name="setting_youtube_title_description">Replaces Youtube links with their titles</string>
    <string name="album_download_could_not_save_one_or_more_images">Could not save one or more images</string>
    <string name="could_not_create_base_local_threads_dir">Could not create base local threads directory</string>
    <string-array name="setting_watch_notify_modes">
        <item>All posts</item>
        <item>Only posts quoting you</item>
    </string-array>

    <string name="import_or_export_dialog_title">Overwrite existing file or create a new one?</string>
    <string name="import_or_export_dialog_positive_button_text">Overwrite</string>
    <string name="import_or_export_dialog_negative_button_text">Create new</string>
    <string name="import_or_export_warning">Warning!</string>
    <string name="import_or_export_warning_super_long_message_part_one">You have %1$s %2$s %3$s set to be located in a directory that uses the Storage Access Framework. These directory locations cannot be exported; THEY WILL BE RESET TO DEFAULT in the exported settings file! Once you import them you will have to manually set those locations in Media Settings again.</string>
    <string name="import_or_export_warning_super_long_message_part_two">You also have some actively downloading local threads which are located at some SAF directory. They will be marked as stopped in the exported settings too. So you will have to resume them manually after importing the settings file.</string>
    <string name="import_or_export_warning_local_threads_base_dir">\"local threads base directory\"</string>
    <string name="import_or_export_warning_and">and</string>
    <string name="import_or_export_warning_saved_files_base_dir">\"saved files base directory\"</string>

    <string name="media_settings_use_saf_for_save_location_dialog_title">Use the new Storage Access Framework API to choose images download directory?</string>
    <string name="media_settings_use_saf_for_local_threads_location_dialog_title">Use the new Storage Access Framework API to choose local threads download directory?</string>
    <string name="media_settings_use_saf_for_save_location_dialog_message">If you choose to use the SAF you will be able to choose an SD-card (or even something like Google Drive) as a place to store downloaded images</string>
    <string name="media_settings_use_saf_for_local_threads_location_dialog_message">If you choose to use the SAF you will be able to choose the SD-card (or even something like Google Drive) as a place to store local threads images</string>
    <string name="media_settings_use_saf_dialog_positive_button_text">Use SAF API</string>
    <string name="media_settings_use_saf_dialog_negative_button_text">Use old API</string>
    <string name="media_settings_local_threads_location_title">Local threads location</string>
    <string name="media_settings_could_not_copy_files">Could not copy one directory\'s file into another one</string>
    <string name="media_settings_files_copied">Successfully copied files</string>
    <string name="media_settings_would_you_like_to_delete_file_in_old_dir">Would you like to delete files in the old directory?</string>
    <string name="media_settings_file_have_been_copied">Files have been copied and now exist in two directories. You may want to remove files in the old directory since you won\'t need them anymore.</string>
    <string name="media_settings_could_not_delete_files_in_old_dir">Couldn\'t delete files in the old directory</string>
    <string name="media_settings_old_files_deleted">Successfully deleted files in the old directory</string>
    <string name="media_settings_copy_files">Copy files</string>
    <string name="media_settings_do_you_want_to_copy_files">Do you want to copy %1$d files from old directory to the new one?"</string>
    <string name="media_settings_could_not_release_uri_permissions">Couldn\'t release uri permissions</string>
    <string name="media_settings_move_threads_to_new_dir">Move old local threads to the new directory?</string>
    <string name="media_settings_operation_may_take_some_time">This operation may take quite some time. Once started this operation must not be canceled.</string>
    <string name="media_settings_move_saved_file_to_new_dir">Move old saved files to the new directory?</string>
    <string name="media_settings_old_threads_base_dir_not_registered">Old local threads base directory is probably not registered (newBaseDirectoryFile returned null)</string>
    <string name="media_settings_new_threads_base_dir_not_registered">New local threads base directory is probably not registered</string>
    <string name="media_settings_old_saved_files_base_dir_not_registered">Old saved files base directory is probably not registered (newBaseDirectoryFile returned null)</string>
    <string name="media_settings_new_saved_files_base_dir_not_registered">New saved files base directory is probably not registered</string>
    <string name="media_settings_no_files_to_copy">No files to copy</string>
    <string name="media_settings_copying_file">Copying file %1$d out of %2$d</string>
    <string name="media_settings_there_are_active_downloads">There are %1$d threads being downloaded</string>
    <string name="media_settings_you_have_to_stop_all_downloads">You have to stop all the threads that are being downloaded before changing local threads base directory!</string>
    <string name="media_settings_some_thread_downloads_are_still_processed">Some thread downloads are still being processed</string>
    <string name="media_settings_do_not_terminate_the_app_manually">You may have to wait for couple of minutes until all active downloads are complete. DO NOT TERMINATE THE APP MANUALLY!!! This will break your local threads.</string>
    <string name="media_settings_cannot_continue_write_permission">Cannot continue without the WRITE_EXTERNAL_STORAGE permission</string>
    <string name="media_settings_base_directory_is_already_registered">Cannot use this directory because it is already in use</string>
    <string name="setting_image_link_loading_title">Enable image link loading</string>
    <string name="setting_image_link_loading_description">Adds any JPG, PNG, GIF, PDF, WEBM, or MP4 files linked in posts as internally viewable post attachments, with a special spoiler image due to no thumbnails being available</string>
    <string name="media_settings_dont_keep_activities_setting_is_probably_turned_on">MediaSettingsController was detached during some IO background operation, callbacks is null. This is probably because you have the \"Don\'t keep activities\" developer setting turned on. Disable it and try again.</string>
    <string name="add_dubs_title">Add dubs to post cells</string>
    <string name="add_dubs_description">Appends your GET to your post number, for FUN!</string>
    <string name="setting_youtube_dur_title">Enable Youtube durations</string>
    <string name="setting_youtube_dur_description">Adds duration parsing to Youtube titles; does not do anything with titles off</string>
    <string name="pdf_not_viewable">PDFs are not internally viewable; you can still download this file.</string>
    <string name="files_base_dir_does_not_exist"><![CDATA[Base directory for files does not exist! Set it manually in the settings (Media -> Save location)]]></string>
    <string name="local_threads_base_dir_does_not_exist"><![CDATA[Base directory for local threads does not exist! Set it manually in the settings (Media -> Local threads location). All active download has been stopped! Resume them manually after setting the base directory.]]></string>
    <string name="image_saver_could_not_figure_out_save_location">Couldn\'t figure out save location</string>
    <string name="settings_captcha_setup">Captcha Settings</string>
    <string name="settings_captcha_setup_description">Captcha settings are per-site configurable. Tap for site setup.</string>
<<<<<<< HEAD
    <string name="js_captcha_cookies_editor_hsid_cookie_text">HSID</string>
    <string name="js_captcha_cookies_editor_ssid_cookie_text">SSID</string>
    <string name="js_captcha_cookies_editor_sid_cookie_text">SID</string>
    <string name="js_captcha_cookies_editor_nid_cookie_text">NID</string>
    <string name="js_captcha_cookies_editor_reset">Reset</string>
    <string name="js_captcha_cookies_editor_save_and_apply_text">Save and apply</string>
    <string name="js_captcha_cookies_editor_make_sure_to_double_check_all_the_parameters_message">Make sure to double check all the parameters!</string>
    <string name="js_captcha_cookies_editor_format_hint_message">Enter the values. No need to prepend them with \"HSID=…\", \"SSID=…\" etc</string>
    <string name="js_captcha_cookies_editor_controller_title">JS Captcha cookies editor</string>
    <string name="settings_js_captcha_cookies_title">JS captcha cookies</string>
    <string name="settings_js_captcha_cookies_description">By selling your soul to the Google botnet you will be granted with easy captcha</string>
=======
    <string name="settings_concurrent_file_downloading_name">Concurrent chunked file downloading</string>
    <string name="settings_concurrent_file_downloading_description">Split file downloads into chunks and download them concurrently, when possible; makes loading times shorter when viewing them in the gallery. Determines the number of chunks to split files into.</string>
    <string name="image_saver_canceled_by_user_message">Canceled by user</string>
    <string name="image_saver_unknown_location_message">Unknown location</string>
    <string name="image_saver_failed_to_save_image">Failed to save the image. Reason: %s</string>
    <string name="image_saver_no_write_permission_message">Cannot start saving images without the WRITE_EXTERNAL_STORAGE permission</string>
    <string name="album_download_batch_image_processed_message">Downloaded %1$d out of %2$d (%3$d failed)</string>
    <string name="media_settings_image_click_preload_strategy_name">Image preload strategy</string>
    <string name="media_settings_image_click_preload_strategy_description">When opening up an image pager, determines what image(s) should be preloaded next.</string>
>>>>>>> 5aeea756
</resources><|MERGE_RESOLUTION|>--- conflicted
+++ resolved
@@ -755,7 +755,15 @@
     <string name="image_saver_could_not_figure_out_save_location">Couldn\'t figure out save location</string>
     <string name="settings_captcha_setup">Captcha Settings</string>
     <string name="settings_captcha_setup_description">Captcha settings are per-site configurable. Tap for site setup.</string>
-<<<<<<< HEAD
+    <string name="settings_concurrent_file_downloading_name">Concurrent chunked file downloading</string>
+    <string name="settings_concurrent_file_downloading_description">Split file downloads into chunks and download them concurrently, when possible; makes loading times shorter when viewing them in the gallery. Determines the number of chunks to split files into.</string>
+    <string name="image_saver_canceled_by_user_message">Canceled by user</string>
+    <string name="image_saver_unknown_location_message">Unknown location</string>
+    <string name="image_saver_failed_to_save_image">Failed to save the image. Reason: %s</string>
+    <string name="image_saver_no_write_permission_message">Cannot start saving images without the WRITE_EXTERNAL_STORAGE permission</string>
+    <string name="album_download_batch_image_processed_message">Downloaded %1$d out of %2$d (%3$d failed)</string>
+    <string name="media_settings_image_click_preload_strategy_name">Image preload strategy</string>
+    <string name="media_settings_image_click_preload_strategy_description">When opening up an image pager, determines what image(s) should be preloaded next.</string>
     <string name="js_captcha_cookies_editor_hsid_cookie_text">HSID</string>
     <string name="js_captcha_cookies_editor_ssid_cookie_text">SSID</string>
     <string name="js_captcha_cookies_editor_sid_cookie_text">SID</string>
@@ -767,15 +775,4 @@
     <string name="js_captcha_cookies_editor_controller_title">JS Captcha cookies editor</string>
     <string name="settings_js_captcha_cookies_title">JS captcha cookies</string>
     <string name="settings_js_captcha_cookies_description">By selling your soul to the Google botnet you will be granted with easy captcha</string>
-=======
-    <string name="settings_concurrent_file_downloading_name">Concurrent chunked file downloading</string>
-    <string name="settings_concurrent_file_downloading_description">Split file downloads into chunks and download them concurrently, when possible; makes loading times shorter when viewing them in the gallery. Determines the number of chunks to split files into.</string>
-    <string name="image_saver_canceled_by_user_message">Canceled by user</string>
-    <string name="image_saver_unknown_location_message">Unknown location</string>
-    <string name="image_saver_failed_to_save_image">Failed to save the image. Reason: %s</string>
-    <string name="image_saver_no_write_permission_message">Cannot start saving images without the WRITE_EXTERNAL_STORAGE permission</string>
-    <string name="album_download_batch_image_processed_message">Downloaded %1$d out of %2$d (%3$d failed)</string>
-    <string name="media_settings_image_click_preload_strategy_name">Image preload strategy</string>
-    <string name="media_settings_image_click_preload_strategy_description">When opening up an image pager, determines what image(s) should be preloaded next.</string>
->>>>>>> 5aeea756
 </resources>