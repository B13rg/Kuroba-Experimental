--- conflicted
+++ resolved
@@ -660,7 +660,9 @@
     <string name="setting_bookmark_short_info">Short bookmark info</string>
     <string name="setting_bookmark_short_info_description">Shorter information in the bookmark menu for unread and quoted posts</string>
     <string name="filter_removed_undo">Removed filter %1$s</string>
-<<<<<<< HEAD
+    <string name="image_url_get_attempt">Getting image from clipboard URL</string>
+    <string name="image_url_get_failed">Failed to get image from clipboard</string>
+    <string name="image_url_get_success">Got image from clipboard; clipboard cleared</string>
     <string name="view_thread_controller_thread_downloading_requires_write_permission">Thread downloading requires WRITE_EXTERNAL_STORAGE permission</string>
     <string name="warning">Warning</string>
     <string name="drawer_controller_at_least_one_pin_has_download_flag">At least one pin has \"Download\" flag which makes this delete operation irreversible because this operation will delete all of the saved thread\'s files from the disk. Do you really want to delete all pins?</string>
@@ -672,9 +674,4 @@
     <string name="incremental_thread_downloading_title">Incremental thread downloading</string>
     <string name="incremental_thread_downloading_description">Allows you to download threads to view them after the original thread dies</string>
     <string name="experimental_settings_group">Experimental settings</string>
-=======
-    <string name="image_url_get_attempt">Getting image from clipboard URL</string>
-    <string name="image_url_get_failed">Failed to get image from clipboard</string>
-    <string name="image_url_get_success">Got image from clipboard; clipboard cleared</string>
->>>>>>> f946d569
 </resources>