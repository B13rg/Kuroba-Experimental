<?xml version="1.0" encoding="utf-8"?><!--
Kuroba - *chan browser https://github.com/Adamantcheese/Kuroba/

This program is free software: you can redistribute it and/or modify
it under the terms of the GNU General Public License as published by
the Free Software Foundation, either version 3 of the License, or
(at your option) any later version.

This program is distributed in the hope that it will be useful,
but WITHOUT ANY WARRANTY; without even the implied warranty of
MERCHANTABILITY or FITNESS FOR A PARTICULAR PURPOSE.  See the
GNU General Public License for more details.

You should have received a copy of the GNU General Public License
along with this program.  If not, see <http://www.gnu.org/licenses/>.
-->
<resources>
    <plurals name="posts">
        <item quantity="one">%d post</item>
        <item quantity="other">%d posts</item>
    </plurals>
    <plurals name="reply">
        <item quantity="one">%d reply</item>
        <item quantity="other">%d replies</item>
    </plurals>
    <plurals name="image">
        <item quantity="one">%d image</item>
        <item quantity="other">%d images</item>
    </plurals>
    <plurals name="board">
        <item quantity="one">%d board</item>
        <item quantity="other">%d boards</item>
    </plurals>
    <plurals name="type">
        <item quantity="one">%d type</item>
        <item quantity="other">%d types</item>
    </plurals>
    <plurals name="bookmark">
        <item quantity="one">%d bookmark</item>
        <item quantity="other">%d bookmarks</item>
    </plurals>
    <plurals name="filter">
        <item quantity="one">%d filter</item>
        <item quantity="other">%d filters</item>
    </plurals>
    <plurals name="site">
        <item quantity="one">%d site</item>
        <item quantity="other">%d sites</item>
    </plurals>
    <plurals name="thread_new_posts">
        <item quantity="one">%d new post</item>
        <item quantity="other">%d new posts</item>
    </plurals>
    <plurals name="post_hidden">
        <item quantity="one">%1$d post hidden</item>
        <item quantity="other">%1$d posts hidden</item>
    </plurals>
    <plurals name="post_removed">
        <item quantity="one">%1$d post removed</item>
        <item quantity="other">%1$d posts removed</item>
    </plurals>
    <plurals name="watch_title">
        <item quantity="one">Watching one thread</item>
        <item quantity="other">Watching %d threads</item>
    </plurals>
    <plurals name="download_title">
        <item quantity="one">Downloading one thread</item>
        <item quantity="other">Downloading %d threads</item>
    </plurals>

    <plurals name="watch_new_quotes">
        <item quantity="one">%d new post quoting you</item>
        <item quantity="other">%d new posts quoting you</item>
    </plurals>
    <plurals name="watch_new_quoting">
        <item quantity="one">%1$d new post, %2$d quoting you</item>
        <item quantity="other">%1$d new posts, %2$d quoting you</item>
    </plurals>

    <string name="empty"></string>
    <string name="cancel">Cancel</string>
    <string name="add">Add</string>
    <string name="close">Close</string>
    <string name="back">Back</string>
    <string name="ok">OK</string>
    <string name="delete">Delete</string>
    <string name="undo">Undo</string>
    <string name="save">Mark as my post</string>
    <string name="unsave">Unmark as my post</string>

    <string name="continue_text">Continue</string>
    <string name="create">Create</string>

    <string name="do_not">Do not</string>

    <string name="permission_app_settings">App settings</string>
    <string name="permission_grant">Grant</string>

    <string name="update_later">Later</string>

    <string name="update_none">%1$s is up-to-date</string>

    <string name="update_check_failed">Failed to check for updates.</string>

    <string name="update_install">Install</string>

    <string name="update_install_downloading">Downloading update</string>

    <string name="update_install_download_failed">Download failed</string>

    <string name="update_install_download_move_failed">Failed to move downloaded file to the Download directory.</string>

    <string name="update_retry_title">Retry update</string>

    <string name="update_retry">%1$s was not updated yet. Tap \"retry\" to retry the install.</string>

    <string name="update_retry_button">retry</string>
    <string name="update_storage_permission_required_title">Storage permission required</string>
    <string name="update_storage_permission_required">
"Permission to access storage is required for installing the update.

Re-enable this permission in the app settings if you permanently disabled it."</string>
<<<<<<< HEAD

=======
    <string name="storage_permission_required_to_export_settings">
"Permission to access storage is required to export settings.

Re-enable this permission in the app settings if you permanently disabled it."</string>
    <string name="storage_permission_required_to_import_settings">
"Permission to access storage is required to import settings.

Re-enable this permission in the app settings if you permanently disabled it."</string>
>>>>>>> 00eb3837
    <string name="minutes">%d minutes</string>
    <string name="card_stats">%1$dR %2$dI</string>
    <string name="action_reload">Reload</string>
    <string name="action_pin">Bookmark</string>
    <string name="action_open_browser">Open in a browser</string>
    <string name="action_share">Share</string>
    <string name="action_download_album">Download album</string>
    <string name="action_transparency_toggle">Toggle opacity</string>
    <string name="action_image_rotate">Rotate image</string>
    <string name="action_search">Search</string>
    <string name="action_search_image">Image search</string>
    <string name="action_switch_catalog">Catalog mode</string>

    <string name="action_switch_board">Board mode</string>

    <string name="action_scroll_to_top">Top</string>
    <string name="action_scroll_to_bottom">Bottom</string>
    <string name="action_sort">Sort</string>
    <string name="action_rename_pin">Rename bookmark</string>
    <string name="action_rename">Rename</string>
    <string name="action_reply">Reply</string>
    <string name="open_link_not_matched">%1$s cannot open this link; it will open in your browser instead.</string>

    <string name="order_bump">Bump order</string>
    <string name="order_reply">Reply count</string>
    <string name="order_image">Image count</string>

    <string name="order_newest">Newest</string>
    <string name="order_oldest">Oldest</string>
    <string name="order_modified">Latest reply</string>

    <string name="order_activity">Thread activity</string>

    <string name="search_hint">Search</string>
    <string name="search_results">Found %1$s for \"%2$s\"</string>
    <string name="search_empty">Search subjects, comments, names and filenames</string>
    <string name="open_link_confirmation">Open this link?</string>
    <string name="open_thread_confirmation">Open this thread?</string>
    <string name="open_link_failed">No applications were found to open this link</string>
    <string name="action_confirm_exit_title">Tap back again to exit</string>

    <string name="thumbnail_load_failed_network">Error</string>
    <string name="thumbnail_load_failed_server" translatable="false">404</string>
    <string name="image_preview_failed">Failed to show image</string>
    <string name="image_preview_failed_oom">Failed to show image, out of memory</string>
    <string name="image_failed_big_image">Failed to show image, deep-zoom loading failed</string>
    <string name="image_not_found">Image not found</string>
    <string name="image_spoiler_filename">Spoiler image</string>
    <string name="thread_boards_search_hint">Search</string>
    <string name="thread_load_failed_ssl">HTTPS error</string>
    <string name="thread_load_failed_network">Network error</string>
    <string name="thread_load_failed_parsing">API parse error</string>
    <string name="thread_load_failed_server">Server error</string>
    <string name="thread_load_failed_not_found">404 not found</string>
    <string name="thread_refresh_bar_inactive">Tap to refresh</string>
    <string name="thread_refresh_now">Loading</string>
    <string name="thread_refresh_countdown">Loading in %1$ds</string>
    <string name="thread_load_failed_retry">Retry</string>
    <string name="thread_archived">Archived</string>
    <string name="thread_closed">Closed</string>
    <string name="thread_page_no">Page</string>

    <string name="thread_new_posts_goto">View</string>
    <string name="thread_empty_select">Please select a thread</string>
    <string name="thread_up_down_hint">Scroll to top/bottom</string>
    <string name="thread_pin_hint">Bookmark this thread</string>

    <string name="thread_view_archive">Archive</string>
    <string name="thread_show_archives">Archives</string>
    <string name="thread_empty_setup_feature" translatable="false">&#128564;</string>
    <string name="thread_empty_setup_title">Nothing to show</string>
    <string name="thread_empty_setup_body">Add a site to begin browsing</string>
    <string name="thread_empty_setup_hint">Add a site here</string>
    <string name="setup_sites_title">Setup sites</string>

    <string name="setup_sites_empty">No sites added</string>
    <string name="setup_sites_add_hint">Add a site here</string>
    <string name="setup_sites_add_title">Add site</string>
    <string name="setup_sites_description">Add a site by its URL or name</string>

    <string name="setup_sites_site_description">%s added</string>
    <string name="setup_sites_add_boards_hint">Tap to add boards</string>
    <string name="setup_site_title">Configure %s</string>
    <string name="setup_site_group_general">General</string>

    <string name="setup_site_boards">Setup boards</string>
    <string name="setup_site_boards_description">%s added</string>
    <string name="setup_site_group_login">Authentication</string>
    <string name="setup_site_login">Login</string>
    <string name="setup_site_login_description_enabled">Logged in</string>

    <string name="setup_site_login_description_disabled">Off</string>
    <string name="setup_board_title">Configure boards of %s</string>
    <string name="setup_board_empty">No boards added</string>
    <string name="setup_board_removed">Removed \"%s\"</string>
    <string name="setup_board_added">%s added</string>
    <string name="setup_board_select_all">Select all</string>
    <string name="filter_summary_all_boards">All boards</string>
    <string name="filter_enabled">Enabled</string>
    <string name="filter_filter">Filter</string>
    <string name="filter_action">Action</string>
    <string name="filter_pattern">Pattern</string>
    <string name="filter_match_test">Test the pattern</string>
    <string name="filter_pattern_hint_regex">Pattern</string>
    <string name="filter_boards">Boards</string>
    <string name="filter_types">Types</string>
    <string name="filter_all">all</string>
    <string name="filter_hide">Hide post</string>
    <string name="filter_color">Highlight post</string>
    <string name="filter_remove">Remove post</string>
    <string name="filter_watch">Watch post</string>
    <string name="filter_invalid_pattern">Invalid pattern</string>

    <string name="filter_preview">Test your filter</string>
    <string name="filter_no_matches">Does not match</string>
    <string name="filter_matches">Matches</string>
    <string name="filter_color_pick">Pick color</string>
    <string name="filter_help_title">Filter help</string>
    <string name="filter_help">
<![CDATA[
Filters act on a given pattern and a place to search the pattern.<br>
If the pattern matches then the post can be hidden, removed, highlighted, or automatically bookmarked.<br>
<p>
    These filters are pattern based, and have three modes:<br>
    <br>
    1. The pattern <tt>foo bar</tt> will match text that has any of the words in it. It will match <i>foo</i> or <i>bar</i>, but not <i>foobar</i>.
    Placing a * allows any character to be filled in: <tt>f*o</tt> will match both <i>foo</i>, <i>foooo</i> but not <i>foobar</i><br>
    <br>
    2. Quoting your pattern with <tt>\"</tt> like <tt>\"foo bar\"</tt> will match the text exactly.
    <i>foo bar</i> matches but <i>foo</i> does not.<br>
    <br>
    3. Regular expressions. <tt>/^>implying/</tt> for example. You can use <tt>/^>ImPlYiNg/<b>i</b></tt> to make the regex case insensitive.
</p>
<br>
Note that for country code filtering, troll country codes should be prepended with "t_". In addition, a country code filter automatically implies the case insensitive flag for regex.
]]>
    </string>
    <string name="filter_tripcode">Tripcode</string>

    <string name="filter_name">Name</string>
    <string name="filter_comment">Comment</string>

    <string name="filter_id">ID</string>
    <string name="filter_subject">Subject</string>
    <string name="filter_filename">Filename</string>
    <string name="filter_country_code">Country code</string>
    <string name="board_select_all">Select all</string>

    <string name="board_select_none">Select none</string>
    <string name="history_clear">Clear history</string>
    <string name="history_clear_confirm">Clear history?</string>

    <string name="history_clear_confirm_button">Clear</string>
    <string name="history_toggle_hint">Enable or disable history</string>

    <string name="history_empty_info">No history</string>
    <string name="saved_reply_clear">Clear posting history</string>
    <string name="saved_reply_clear_confirm">Clear posting history?</string>
    <string name="saved_reply_clear_confirm_button">Clear</string>
    <string name="archive_title">%s archive</string>
    <string name="archive_error">Error loading archive</string>

    <string name="drawer_pinned">Bookmarked threads</string>
    <string name="drawer_pin_removed">Removed \"%1$s\"</string>
    <string name="drawer_pin_with_saved_thread_removed">Removed pin \"%1$s\" with saved thread</string>
    <string name="drawer_pins_cleared">%1$s cleared</string>
    <string name="drawer_pins_non_cleared">No bookmarks cleared.</string>
    <string name="drawer_pins_non_cleared_try_all">No bookmarks cleared. Hold to remove all.</string>
    <string name="post_highlight_id">Highlight ID</string>
    <string name="post_highlight_tripcode">Highlight tripcode</string>
    <string name="post_filter_tripcode">Filter tripcode</string>
    <string name="post_text_copied">Text copied to clipboard</string>
    <string name="post_quote">Quote</string>
    <string name="post_quote_text">Quote text</string>
    <string name="post_info">Info</string>
    <string name="post_info_title">Post info</string>
    <string name="post_show_links">Show links</string>
    <string name="post_share">Share</string>
    <string name="post_copy_text">Copy text</string>
    <string name="post_report">Report</string>
    <string name="post_hide">Hide</string>
    <string name="post_remove">Remove</string>

    <string name="thread_hidden">Thread hidden</string>
    <string name="thread_removed">Thread removed</string>
    <string name="post_delete">Delete</string>
    <string name="post_more">More…</string>
    <string name="reply_name">Name</string>
    <string name="reply_options">Options</string>
    <string name="reply_subject">Subject</string>
    <string name="reply_comment_thread">Comment reply</string>
    <string name="reply_comment_board">Comment new thread</string>
    <string name="reply_file_name">File name</string>
    <string name="reply_file_too_big">Warning: File size too big (%1$s / %2$s)</string>
    <string name="reply_webm_too_big">Warning: WebM size too big (%1$s / %2$s)</string>
    <string name="reply_file_open_failed">Failed to open file</string>
    <string name="reply_spoiler_image">Spoiler image</string>
    <string name="reply_no_preview">No preview</string>
    <string name="reply_submit">Submit</string>
    <string name="reply_error">Error posting</string>
    <string name="reply_error_message">Error posting: %s</string>
    <string name="reply_error_message_timer_reply">Error posting: You must wait %d seconds before posting a reply.</string>
    <string name="reply_error_message_timer_thread">Error posting: You must wait %d seconds before posting a thread.</string>
    <string name="reply_success">Post successful</string>

    <string name="reply_captcha_text">Type the text</string>
    <string name="reply_comment_button_quote" translatable="false">&gt;</string>
    <string name="reply_comment_button_spoiler">[s]</string>
    <string name="reply_comment_button_code">[c]</string>
    <string name="delete_confirm">Delete your post?</string>

    <string name="delete_wait">Deleting post&#8230;</string>
    <string name="delete_success">Post deleted</string>

    <string name="delete_image_only">Only delete the image</string>

    <string name="delete_error">Error deleting post</string>

    <string name="watch_pause_pins">Stop watching</string>

    <string name="watch_idle">No new posts</string>

    <string name="history_screen">History</string>

    <string name="filters_screen">Filters</string>

    <string name="album_download_screen">Select images (%1$d / %2$d)</string>
    <string name="album_download_none_checked">Please select images to download</string>
    <string name="album_download_confirm">%1$s will be downloaded to the folder %2$s</string>
    <string name="album_download_success">Finished saving images; downloaded to %1$s</string>

    <string name="report_screen">Report %1$s</string>

    <string name="image_save_notification_downloading">Downloading images</string>
    <string name="image_save_notification_cancel">Tap to cancel</string>
    <string name="image_save_saved">Image saved</string>
    <string name="image_save_as">Saved as \"%1$s\"</string>
    <string name="image_save_failed">Saving image failed</string>

    <string name="thread_page_limit">Thread hit last page</string>

    <string name="drawer_settings">Settings</string>
    <string name="drawer_history">History</string>

    <!-- Main settings -->
    <string name="settings_screen">Settings</string>

    <!-- Main "Settings" group -->
    <string name="settings_group_settings">Settings</string>
    <string name="settings_watch">Thread watcher</string>
    <string name="settings_sites">Sites</string>
    <string name="settings_appearance">Appearance</string>
    <string name="settings_appearance_description">Theme, layout, fonts, etc.</string>
    <string name="settings_behavior">Behavior</string>
    <string name="settings_behavior_description">Thread refresh, captcha, etc.</string>
    <string name="settings_media">Media</string>
    <string name="settings_media_description">Save location, auto loading, etc.</string>
    <string name="settings_filters">Filters</string>

    <!-- Thread watcher -->
    <string name="setting_watch_summary_enabled">Watching bookmarked threads</string>
    <string name="setting_watch_summary_disabled">Off</string>

    <string name="settings_screen_watch">Thread watcher settings</string>
    <string name="settings_group_watch">Settings</string>
    <string name="setting_watch_info">To watch bookmarks for new posts, turn the thread watcher on.</string>
    <string name="setting_watch_enable_background">Enable in the background</string>
    <string name="setting_watch_enable_background_description">Watch bookmarks when app is in the background</string>
    <string name="setting_watch_enable_filter_watch">Enable filter watching</string>
    <string name="setting_watch_enable_filter_watch_description">Watch posts that match filters marked as watch post</string>
    <string name="setting_watch_background_timeout">Background update interval</string>
    <string name="setting_watch_background_timeout_description">The interval between updates when placed in the background</string>
    <string name="setting_thread_page_limit_notify">Last page notifications</string>
    <string name="setting_thread_page_limit_notify_description">Notify when threads hit the last page</string>
    <string name="setting_watch_notify_mode">Notify about</string>
    <string name="setting_watch_sound">Notification sound</string>
    <string name="setting_watch_peek">Heads-up notification on quotes</string>
    <string name="setting_watch_peek_description">Show a heads-up notification when quoted</string>
    <string name="setting_watch_led">Notification light</string>
    <string name="settings_group_about">About</string>
    <string name="settings_update_check">Check for updates</string>
    <string name="settings_about_license">Released under the GNU GPLv3 license</string>

    <!-- Main About group -->
    <string name="settings_about_license_description">Tap to see license</string>
    <string name="settings_about_licenses">Open Source Licenses</string>
    <string name="settings_about_licenses_description">Legal information about licenses</string>
    <string name="settings_developer">Developer settings</string>
    <string name="settings_screen_appearance">Appearance</string>
    <string name="settings_group_appearance">Appearance</string>
    <string name="setting_theme">Theme</string>


    <!-- Appearance -->
    <string name="settings_group_layout">Layout</string>
    <string name="setting_layout_mode">Layout mode</string>
    <string name="setting_layout_mode_auto">Auto</string>

    <!-- Appearance layout group -->
    <string name="setting_layout_mode_phone">Phone layout</string>
    <string name="setting_layout_mode_slide">Slide mode</string>
    <string name="setting_layout_mode_split">Split mode</string>
    <string name="setting_board_grid_span_count">Catalog mode column count</string>
    <string name="setting_board_grid_span_count_default">Auto</string>
    <string name="setting_board_grid_span_count_item">%1$d columns</string>
    <string name="setting_never_hide_toolbar">Never hide the toolbar</string>
    <string name="setting_enable_reply_fab">Enable the reply button</string>
    <string name="setting_enable_reply_fab_description">Disabling replaces the round button with a menu option</string>
    <string name="setting_enable_reply_count">Enable the reply counter</string>
    <string name="settings_group_post">Post</string>
    <string name="setting_font_size">Font size</string>
    <string name="setting_font_size_default">(default)</string>

    <!-- Appearance post group -->
    <string name="setting_font_alt">Use alternative font</string>
    <string name="setting_font_alt_description">Use the theme\'s alt font for posts</string>
    <string name="setting_post_full_date">Show the full date on posts</string>
    <string name="setting_post_file_info">Show file info on posts</string>
    <string name="setting_post_filename">Show filename on posts</string>
    <string name="settings_group_images">Images</string>
    <string name="setting_images_pad_thumbs">Pad thumbnails</string>
    <string name="setting_images_pad_thumbs_description">Add extra space around thumbnails to move them away from the edges of the cell</string>

    <!-- Appearance gallery group -->
    <string name="setting_images_high_res">High resolution cells</string>
    <string name="setting_images_high_res_description">Make the album view and card catalog images higher resolution by pre-rescaling full size images</string>
    <string name="setting_images_immersive_mode_title">Use immersive mode for image gallery</string>
    <string name="setting_images_immersive_mode_description">This will make image gallery view be fullscreen with statusbar/navbar hidden</string>
    <string name="settings_screen_behavior">Behavior</string>
    <string name="settings_group_general">General</string>
    <string name="setting_auto_refresh_thread">Auto refresh threads</string>

    <!-- Behavior -->
    <string name="setting_controller_swipeable">Allow screens to be swiped away</string>

    <!-- Behavior general group -->
    <string name="setting_clear_thread_hides">Clear all thread hides</string>
    <string name="setting_cleared_thread_hides">Cleared all thread hides</string>
    <string name="settings_group_reply">Reply</string>
    <string name="setting_post_pin">Bookmark thread on post</string>
    <string name="setting_post_default_name">Default post name</string>

    <!-- Behavior reply group -->
    <string name="setting_text_only">Text only mode</string>
    <string name="setting_text_only_description">Hide images when in board and thread view</string>
    <string name="settings_reveal_text_spoilers">Reveal text spoilers</string>

    <!-- Behavior post group -->
    <string name="settings_reveal_text_spoilers_description">Makes the spoiler text appear tapped</string>
    <string name="setting_anonymize">Make everyone Anonymous</string>
    <string name="setting_anonymize_ids">Hide IDs</string>
    <string name="setting_show_anonymous_name">Always show \"Anonymous\" name</string>
    <string name="setting_buttons_bottom">Reply buttons on the bottom</string>
    <string name="setting_volume_key_scrolling">Volume keys scroll content</string>
    <string name="setting_tap_no_rely">Tap the post number to reply</string>
    <string name="setting_open_link_confirmation">Ask before opening links</string>
    <string name="setting_open_link_browser">Always open links in external browser</string>
    <string name="settings_group_proxy">HTTP Proxy</string>
    <string name="setting_proxy_enabled">Enable proxy</string>
    <string name="setting_proxy_address">Proxy server address</string>


    <!-- Behavior proxy group -->
    <string name="setting_proxy_port">Proxy server port</string>
    <string name="settings_screen_media">Media</string>
    <string name="settings_group_media">Media</string>
    <string name="setting_save_board_folder">Save images in board folders</string>


    <!-- Media -->
    <string name="setting_save_board_folder_description">Create a folder for each board when saving</string>

    <!-- Media general group -->
    <string name="setting_save_thread_folder">Save images in thread folders</string>

    <string name="setting_save_thread_folder_description">Create a folder for each thread when saving</string>
    <string name="setting_save_server_filename">Save server filename</string>
    <string name="setting_save_server_filename_description">
"Save the image with the filename the site assigned.
If disabled, save the image with the filename the uploader assigned."
    </string>
    <string name="setting_video_default_muted">Start videos muted</string>
    <string name="setting_video_default_muted_description">If a video has audio, mute it by default.</string>
    <string name="setting_video_open_external">Play videos with external player</string>
    <string name="setting_video_open_external_description">Play videos in an external media player app</string>
    <string name="setting_share_url">Share URL to image</string>
    <string name="setting_share_url_description">Share the URL to the image instead of the image itself</string>
    <string name="settings_reveal_image_spoilers">Reveal image spoilers</string>
    <string name="settings_reveal_image_spoilers_description">Always reveal spoiler thumbnails and images.</string>
    <string name="settings_allow_media_scanner_scan_local_threads_title">Allow the Android media scanner to scan images from locally saved threads</string>
    <string name="settings_allow_media_scanner_scan_local_threads_description">If enabled, images that were downloaded along with threads will appear in other applications, like galleries, messengers etc; You may have to restart your phone or wait for the changes to kick in</string>
    <string name="settings_group_media_loading">Media loading</string>
    <string name="setting_image_auto_load">Automatically load images</string>
    <string name="setting_image_auto_load_all">Always</string>

    <!-- Media loading group -->
    <string name="setting_image_auto_load_wifi">Wi-Fi only</string>
    <string name="setting_image_auto_load_none">Never</string>

    <string name="setting_video_auto_load">Automatically load videos</string>
    <string name="setting_video_auto_loop">Enable automatic video-looping</string>
    <string name="setting_video_auto_loop_description">Automatically loop video content</string>

    <string name="setting_auto_load_thread_images">Enable media prefetching</string>

    <string name="setting_auto_load_thread_images_description">Loads all images or videos in a thread immediately, subject to the settings above; Increases the filecache size to 1GB</string>
    <string name="save_location_screen">Save location</string>

    <string name="save_location_storage_permission_required_title">Storage permission required</string>
    <string name="save_location_storage_permission_required">
"Permission to access storage is required for browsing files.

Re-enable this permission in the app settings if you permanently disabled it."
    </string>


    <!-- Save location settings -->
    <string name="setting_folder_pick_ok">Choose</string>
    <string name="setting_folder_navigate_up">Up</string>
    <string name="save_new_folder">Add a new folder</string>
    <string name="new_folder_hint">Folder name</string>
    <string name="setting_theme_explanation">
"Swipe to change the theme.
Tap the toolbar menu to change its color."
    </string>
    <string name="setting_theme_accent">Tap here to change the FAB color</string>
    <string name="settings_open_logs">View logs</string>


    <!-- Theme settings -->
    <string name="settings_logs_screen">Logs</string>
    <string name="settings_logs_copy">Copy</string>

    <!-- Developer settings -->
    <string name="settings_logs_copied_to_clipboard">Copied to clipboard</string>
    <string name="settings_screen_pass">4chan pass</string>
    <string name="setting_pass_token">Token</string>
    <string name="setting_pass_pin">PIN</string>


    <string name="setting_pass_authenticated">Device authorized!</string>
    <string name="setting_pass_login">Submit</string>
    <string name="setting_pass_logout">Logout</string>
    <string name="setting_pass_logging_in">Loading&#8230;</string>
    <string name="setting_pass_error">Connection error</string>
    <string name="setting_pass_bottom_description">"
<![CDATA[
Forgot your 4chan Pass login details?<br>
<a href=\"https://www.4chan.org/pass?reset\">Go here to reset your PIN.</a><br>
<br>
Don't have a 4chan Pass?<br>
<a href=\"https://www.4chan.org/pass\">Tap here to learn more.</a>
]]>
    "</string>
    <string name="settings_screen_theme">Themes</string>
    <string name="apply_options">Apply</string>
    <string name="image_quality">Image quality: %1$d</string>

    <string name="scale_reduce">Reduce: %1$dx%2$d to %3$dx%4$d (%5$d%%)</string>
    <string name="could_not_decode_image_bitmap">Could not decode image bitmap</string>
    <string name="could_not_apply_image_options">Could not apply new image options. Error message is %1$s</string>
    <string name="image_options_remove_filename">Remove filename</string>
    <string name="image_options_change_image_checksum">Change image checksum</string>
    <string name="image_options_fix_exif">Fix EXIF orientation</string>
    <string name="image_options_remove_metadata">Remove metadata</string>
    <string name="image_options_re_encode">Re-encode</string>
    <string name="reencode_image_re_encode_image_text">Re-encode image</string>
    <string name="reencode_image_as_is">AS IS (%1$s)</string>
    <string name="reencode_image_as_jpeg">AS JPEG</string>
    <string name="reencode_image_as_png">AS PNG</string>
    <string name="reencode_image_image_quality_100_default_text">Image quality: 100</string>
    <string name="reencode_image_reduce_default_text">Reduce: 0%</string>
    <string name="click_image_for_extra_options">Click image for extra options</string>
    <string name="settings_import_export">Import/Export</string>
    <string name="settings_import_export_description">Import/Export settings/pins etc.</string>
    <string name="import_or_export_settings">Import/Export settings</string>

    <string name="export_settings">Export settings</string>
    <string name="export_settings_to_a_file">Export settings to a file</string>
    <string name="import_settings">Import settings</string>
    <string name="import_settings_from_a_file">Import settings from a file</string>
    <string name="successfully_exported_text">Exported successfully"</string>
    <string name="could_not_create_dir_for_export_error_text">Could not create directory for export file %1$s; you probably won\'t be able to export settings</string>
<<<<<<< HEAD

=======
    <string name="default_directory_may_not_exist_message">The default directory may not exist yet. Do you want to check whether the directory exists and create it automatically?</string>
    <string name="default_directory_may_not_exist_title">Default directory may not exist</string>
>>>>>>> 00eb3837
    <string name="apply_to_replies">Apply to replies</string>
    <string name="only_on_op">Only on OP</string>
    <string name="apply_to_saved">Apply to own posts</string>

    <string name="thread_layout_hide_whole_chain">Hide whole chain</string>
    <string name="thread_layout_remove_whole_chain">Remove whole chain</string>
    <string name="thread_layout_hide_post">Hide post</string>
    <string name="thread_layout_remove_post">Remove post</string>
    <string name="thread_layout_hide_whole_chain_as_well">Would you like to hide the whole reply chain as well?</string>
    <string name="thread_layout_remove_whole_chain_as_well">Would you like to remove the whole reply chain as well?</string>
    <string name="view_removed_posts">View removed posts</string>
    <string name="restore_posts">Restore posts</string>
    <string name="restored_n_posts">Restored %1$d posts</string>
    <string name="no_removed_posts_for_current_thread">No removed posts found for the current thread</string>
    <string name="select_all">Select all</string>
    <string name="settings_captcha_group">Captcha</string>
    <string name="settings_use_new_captcha_window">Use new captcha window for no-js captcha</string>
    <string name="settings_use_real_google_cookies_description">When enabled, a GET request to google.com will be executed to get a cookie, which will be used for captcha authentication. The hardcoded ones sometimes will make you re-enter the captcha dozens of times. Those cookies will be updated automatically (every three months). You may update them manually if you want.</string>

    <!-- Captcha settings -->
    <string name="captcha_layout_v2_verify_button_text">Verify</string>
    <string name="captcha_layout_v2_reload">Reload</string>
    <string name="captcha_layout_v2_use_old_captcha">Use old\ncaptcha</string>

    <string name="captcha_layout_v2_you_have_to_select_at_least_one_image">You have to select at least one image (if you see a captcha that does not have any matching images then it is probably a bug; fill an issue and use the old captcha)</string>
    <string name="captcha_layout_v2_verification_already_in_progress">Verification is already in progress</string>
    <string name="captcha_layout_v2_captcha_request_is_already_in_progress">Captcha request is already in progress</string>
    <string name="captcha_layout_v2_you_are_requesting_captcha_too_fast">You are requesting captcha too fast</string>
    <string name="captcha_layout_v2_refresh_cookies">Refresh cookies</string>
    <string name="file_url_copied_to_clipboard">File url copied to clipboard</string>
    <string name="delete_site_dialog_title">Delete site?</string>
    <string name="delete_site_dialog_message">Are you sure you want to delete "%1$s"? This action will delete the site and everything that is associated with it. The app will be restarted. Do you wish to proceed?</string>

    <string name="could_not_remove_site_error_message">"Could not remove site %1$s, error message: %2$s</string>

    <string name="reply_comment_empty">Comment body is empty.</string>
    <string name="image_reencode_format_error">Something is wrong with this file.</string>
    <string name="setting_bookmark_short_info">Short bookmark info</string>
    <string name="setting_bookmark_short_info_description">Shorter information in the bookmark menu for unread and quoted posts</string>
    <string name="filter_removed_undo">Removed filter %1$s</string>
    <string name="image_url_get_attempt">Getting image from clipboard URL</string>
    <string name="image_url_get_failed">Failed to get image from clipboard</string>
    <string name="image_url_get_success">Got image from clipboard</string>
    <string name="setting_shift_post">Shift post format</string>
    <string name="setting_shift_post_description">Shift the comment of long posts to start below the thumbnail</string>
    <string name="setting_remove_watched">Remove watched threads from the catalog</string>

    <string name="setting_enable_emoji">Enable emoji</string>
    <string name="setting_enable_emoji_description">Enable emoji posting and parsing</string>
    <string name="experimental_settings_group">Experimental settings</string>
    <string name="view_thread_controller_thread_downloading_requires_write_permission">Thread downloading requires the WRITE_EXTERNAL_STORAGE permission</string>
    <string name="warning">Warning</string>

    <string name="drawer_controller_at_least_one_pin_has_download_flag">At least one pin has the \"Download\" flag, which makes this delete operation irreversible because this operation will delete all of the saved thread\'s files from the disk. Do you really want to delete all pins?</string>
    <string name="drawer_controller_do_not_delete">Do not delete</string>
    <string name="drawer_controller_delete_all_pins">Delete all pins</string>
    <string name="thread_layout_background_watcher_is_disabled_message">Thread is currently being downloaded but the background watcher is disabled so it won\'t be incrementally updated. To enable incremental thread updating you have to enable background thread watcher</string>
    <string name="settings_experimental_settings_title">⚠ EXPERIMENTAL ⚠</string>
    <string name="settings_experimental_settings_description">These settings may be in an unstable state. They are for testing. They may break the app and you may have to reset the app data. Use them at your own risk if you are really interested in some feature. Backup your everything beforehand.</string>
    <string name="incremental_thread_downloading_title">Incremental thread downloading</string>
    <string name="incremental_thread_downloading_description">Allows you to download threads to view them after the original thread dies</string>
    <string name="cannot_open_thread_in_browser_already_deleted">Can\'t open this thread in your browser, it\'s probably already been deleted</string>
    <string name="cannot_send_thread_via_nfc_already_deleted">Can\'t send thread via the NFC, it\'s already been deleted</string>
    <string name="cannot_shared_thread_already_deleted">Can\'t share this thread, it\'s already been deleted</string>
    <string name="view_local_version">View local version</string>
    <string name="view_view_version">View live version</string>
    <string name="local_thread_text">Local thread</string>
    <string name="setting_full_screen_rotation">Allow full sensor rotation</string>
    <string name="settings_always_open_drawer">Always open the drawer when a thread is bookmarked</string>
<<<<<<< HEAD
    <string name="use_saf_for_save_location_dialog_title">Use the new Storage Access Framework API to choose images download directory?</string>
    <string name="use_saf_for_local_threads_location_dialog_title">Use the new Storage Access Framework API to choose local threads download directory?</string>
    <string name="use_saf_for_save_location_dialog_message">If you choose to use the SAF you will be able to choose the sd-card (or even something like Google Drive) as a place to store downloaded images</string>
    <string name="use_saf_for_local_threads_location_dialog_message">If you choose to use the SAF you will be able to choose the sd-card (or even something like Google Drive) as a place to store local threads images</string>
    <string name="use_saf_dialog_positive_button_text">Use SAF API</string>
    <string name="use_saf_dialog_negative_button_text">Use old API</string>
    <string name="import_or_export_dialog_title">Overwrite existing file or create a new one?</string>
    <string name="import_or_export_dialog_positive_button_text">Overwrite</string>
    <string name="import_or_export_dialog_negative_button_text">Create new</string>
    <string name="media_settings_local_threads_location_title">Local threads location</string>
    <string name="view_thread_controller_local_threads_location_is_not_set"><![CDATA[Local threads location is not set. You can do this in Media Settings -> Local threads location]]></string>
    <string name="media_settings_cannot_switch_local_threads_base_dir_message">Cannot switch local threads base directory when there is at least one thread being downloaded. Stop all downloadings (or delete threads) and then try again.</string>
    <string name="base_local_threads_dir_not_exists">Base local threads directory does not exist (or it was deleted). You need to manually set it again in Media settings.</string>
    <string name="album_download_could_not_save_one_or_more_images">Could not save one or more images</string>
=======
    <string-array name="setting_watch_notify_modes">
        <item>All posts</item>
        <item>Only posts quoting you</item>
    </string-array>

    <string-array name="setting_watch_sounds">
        <item>All posts</item>
        <item>Only posts quoting you</item>
    </string-array>
    <string-array name="setting_watch_leds">
        <item>None</item>
        <item>White</item>
        <item>Red</item>
        <item>Yellow</item>
        <item>Green</item>
        <item>Cyan</item>
        <item>Blue</item>
        <item>Purple</item>
    </string-array>
>>>>>>> 00eb3837
</resources><|MERGE_RESOLUTION|>--- conflicted
+++ resolved
@@ -76,6 +76,26 @@
         <item quantity="one">%1$d new post, %2$d quoting you</item>
         <item quantity="other">%1$d new posts, %2$d quoting you</item>
     </plurals>
+
+    <string-array name="setting_watch_notify_modes">
+        <item>All posts</item>
+        <item>Only posts quoting you</item>
+    </string-array>
+
+    <string-array name="setting_watch_sounds">
+        <item>All posts</item>
+        <item>Only posts quoting you</item>
+    </string-array>
+    <string-array name="setting_watch_leds">
+        <item>None</item>
+        <item>White</item>
+        <item>Red</item>
+        <item>Yellow</item>
+        <item>Green</item>
+        <item>Cyan</item>
+        <item>Blue</item>
+        <item>Purple</item>
+    </string-array>
 
     <string name="empty"></string>
     <string name="cancel">Cancel</string>
@@ -120,18 +140,6 @@
 "Permission to access storage is required for installing the update.
 
 Re-enable this permission in the app settings if you permanently disabled it."</string>
-<<<<<<< HEAD
-
-=======
-    <string name="storage_permission_required_to_export_settings">
-"Permission to access storage is required to export settings.
-
-Re-enable this permission in the app settings if you permanently disabled it."</string>
-    <string name="storage_permission_required_to_import_settings">
-"Permission to access storage is required to import settings.
-
-Re-enable this permission in the app settings if you permanently disabled it."</string>
->>>>>>> 00eb3837
     <string name="minutes">%d minutes</string>
     <string name="card_stats">%1$dR %2$dI</string>
     <string name="action_reload">Reload</string>
@@ -615,12 +623,6 @@
     <string name="import_settings_from_a_file">Import settings from a file</string>
     <string name="successfully_exported_text">Exported successfully"</string>
     <string name="could_not_create_dir_for_export_error_text">Could not create directory for export file %1$s; you probably won\'t be able to export settings</string>
-<<<<<<< HEAD
-
-=======
-    <string name="default_directory_may_not_exist_message">The default directory may not exist yet. Do you want to check whether the directory exists and create it automatically?</string>
-    <string name="default_directory_may_not_exist_title">Default directory may not exist</string>
->>>>>>> 00eb3837
     <string name="apply_to_replies">Apply to replies</string>
     <string name="only_on_op">Only on OP</string>
     <string name="apply_to_saved">Apply to own posts</string>
@@ -690,7 +692,7 @@
     <string name="local_thread_text">Local thread</string>
     <string name="setting_full_screen_rotation">Allow full sensor rotation</string>
     <string name="settings_always_open_drawer">Always open the drawer when a thread is bookmarked</string>
-<<<<<<< HEAD
+
     <string name="use_saf_for_save_location_dialog_title">Use the new Storage Access Framework API to choose images download directory?</string>
     <string name="use_saf_for_local_threads_location_dialog_title">Use the new Storage Access Framework API to choose local threads download directory?</string>
     <string name="use_saf_for_save_location_dialog_message">If you choose to use the SAF you will be able to choose the sd-card (or even something like Google Drive) as a place to store downloaded images</string>
@@ -705,25 +707,4 @@
     <string name="media_settings_cannot_switch_local_threads_base_dir_message">Cannot switch local threads base directory when there is at least one thread being downloaded. Stop all downloadings (or delete threads) and then try again.</string>
     <string name="base_local_threads_dir_not_exists">Base local threads directory does not exist (or it was deleted). You need to manually set it again in Media settings.</string>
     <string name="album_download_could_not_save_one_or_more_images">Could not save one or more images</string>
-=======
-    <string-array name="setting_watch_notify_modes">
-        <item>All posts</item>
-        <item>Only posts quoting you</item>
-    </string-array>
-
-    <string-array name="setting_watch_sounds">
-        <item>All posts</item>
-        <item>Only posts quoting you</item>
-    </string-array>
-    <string-array name="setting_watch_leds">
-        <item>None</item>
-        <item>White</item>
-        <item>Red</item>
-        <item>Yellow</item>
-        <item>Green</item>
-        <item>Cyan</item>
-        <item>Blue</item>
-        <item>Purple</item>
-    </string-array>
->>>>>>> 00eb3837
 </resources>