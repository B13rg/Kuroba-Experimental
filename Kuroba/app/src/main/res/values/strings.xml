<?xml version="1.0" encoding="utf-8"?><!--
Kuroba - *chan browser https://github.com/Adamantcheese/Kuroba/

This program is free software: you can redistribute it and/or modify
it under the terms of the GNU General Public License as published by
the Free Software Foundation, either version 3 of the License, or
(at your option) any later version.

This program is distributed in the hope that it will be useful,
but WITHOUT ANY WARRANTY; without even the implied warranty of
MERCHANTABILITY or FITNESS FOR A PARTICULAR PURPOSE.  See the
GNU General Public License for more details.

You should have received a copy of the GNU General Public License
along with this program.  If not, see <http://www.gnu.org/licenses/>.
-->
<resources>
    <string name="empty"></string>
    <string name="cancel">Cancel</string>
    <string name="add">Add</string>
    <string name="close">Close</string>
    <string name="back">Back</string>
    <string name="ok">OK</string>
    <string name="delete">Delete</string>
    <string name="undo">Undo</string>
    <string name="save">Mark as my post</string>
    <string name="unsave">Unmark as my post</string>
    <string name="continue_text">Continue</string>
    <string name="create">Create</string>
    <string name="do_not">Do not</string>

    <string name="permission_app_settings">App settings</string>
    <string name="permission_grant">Grant</string>

    <string name="update_later">Later</string>
    <string name="update_none">%1$s is up-to-date</string>
    <string name="update_check_failed">Failed to check for updates.</string>
    <string name="update_install">Install</string>
    <string name="update_install_downloading">Downloading update</string>
    <string name="update_install_download_failed">Download failed</string>
    <string name="update_install_download_move_failed">Failed to move downloaded file to the Download directory.</string>
    <string name="update_retry_title">Retry update</string>
    <string name="update_retry">%1$s was not updated yet. Tap \"retry\" to retry the install.</string>
    <string name="update_retry_button">retry</string>

    <string name="update_storage_permission_required_title">Storage permission required</string>
    <string name="update_storage_permission_required">
"Permission to access storage is required for installing the update.

Re-enable this permission in the app settings if you permanently disabled it."</string>

    <string name="storage_permission_required_to_export_settings">
"Permission to access storage is required to export settings.

Re-enable this permission in the app settings if you permanently disabled it."</string>

    <string name="storage_permission_required_to_import_settings">
"Permission to access storage is required to import settings.

Re-enable this permission in the app settings if you permanently disabled it."</string>
    <string name="minutes">%d minutes</string>

    <plurals name="posts">
        <item quantity="one">%d post</item>
        <item quantity="other">%d posts</item>
    </plurals>

    <plurals name="reply">
        <item quantity="one">%d reply</item>
        <item quantity="other">%d replies</item>
    </plurals>

    <plurals name="image">
        <item quantity="one">%d image</item>
        <item quantity="other">%d images</item>
    </plurals>

    <plurals name="board">
        <item quantity="one">%d board</item>
        <item quantity="other">%d boards</item>
    </plurals>

    <plurals name="type">
        <item quantity="one">%d type</item>
        <item quantity="other">%d types</item>
    </plurals>

    <plurals name="bookmark">
        <item quantity="one">%d bookmark</item>
        <item quantity="other">%d bookmarks</item>
    </plurals>

    <plurals name="filter">
        <item quantity="one">%d filter</item>
        <item quantity="other">%d filters</item>
    </plurals>

    <plurals name="site">
        <item quantity="one">%d site</item>
        <item quantity="other">%d sites</item>
    </plurals>

    <string name="card_stats">%1$dR %2$dI</string>

    <string name="action_reload">Reload</string>
    <string name="action_pin">Bookmark</string>
    <string name="action_open_browser">Open in a browser</string>
    <string name="action_share">Share</string>
    <string name="action_download_album">Download album</string>
    <string name="action_transparency_toggle">Toggle opacity</string>
    <string name="action_image_rotate">Rotate image</string>
    <string name="action_search">Search</string>
    <string name="action_search_image">Image search</string>
    <string name="action_switch_catalog">Catalog mode</string>
    <string name="action_switch_board">Board mode</string>
    <string name="action_scroll_to_top">Top</string>
    <string name="action_scroll_to_bottom">Bottom</string>
    <string name="action_sort">Sort</string>
    <string name="action_rename_pin">Rename bookmark</string>
    <string name="action_rename">Rename</string>
    <string name="action_reply">Reply</string>

    <string name="open_link_not_matched">%1$s cannot open this link; it will open in your browser instead.</string>

    <string name="order_bump">Bump order</string>
    <string name="order_reply">Reply count</string>
    <string name="order_image">Image count</string>
    <string name="order_newest">Newest</string>
    <string name="order_oldest">Oldest</string>
    <string name="order_modified">Latest reply</string>
    <string name="order_activity">Thread activity</string>

    <string name="search_hint">Search</string>
    <string name="search_results">Found %1$s for \"%2$s\"</string>
    <string name="search_empty">Search subjects, comments, names and filenames</string>

    <string name="open_link_confirmation">Open this link?</string>
    <string name="open_thread_confirmation">Open this thread?</string>
    <string name="open_link_failed">No applications were found to open this link</string>

    <string name="action_confirm_exit_title">Tap back again to exit</string>

    <string name="thumbnail_load_failed_network">Error</string>
    <string name="thumbnail_load_failed_server" translatable="false">404</string>
    <string name="image_preview_failed">Failed to show image</string>
    <string name="image_preview_failed_oom">Failed to show image, out of memory</string>
    <string name="image_failed_big_image">Failed to show image, deep-zoom loading failed</string>
    <string name="image_not_found">Image not found</string>
    <string name="image_spoiler_filename">Spoiler image</string>

    <string name="thread_boards_search_hint">Search</string>
    <string name="thread_load_failed_ssl">HTTPS error</string>
    <string name="thread_load_failed_network">Network error</string>
    <string name="thread_load_failed_parsing">API parse error</string>
    <string name="thread_load_failed_server">Server error</string>
    <string name="thread_load_failed_not_found">404 not found</string>
    <string name="thread_refresh_bar_inactive">Tap to refresh</string>
    <string name="thread_refresh_now">Loading</string>
    <string name="thread_refresh_countdown">Loading in %1$ds</string>
    <string name="thread_load_failed_retry">Retry</string>
    <string name="thread_archived">Archived</string>
    <string name="thread_closed">Closed</string>
    <string name="thread_page_no">Page</string>
    <plurals name="thread_new_posts">
        <item quantity="one">%d new post</item>
        <item quantity="other">%d new posts</item>
    </plurals>
    <string name="thread_new_posts_goto">View</string>
    <string name="thread_empty_select">Please select a thread</string>
    <string name="thread_up_down_hint">Scroll to top/bottom</string>
    <string name="thread_pin_hint">Bookmark this thread</string>
    <string name="thread_view_archive">Archive</string>
    <string name="thread_show_archives">Archives</string>

    <string name="thread_empty_setup_feature" translatable="false">&#128564;</string>
    <string name="thread_empty_setup_title">Nothing to show</string>
    <string name="thread_empty_setup_body">Add a site to begin browsing</string>
    <string name="thread_empty_setup_hint">Add a site here</string>

    <string name="setup_sites_title">Setup sites</string>
    <string name="setup_sites_empty">No sites added</string>
    <string name="setup_sites_add_hint">Add a site here</string>
    <string name="setup_sites_add_title">Add site</string>
    <string name="setup_sites_description">Add a site by its URL or name</string>
    <string name="setup_sites_site_description">%s added</string>
    <string name="setup_sites_add_boards_hint">Tap to add boards</string>

    <string name="setup_site_title">Configure %s</string>
    <string name="setup_site_group_general">General</string>
    <string name="setup_site_boards">Setup boards</string>
    <string name="setup_site_boards_description">%s added</string>

    <string name="setup_site_group_login">Authentication</string>
    <string name="setup_site_login">Login</string>
    <string name="setup_site_login_description_enabled">Logged in</string>
    <string name="setup_site_login_description_disabled">Off</string>

    <string name="setup_board_title">Configure boards of %s</string>
    <string name="setup_board_empty">No boards added</string>
    <string name="setup_board_removed">Removed \"%s\"</string>
    <string name="setup_board_added">%s added</string>
    <string name="setup_board_select_all">Select all</string>

    <string name="filter_summary_all_boards">All boards</string>
    <string name="filter_enabled">Enabled</string>
    <string name="filter_filter">Filter</string>
    <string name="filter_action">Action</string>
    <string name="filter_pattern">Pattern</string>
    <string name="filter_match_test">Test the pattern</string>
    <string name="filter_pattern_hint_regex">Pattern</string>
    <string name="filter_boards">Boards</string>
    <string name="filter_types">Types</string>
    <string name="filter_all">all</string>
    <string name="filter_hide">Hide post</string>
    <string name="filter_color">Highlight post</string>
    <string name="filter_remove">Remove post</string>
    <string name="filter_watch">Watch post</string>
    <string name="filter_invalid_pattern">Invalid pattern</string>
    <string name="filter_preview">Test your filter</string>
    <string name="filter_no_matches">Does not match</string>
    <string name="filter_matches">Matches</string>
    <string name="filter_color_pick">Pick color</string>
    <string name="filter_help_title">Filter help</string>
    <string name="filter_help">
<![CDATA[
Filters act on a given pattern and a place to search the pattern.<br>
If the pattern matches then the post can be hidden, removed, highlighted, or automatically bookmarked.<br>
<p>
    These filters are pattern based, and have three modes:<br>
    <br>
    1. The pattern <tt>foo bar</tt> will match text that has any of the words in it. It will match <i>foo</i> or <i>bar</i>, but not <i>foobar</i>.
    Placing a * allows any character to be filled in: <tt>f*o</tt> will match both <i>foo</i>, <i>foooo</i> but not <i>foobar</i><br>
    <br>
    2. Quoting your pattern with <tt>\"</tt> like <tt>\"foo bar\"</tt> will match the text exactly.
    <i>foo bar</i> matches but <i>foo</i> does not.<br>
    <br>
    3. Regular expressions. <tt>/^>implying/</tt> for example. You can use <tt>/^>ImPlYiNg/<b>i</b></tt> to make the regex case insensitive.
</p>
<br>
Note that for country code filtering, troll country codes should be prepended with "t_". In addition, a country code filter automatically implies the case insensitive flag for regex.
]]>
    </string>

    <string name="filter_tripcode">Tripcode</string>
    <string name="filter_name">Name</string>
    <string name="filter_comment">Comment</string>
    <string name="filter_id">ID</string>
    <string name="filter_subject">Subject</string>
    <string name="filter_filename">Filename</string>
    <string name="filter_country_code">Country code</string>

    <string name="board_select_all">Select all</string>
    <string name="board_select_none">Select none</string>

    <string name="history_clear">Clear history</string>
    <string name="history_clear_confirm">Clear history?</string>
    <string name="history_clear_confirm_button">Clear</string>
    <string name="history_toggle_hint">Enable or disable history</string>
    <string name="history_empty_info">No history</string>

    <string name="saved_reply_clear">Clear posting history</string>
    <string name="saved_reply_clear_confirm">Clear posting history?</string>
    <string name="saved_reply_clear_confirm_button">Clear</string>

    <string name="archive_title">%s archive</string>
    <string name="archive_error">Error loading archive</string>

    <string name="drawer_pinned">Bookmarked threads</string>
    <string name="drawer_pin_removed">Removed \"%1$s\"</string>
    <string name="drawer_pin_with_saved_thread_removed">Removed pin \"%1$s\" with saved thread</string>
    <string name="drawer_pins_cleared">%1$s cleared</string>
    <string name="drawer_pins_non_cleared">No bookmarks cleared.</string>
    <string name="drawer_pins_non_cleared_try_all">No bookmarks cleared. Hold to remove all.</string>

    <string name="post_highlight_id">Highlight ID</string>
    <string name="post_highlight_tripcode">Highlight tripcode</string>
    <string name="post_filter_tripcode">Filter tripcode</string>
    <string name="post_text_copied">Text copied to clipboard</string>
    <string name="post_quote">Quote</string>
    <string name="post_quote_text">Quote text</string>
    <string name="post_info">Info</string>
    <string name="post_info_title">Post info</string>
    <string name="post_show_links">Show links</string>
    <string name="post_share">Share</string>
    <string name="post_copy_text">Copy text</string>
    <string name="post_report">Report</string>
    <string name="post_hide">Hide</string>
    <string name="post_remove">Remove</string>
    <plurals name="post_hidden">
        <item quantity="one">%1$d post hidden</item>
        <item quantity="other">%1$d posts hidden</item>
    </plurals>
    <plurals name="post_removed">
        <item quantity="one">%1$d post removed</item>
        <item quantity="other">%1$d posts removed</item>
    </plurals>
    <string name="thread_hidden">Thread hidden</string>
    <string name="thread_removed">Thread removed</string>
    <string name="post_delete">Delete</string>
    <string name="post_more">More…</string>

    <string name="reply_name">Name</string>
    <string name="reply_options">Options</string>
    <string name="reply_subject">Subject</string>
    <string name="reply_comment_thread">Comment reply</string>
    <string name="reply_comment_board">Comment new thread</string>
    <string name="reply_file_name">File name</string>
    <string name="reply_file_too_big">Warning: File size too big (%1$s / %2$s)</string>
    <string name="reply_webm_too_big">Warning: WebM size too big (%1$s / %2$s)</string>
    <string name="reply_file_open_failed">Failed to open file</string>
    <string name="reply_spoiler_image">Spoiler image</string>
    <string name="reply_no_preview">No preview</string>
    <string name="reply_submit">Submit</string>
    <string name="reply_error">Error posting</string>
    <string name="reply_error_message">Error posting: %s</string>
    <string name="reply_error_message_timer_reply">Error posting: You must wait %d seconds before posting a reply.</string>
    <string name="reply_error_message_timer_thread">Error posting: You must wait %d seconds before posting a thread.</string>
    <string name="reply_success">Post successful</string>
    <string name="reply_captcha_text">Type the text</string>
    <string name="reply_comment_button_quote" translatable="false">&gt;</string>
    <string name="reply_comment_button_spoiler">[s]</string>
    <string name="reply_comment_button_code">[c]</string>

    <string name="delete_confirm">Delete your post?</string>
    <string name="delete_wait">Deleting post&#8230;</string>
    <string name="delete_success">Post deleted</string>
    <string name="delete_image_only">Only delete the image</string>
    <string name="delete_error">Error deleting post</string>

    <string name="watch_pause_pins">Stop watching</string>
    <string name="watch_idle">No new posts</string>

    <plurals name="watch_title">
        <item quantity="one">Watching one thread</item>
        <item quantity="other">Watching %d threads</item>
    </plurals>

    <plurals name="download_title">
        <item quantity="one">Downloading one thread</item>
        <item quantity="other">Downloading %d threads</item>
    </plurals>

    <plurals name="watch_new_quotes">
        <item quantity="one">%d new post quoting you</item>
        <item quantity="other">%d new posts quoting you</item>
    </plurals>

    <plurals name="watch_new_quoting">
        <item quantity="one">%1$d new post, %2$d quoting you</item>
        <item quantity="other">%1$d new posts, %2$d quoting you</item>
    </plurals>

    <string name="history_screen">History</string>

    <string name="filters_screen">Filters</string>

    <string name="album_download_screen">Select images (%1$d / %2$d)</string>
    <string name="album_download_none_checked">Please select images to download</string>
    <string name="album_download_confirm">%1$s will be downloaded to the folder %2$s</string>
    <string name="album_download_success">Finished saving images; downloaded to %1$s</string>

    <string name="report_screen">Report %1$s</string>

    <string name="image_save_notification_downloading">Downloading images</string>
    <string name="image_save_notification_cancel">Tap to cancel</string>
    <string name="image_save_saved">Image saved</string>
    <string name="image_save_as">Saved as \"%1$s\"</string>
    <string name="image_save_failed">Saving image failed</string>

    <string name="thread_page_limit">Thread hit last page</string>

    <string name="drawer_settings">Settings</string>
    <string name="drawer_history">History</string>

    <!-- Main settings -->
    <string name="settings_screen">Settings</string>

    <!-- Main "Settings" group -->
    <string name="settings_group_settings">Settings</string>
    <string name="settings_watch">Thread watcher</string>
    <string name="settings_sites">Sites</string>
    <string name="settings_appearance">Appearance</string>
    <string name="settings_appearance_description">Theme, layout, fonts, etc.</string>
    <string name="settings_behavior">Behavior</string>
    <string name="settings_behavior_description">Thread refresh, captcha, etc.</string>
    <string name="settings_media">Media</string>
    <string name="settings_media_description">Save location, auto loading, etc.</string>
    <string name="settings_filters">Filters</string>

    <!-- Thread watcher -->
    <string name="setting_watch_summary_enabled">Watching bookmarked threads</string>
    <string name="setting_watch_summary_disabled">Off</string>

    <string name="settings_screen_watch">Thread watcher settings</string>
    <string name="settings_group_watch">Settings</string>
    <string name="setting_watch_info">To watch bookmarks for new posts, turn the thread watcher on.</string>
    <string name="setting_watch_enable_background">Enable in the background</string>
    <string name="setting_watch_enable_background_description">Watch bookmarks when app is in the background</string>
    <string name="setting_watch_enable_filter_watch">Enable filter watching</string>
    <string name="setting_watch_enable_filter_watch_description">Watch posts that match filters marked as watch post</string>
    <string name="setting_watch_background_timeout">Background update interval</string>
    <string name="setting_watch_background_timeout_description">The interval between updates when placed in the background</string>
    <string name="setting_thread_page_limit_notify">Last page notifications</string>
    <string name="setting_thread_page_limit_notify_description">Notify when threads hit the last page</string>
    <string name="setting_watch_notify_mode">Notify about</string>
    <string-array name="setting_watch_notify_modes">
        <item>All posts</item>
        <item>Only posts quoting you</item>
    </string-array>
    <string name="setting_watch_sound">Notification sound</string>
    <string-array name="setting_watch_sounds">
        <item>All posts</item>
        <item>Only posts quoting you</item>
    </string-array>
    <string name="setting_watch_peek">Heads-up notification on quotes</string>
    <string name="setting_watch_peek_description">Show a heads-up notification when quoted</string>
    <string name="setting_watch_led">Notification light</string>
    <string-array name="setting_watch_leds">
        <item>None</item>
        <item>White</item>
        <item>Red</item>
        <item>Yellow</item>
        <item>Green</item>
        <item>Cyan</item>
        <item>Blue</item>
        <item>Purple</item>
    </string-array>

    <!-- Main About group -->
    <string name="settings_group_about">About</string>
    <string name="settings_update_check">Check for updates</string>
    <string name="settings_about_license">Released under the GNU GPLv3 license</string>
    <string name="settings_about_license_description">Tap to see license</string>
    <string name="settings_about_licenses">Open Source Licenses</string>
    <string name="settings_about_licenses_description">Legal information about licenses</string>
    <string name="settings_developer">Developer settings</string>


    <!-- Appearance -->
    <string name="settings_screen_appearance">Appearance</string>
    <string name="settings_group_appearance">Appearance</string>
    <string name="setting_theme">Theme</string>

    <!-- Appearance layout group -->
    <string name="settings_group_layout">Layout</string>
    <string name="setting_layout_mode">Layout mode</string>
    <string name="setting_layout_mode_auto">Auto</string>
    <string name="setting_layout_mode_phone">Phone layout</string>
    <string name="setting_layout_mode_slide">Slide mode</string>
    <string name="setting_layout_mode_split">Split mode</string>
    <string name="setting_board_grid_span_count">Catalog mode column count</string>
    <string name="setting_board_grid_span_count_default">Auto</string>
    <string name="setting_board_grid_span_count_item">%1$d columns</string>
    <string name="setting_never_hide_toolbar">Never hide the toolbar</string>
    <string name="setting_enable_reply_fab">Enable the reply button</string>
    <string name="setting_enable_reply_fab_description">Disabling replaces the round button with a menu option</string>
    <string name="setting_enable_reply_count">Enable the reply counter</string>

    <!-- Appearance post group -->
    <string name="settings_group_post">Post</string>
    <string name="setting_font_size">Font size</string>
    <string name="setting_font_size_default">(default)</string>
    <string name="setting_font_alt">Use alternative font</string>
    <string name="setting_font_alt_description">Use the theme\'s alt font for posts</string>
    <string name="setting_post_full_date">Show the full date on posts</string>
    <string name="setting_post_file_info">Show file info on posts</string>
    <string name="setting_post_filename">Show filename on posts</string>

    <!-- Appearance gallery group -->
    <string name="settings_group_gallery">Gallery</string>
    <string name="setting_gallery_immersive_mode_title">Use immersive mode for image gallery</string>
    <string name="setting_gallery_immersive_mode_description">This will make image gallery view be fullscreen with statusbar/navbar hidden</string>

    <!-- Behavior -->
    <string name="settings_screen_behavior">Behavior</string>

    <!-- Behavior general group -->
    <string name="settings_group_general">General</string>
    <string name="setting_auto_refresh_thread">Auto refresh threads</string>
    <string name="setting_controller_swipeable">Allow screens to be swiped away</string>
    <string name="setting_clear_thread_hides">Clear all thread hides</string>
    <string name="setting_cleared_thread_hides">Cleared all thread hides</string>

    <!-- Behavior reply group -->
    <string name="settings_group_reply">Reply</string>
    <string name="setting_post_pin">Bookmark thread on post</string>
    <string name="setting_post_default_name">Default post name</string>

    <!-- Behavior post group -->
    <string name="setting_text_only">Text only mode</string>
    <string name="setting_text_only_description">Hide images when in board and thread view</string>
    <string name="settings_reveal_text_spoilers">Reveal text spoilers</string>
    <string name="settings_reveal_text_spoilers_description">Makes the spoiler text appear tapped</string>
    <string name="setting_anonymize">Make everyone Anonymous</string>
    <string name="setting_anonymize_ids">Hide IDs</string>
    <string name="setting_show_anonymous_name">Always show \"Anonymous\" name</string>
    <string name="setting_buttons_bottom">Reply buttons on the bottom</string>
    <string name="setting_volume_key_scrolling">Volume keys scroll content</string>
    <string name="setting_tap_no_rely">Tap the post number to reply</string>
    <string name="setting_open_link_confirmation">Ask before opening links</string>
    <string name="setting_open_link_browser">Always open links in external browser</string>


    <!-- Behavior proxy group -->
    <string name="settings_group_proxy">HTTP Proxy</string>
    <string name="setting_proxy_enabled">Enable proxy</string>
    <string name="setting_proxy_address">Proxy server address</string>
    <string name="setting_proxy_port">Proxy server port</string>


    <!-- Media -->
    <string name="settings_screen_media">Media</string>

    <!-- Media general group -->
    <string name="settings_group_media">Media</string>

    <string name="setting_save_board_folder">Save images in board folders</string>
    <string name="setting_save_board_folder_description">Create a folder for each board when saving</string>
    <string name="setting_save_thread_folder">Save images in thread folders</string>
    <string name="setting_save_thread_folder_description">Create a folder for each thread when saving</string>
    <string name="setting_save_server_filename">Save server filename</string>
    <string name="setting_save_server_filename_description">
"Save the image with the filename the site assigned.
If disabled, save the image with the filename the uploader assigned."
    </string>
    <string name="setting_video_default_muted">Start videos muted</string>
    <string name="setting_video_default_muted_description">If a video has audio, mute it by default.</string>
    <string name="setting_video_open_external">Play videos with external player</string>
    <string name="setting_video_open_external_description">Play videos in an external media player app</string>
    <string name="setting_share_url">Share URL to image</string>
    <string name="setting_share_url_description">Share the URL to the image instead of the image itself</string>
    <string name="settings_reveal_image_spoilers">Reveal image spoilers</string>
    <string name="settings_reveal_image_spoilers_description">Always reveal spoiler thumbnails and images.</string>

    <!-- Media loading group -->
    <string name="settings_group_media_loading">Media loading</string>
    <string name="setting_image_auto_load">Automatically load images</string>

    <string name="setting_image_auto_load_all">Always</string>
    <string name="setting_image_auto_load_wifi">Wi-Fi only</string>
    <string name="setting_image_auto_load_none">Never</string>

    <string name="setting_video_auto_load">Automatically load videos</string>

    <string name="setting_video_auto_loop">Enable automatic video-looping</string>
    <string name="setting_video_auto_loop_description">Automatically loop video content</string>

    <string name="setting_auto_load_thread_images">Enable media prefetching</string>
    <string name="setting_auto_load_thread_images_description">Loads all images or videos in a thread immediately, subject to the settings above; Increases the filecache size to 1GB</string>


    <!-- Save location settings -->
    <string name="save_location_screen">Save location</string>
    <string name="save_location_storage_permission_required_title">Storage permission required</string>
    <string name="save_location_storage_permission_required">
"Permission to access storage is required for browsing files.

Re-enable this permission in the app settings if you permanently disabled it."
    </string>
    <string name="setting_folder_pick_ok">Choose</string>
    <string name="setting_folder_navigate_up">Up</string>
    <string name="save_new_folder">Add a new folder</string>
    <string name="new_folder_hint">Folder name</string>


    <!-- Theme settings -->
    <string name="setting_theme_explanation">
"Swipe to change the theme.
Tap the toolbar menu to change its color."
    </string>
    <string name="setting_theme_accent">Tap here to change the FAB color</string>

    <!-- Developer settings -->
    <string name="settings_open_logs">View logs</string>
    <string name="settings_logs_screen">Logs</string>
    <string name="settings_logs_copy">Copy</string>
    <string name="settings_logs_copied_to_clipboard">Copied to clipboard</string>


    <string name="settings_screen_pass">4chan pass</string>
    <string name="setting_pass_token">Token</string>
    <string name="setting_pass_pin">PIN</string>
    <string name="setting_pass_authenticated">Device authorized!</string>
    <string name="setting_pass_login">Submit</string>
    <string name="setting_pass_logout">Logout</string>
    <string name="setting_pass_logging_in">Loading&#8230;</string>
    <string name="setting_pass_error">Connection error</string>
    <string name="setting_pass_bottom_description">"
<![CDATA[
Forgot your 4chan Pass login details?<br>
<a href=\"https://www.4chan.org/pass?reset\">Go here to reset your PIN.</a><br>
<br>
Don't have a 4chan Pass?<br>
<a href=\"https://www.4chan.org/pass\">Tap here to learn more.</a>
]]>
    "</string>

    <string name="settings_screen_theme">Themes</string>
    <string name="image_quality">Image quality: %1$d</string>
    <string name="scale_reduce">Reduce: %1$dx%2$d to %3$dx%4$d (%5$d%%)</string>
    <string name="could_not_decode_image_bitmap">Could not decode image bitmap</string>
    <string name="could_not_apply_image_options">Could not apply new image options. Error message is %1$s</string>
    <string name="image_options_remove_filename">Remove filename</string>
    <string name="image_options_change_image_checksum">Change image checksum</string>
    <string name="image_options_fix_exif">Fix EXIF orientation</string>
    <string name="image_options_remove_metadata">Remove metadata</string>
    <string name="image_options_re_encode">Re-encode</string>
    <string name="reencode_image_re_encode_image_text">Re-encode image</string>
    <string name="reencode_image_as_is">AS IS (%1$s)</string>
    <string name="reencode_image_as_jpeg">AS JPEG</string>
    <string name="reencode_image_as_png">AS PNG</string>
    <string name="reencode_image_image_quality_100_default_text">Image quality: 100</string>
    <string name="reencode_image_reduce_default_text">Reduce: 0%</string>
    <string name="click_image_for_extra_options">Click image for extra options</string>

    <string name="settings_import_export">Import/Export</string>
    <string name="settings_import_export_description">Import/Export settings/pins etc.</string>
    <string name="import_or_export_settings">Import/Export settings</string>
    <string name="export_settings">Export settings</string>
    <string name="export_settings_to_a_file">Export settings to a file</string>
    <string name="import_settings">Import settings</string>
    <string name="import_settings_from_a_file">Import settings from a file</string>
    <string name="import_warning_title">Warning</string>
    <string name="import_warning_text">You are about to import settings/saved pins/filters/hidden posts from a file. The file must be located at \"%1$s\" and have a name \"%2$s\". This will clear all your existing settings/pins/threads and replace them with the ones from the file. You MAY LOOSE some of your settings/pins/hidden threads if you are trying to import a file with different app version (upgrade or downgrade). The app will be restarted. \nAre you sure you want to continue?</string>
    <string name="successfully_exported_text">Exported successfully to \"%1$s\". File path has been copied to the clipboard"</string>
    <string name="error_external_storage_is_not_mounted">External storage is not mounted</string>
    <string name="could_not_create_dir_for_export_error_text">Could not create directory for export file %1$s; you probably won\'t be able to export settings</string>
    <string name="default_directory_may_not_exist_message">The default directory may not exist yet. Do you want to check whether the directory exists and create it automatically?</string>
    <string name="default_directory_may_not_exist_title">Default directory may not exist</string>

    <string name="apply_to_replies">Apply to replies</string>
    <string name="only_on_op">Only on OP</string>
    <string name="apply_to_saved">Apply to own posts</string>
    <string name="thread_layout_hide_whole_chain">Hide whole chain</string>
    <string name="thread_layout_remove_whole_chain">Remove whole chain</string>
    <string name="thread_layout_hide_post">Hide post</string>
    <string name="thread_layout_remove_post">Remove post</string>
    <string name="thread_layout_hide_whole_chain_as_well">Would you like to hide the whole reply chain as well?</string>
    <string name="thread_layout_remove_whole_chain_as_well">Would you like to remove the whole reply chain as well?</string>
    <string name="view_removed_posts">View removed posts</string>
    <string name="restore_posts">Restore posts</string>
    <string name="restored_n_posts">Restored %1$d posts</string>
    <string name="no_removed_posts_for_current_thread">No removed posts found for the current thread</string>
    <string name="select_all">Select all</string>

    <!-- Captcha settings -->
    <string name="settings_captcha_group">Captcha</string>
    <string name="settings_use_new_captcha_window">Use new captcha window for no-js captcha</string>
    <string name="settings_use_real_google_cookies_description">When enabled, a GET request to google.com will be executed to get a cookie, which will be used for captcha authentication. The hardcoded ones sometimes will make you re-enter the captcha dozens of times. Those cookies will be updated automatically (every three months). You may update them manually if you want.</string>

    <string name="captcha_layout_v2_verify_button_text">Verify</string>
    <string name="captcha_layout_v2_reload">Reload</string>
    <string name="captcha_layout_v2_use_old_captcha">Use old\ncaptcha</string>
    <string name="captcha_layout_v2_you_have_to_select_at_least_one_image">You have to select at least one image (if you see a captcha that does not have any matching images then it is probably a bug; fill an issue and use the old captcha)</string>
    <string name="captcha_layout_v2_verification_already_in_progress">Verification is already in progress</string>
    <string name="captcha_layout_v2_captcha_request_is_already_in_progress">Captcha request is already in progress</string>
    <string name="captcha_layout_v2_you_are_requesting_captcha_too_fast">You are requesting captcha too fast</string>
    <string name="captcha_layout_v2_refresh_cookies">Refresh cookies</string>

    <string name="file_url_copied_to_clipboard">File url copied to clipboard</string>

    <string name="delete_site_dialog_title">Delete site?</string>
    <string name="delete_site_dialog_message">Are you sure you want to delete "%1$s"? This action will delete the site and everything that is associated with it. The app will be restarted. Do you wish to proceed?</string>
    <string name="could_not_remove_site_error_message">"Could not remove site %1$s, error message: %2$s</string>
    <string name="reply_comment_empty">Comment body is empty.</string>
    <string name="image_reencode_format_error">Something is wrong with this file.</string>
    <string name="setting_bookmark_short_info">Short bookmark info</string>
    <string name="setting_bookmark_short_info_description">Shorter information in the bookmark menu for unread and quoted posts</string>
    <string name="filter_removed_undo">Removed filter %1$s</string>
    <string name="image_url_get_attempt">Getting image from clipboard URL</string>
    <string name="image_url_get_failed">Failed to get image from clipboard</string>
    <string name="image_url_get_success">Got image from clipboard</string>
    <string name="thread_list_layout_attached_file_not_supported_for_reencoding">Attached file is not supported for reencoding</string>
<<<<<<< HEAD
    <string name="setting_shift_post">Shift post format</string>
    <string name="setting_shift_post_description">Shift the comment of long posts to start below the thumbnail</string>
    <string name="setting_remove_watched">Remove watched threads from the catalog</string>
    <string name="setting_enable_emoji">Enable emoji</string>
    <string name="setting_enable_emoji_description">Enable emoji posting and parsing</string>
=======
    <string name="view_thread_controller_thread_downloading_requires_write_permission">Thread downloading requires WRITE_EXTERNAL_STORAGE permission</string>
    <string name="warning">Warning</string>
    <string name="drawer_controller_at_least_one_pin_has_download_flag">At least one pin has \"Download\" flag which makes this delete operation irreversible because this operation will delete all of the saved thread\'s files from the disk. Do you really want to delete all pins?</string>
    <string name="drawer_controller_do_not_delete">Do not delete</string>
    <string name="drawer_controller_delete_all_pins">Delete all pins</string>
    <string name="thread_layout_background_watcher_is_disabled_message">Thread is currently being downloaded but the background watcher is disabled so it won\'t be incrementally updated. To enable incremental thread updating you have to enable background thread watcher</string>
    <string name="settings_experimental_settings_title">⚠ EXPERIMENTAL ⚠</string>
    <string name="settings_experimental_settings_description">These settings may be in an unstable state. They are for testing. They may break the app and you may have to reset the app data. Use them at your own risk if you are really interested in some feature.</string>
    <string name="incremental_thread_downloading_title">Incremental thread downloading</string>
    <string name="incremental_thread_downloading_description">Allows you to download threads to view them after the original thread dies</string>
    <string name="experimental_settings_group">Experimental settings</string>
>>>>>>> 1d5849d7
</resources><|MERGE_RESOLUTION|>--- conflicted
+++ resolved
@@ -671,23 +671,22 @@
     <string name="image_url_get_failed">Failed to get image from clipboard</string>
     <string name="image_url_get_success">Got image from clipboard</string>
     <string name="thread_list_layout_attached_file_not_supported_for_reencoding">Attached file is not supported for reencoding</string>
-<<<<<<< HEAD
+
     <string name="setting_shift_post">Shift post format</string>
     <string name="setting_shift_post_description">Shift the comment of long posts to start below the thumbnail</string>
     <string name="setting_remove_watched">Remove watched threads from the catalog</string>
     <string name="setting_enable_emoji">Enable emoji</string>
     <string name="setting_enable_emoji_description">Enable emoji posting and parsing</string>
-=======
-    <string name="view_thread_controller_thread_downloading_requires_write_permission">Thread downloading requires WRITE_EXTERNAL_STORAGE permission</string>
+
+    <string name="experimental_settings_group">Experimental settings</string>
+    <string name="view_thread_controller_thread_downloading_requires_write_permission">Thread downloading requires the WRITE_EXTERNAL_STORAGE permission</string>
     <string name="warning">Warning</string>
-    <string name="drawer_controller_at_least_one_pin_has_download_flag">At least one pin has \"Download\" flag which makes this delete operation irreversible because this operation will delete all of the saved thread\'s files from the disk. Do you really want to delete all pins?</string>
+    <string name="drawer_controller_at_least_one_pin_has_download_flag">At least one pin has the \"Download\" flag, which makes this delete operation irreversible because this operation will delete all of the saved thread\'s files from the disk. Do you really want to delete all pins?</string>
     <string name="drawer_controller_do_not_delete">Do not delete</string>
     <string name="drawer_controller_delete_all_pins">Delete all pins</string>
     <string name="thread_layout_background_watcher_is_disabled_message">Thread is currently being downloaded but the background watcher is disabled so it won\'t be incrementally updated. To enable incremental thread updating you have to enable background thread watcher</string>
     <string name="settings_experimental_settings_title">⚠ EXPERIMENTAL ⚠</string>
-    <string name="settings_experimental_settings_description">These settings may be in an unstable state. They are for testing. They may break the app and you may have to reset the app data. Use them at your own risk if you are really interested in some feature.</string>
+    <string name="settings_experimental_settings_description">These settings may be in an unstable state. They are for testing. They may break the app and you may have to reset the app data. Use them at your own risk if you are really interested in some feature. Backup your everything beforehand.</string>
     <string name="incremental_thread_downloading_title">Incremental thread downloading</string>
     <string name="incremental_thread_downloading_description">Allows you to download threads to view them after the original thread dies</string>
-    <string name="experimental_settings_group">Experimental settings</string>
->>>>>>> 1d5849d7
 </resources>