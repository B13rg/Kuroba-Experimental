--- conflicted
+++ resolved
@@ -754,7 +754,6 @@
     <string name="album_download_batch_image_processed_message">Downloaded %1$d out of %2$d (%3$d failed)</string>
     <string name="media_settings_image_click_preload_strategy_name">Image preload strategy</string>
     <string name="media_settings_image_click_preload_strategy_description">When opening up an image pager, determines what image(s) should be preloaded next.</string>
-<<<<<<< HEAD
 
     <string name="lorem_ipsum">
         The standard Lorem Ipsum passage, used since the 1500s
@@ -785,8 +784,6 @@
     <string name="settings_js_captcha_cookies_title">JS captcha cookies</string>
     <string name="settings_js_captcha_cookies_description">By inputting your desktop browser captcha cookies, captcha solving may become easier</string>
     <string name="cookies_editor_bad_cookie">%1$s cookie is not set!</string>
-=======
+
     <string name="mock_reply">Mock reply</string>
-    <string name="mock_reply_queued">Mock reply queued</string>
->>>>>>> 612f54ad
 </resources>