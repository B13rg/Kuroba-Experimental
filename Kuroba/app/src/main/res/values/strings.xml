--- conflicted
+++ resolved
@@ -802,6 +802,15 @@
     <string name="settings_report_description">Report a problem/crash</string>
     <string name="settings_collect_crash_logs">Collect crash logs</string>
     <string name="settings_collect_crash_logs_description">By enabling this setting, the app will start collecting crash logs. They are NOT uploaded automatically. Crash logs only collect the stacktrace itself, app version and basic OS information. You can review and upload them manually (or delete) by clicking the \"Report\" setting.</string>
+    <string name="review_crashlogs_controller_title">Review crash logs</string>
+    <string name="settings_report_suggest_sending_logs_title">You have %1$d collected crash logs</string>
+    <string name="settings_report_suggest_sending_logs_message">Would you like to review and maybe send them to developers?</string>
+    <string name="settings_report_review_button_text">Review crash logs</string>
+    <string name="settings_report_review_later_button_text">Review later</string>
+    <string name="settings_report_delete_all_crash_logs">Delete all crash logs</string>
+    <string name="deleted_n_crashlogs">Deleted %1$d crash log(s)</string>
+    <string name="sent_n_crashlogs">Sent %1$d crash log(s)</string>
+
     <string name="media_settings_base_dir_reset_message">Base directory reset to default</string>
     <string name="media_settings_could_not_create_default_baseDir">Could not create default base dir: %1$s</string>
 
@@ -816,17 +825,6 @@
     <string name="update_manager_apk_copied">Apk successfully copied</string>
     <string name="settings_show_copy_apk_dialog_title">Show copy apk dialog when downloading an update</string>
     <string name="settings_show_copy_apk_dialog_message">Every time you download a new update a dialog with suggestion to copy that apk to some other directory will be shown</string>
-<<<<<<< HEAD
-=======
-    <string name="review_crashlogs_controller_title">Review crash logs</string>
-    <string name="settings_report_suggest_sending_logs_title">You have %1$d collected crash logs</string>
-    <string name="settings_report_suggest_sending_logs_message">Would you like to review and maybe send them to developers?</string>
-    <string name="settings_report_review_button_text">Review crash logs</string>
-    <string name="settings_report_review_later_button_text">Review later</string>
-    <string name="settings_report_delete_all_crash_logs">Delete all crash logs</string>
-    <string name="deleted_n_crashlogs">Deleted %1$d crash log(s)</string>
-    <string name="sent_n_crashlogs">Sent %1$d crash log(s)</string>
->>>>>>> 1c8f749f
 
     <string name="could_not_initialized_captcha">Couldn\'t initialize captcha, reason: %1$s</string>
     <string name="fail_reason_webview_is_not_installed">WebView is not installed</string>
