--- conflicted
+++ resolved
@@ -830,7 +830,7 @@
     <string name="fail_reason_webview_is_not_installed">WebView is not installed</string>
     <string name="fail_reason_some_part_of_webview_not_initialized">Some part of WebViewChromium couldn\'t get initialized: (%1$s)</string>
     <string name="thread_load_failed_local_thread_parsing">Error while trying to parse local thread json file. Try deleting and the re-downloading the thread to fix this error.</string>
-<<<<<<< HEAD
+
     <string name="setting_enable_image_link_loading">Enable image link loading</string>
     <string name="setting_enable_image_link_loading_description">Adds any JPG, PNG, GIF, WEBM, MP4, PDF, BMP, WEBP, MP3, SWF, M4A, OGG, or FLAC files linked in posts as internally viewable post attachments, with a special spoiler image due to no thumbnails being available</string>
     <string name="add_new_zone">Add new zone</string>
@@ -847,9 +847,8 @@
     <string name="setting_exclusion_zones_edit_or_remove_zone_title">Edit or remove zone?</string>
     <string name="setting_exclusion_zones_zone_remove_message">Zone removed. Restart the app for the changes to kick in.</string>
     <string name="setting_exclusion_zones_zone_added_message">New exclusion zone added. Restart the app for the changes to kick in.</string>
-=======
+
     <string name="setting_allow_okhttp_http2">Allow OkHttp to use HTTP/2 protocol</string>
     <string name="setting_allow_okhttp_ipv6">Allow OkHttp to use IPv6</string>
     <string name="setting_allow_okhttp_http2_ipv6_description">Disabling this setting may resolve issues with images not loading whatsoever in some rare cases. Try disabling this setting if images refuse to start loading.</string>
->>>>>>> 547ae47d
 </resources>