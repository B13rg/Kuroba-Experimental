--- conflicted
+++ resolved
@@ -745,11 +745,6 @@
     <string name="image_saver_could_not_figure_out_save_location">Couldn\'t figure out save location</string>
     <string name="settings_captcha_setup">Captcha Settings</string>
     <string name="settings_captcha_setup_description">Captcha settings are per-site configurable. Tap for site setup.</string>
-<<<<<<< HEAD
-    <string name="setting_enable_image_link_loading">Enable image link loading</string>
-    <string name="setting_enable_image_link_loading_description">Adds any JPG, PNG, GIF, WEBM, or MP4 files linked in posts as internally viewable post attachments, with a special spoiler image due to no thumbnails being available</string>
-    <string name="add_new_zone">Add new zone</string>
-=======
     <string name="settings_concurrent_file_downloading_name">Concurrent chunked file downloading</string>
     <string name="settings_concurrent_file_downloading_description">Split file downloads into chunks and download them concurrently, when possible; makes loading times shorter when viewing them in the gallery. Determines the number of chunks to split files into.</string>
     <string name="image_saver_canceled_by_user_message">Canceled by user</string>
@@ -791,5 +786,7 @@
     <string name="cookies_editor_bad_cookie">%1$s cookie is not set!</string>
 
     <string name="mock_reply">Mock reply</string>
->>>>>>> 8fbf1f66
+    <string name="setting_enable_image_link_loading">Enable image link loading</string>
+    <string name="setting_enable_image_link_loading_description">Adds any JPG, PNG, GIF, WEBM, or MP4 files linked in posts as internally viewable post attachments, with a special spoiler image due to no thumbnails being available</string>
+    <string name="add_new_zone">Add new zone</string>
 </resources>