<?xml version="1.0" encoding="utf-8"?><!--
Kuroba - *chan browser https://github.com/Adamantcheese/Kuroba/

This program is free software: you can redistribute it and/or modify
it under the terms of the GNU General Public License as published by
the Free Software Foundation, either version 3 of the License, or
(at your option) any later version.

This program is distributed in the hope that it will be useful,
but WITHOUT ANY WARRANTY; without even the implied warranty of
MERCHANTABILITY or FITNESS FOR A PARTICULAR PURPOSE.  See the
GNU General Public License for more details.

You should have received a copy of the GNU General Public License
along with this program.  If not, see <http://www.gnu.org/licenses/>.
-->
<resources>
    <plurals name="posts">
        <item quantity="one">%d post</item>
        <item quantity="other">%d posts</item>
    </plurals>
    <plurals name="reply">
        <item quantity="one">%d reply</item>
        <item quantity="other">%d replies</item>
    </plurals>
    <plurals name="image">
        <item quantity="one">%d image</item>
        <item quantity="other">%d images</item>
    </plurals>
    <plurals name="board">
        <item quantity="one">%d board</item>
        <item quantity="other">%d boards</item>
    </plurals>
    <plurals name="type">
        <item quantity="one">%d type</item>
        <item quantity="other">%d types</item>
    </plurals>
    <plurals name="bookmark">
        <item quantity="one">%d bookmark</item>
        <item quantity="other">%d bookmarks</item>
    </plurals>
    <plurals name="filter">
        <item quantity="one">%d filter</item>
        <item quantity="other">%d filters</item>
    </plurals>
    <plurals name="site">
        <item quantity="one">%d site</item>
        <item quantity="other">%d sites</item>
    </plurals>
    <plurals name="thread_new_posts">
        <item quantity="one">%d new post</item>
        <item quantity="other">%d new posts</item>
    </plurals>
    <plurals name="post_hidden">
        <item quantity="one">%1$d post hidden</item>
        <item quantity="other">%1$d posts hidden</item>
    </plurals>
    <plurals name="post_removed">
        <item quantity="one">%1$d post removed</item>
        <item quantity="other">%1$d posts removed</item>
    </plurals>
    <plurals name="watch_title">
        <item quantity="one">Watching one thread</item>
        <item quantity="other">Watching %d threads</item>
    </plurals>
    <plurals name="download_title">
        <item quantity="one">Downloading one thread</item>
        <item quantity="other">Downloading %d threads</item>
    </plurals>

    <plurals name="watch_new_quotes">
        <item quantity="one">%d new post quoting you</item>
        <item quantity="other">%d new posts quoting you</item>
    </plurals>
    <plurals name="watch_new_quoting">
        <item quantity="one">%1$d new post, %2$d quoting you</item>
        <item quantity="other">%1$d new posts, %2$d quoting you</item>
    </plurals>

    <string-array name="setting_watch_sounds">
        <item>All posts</item>
        <item>Only posts quoting you</item>
    </string-array>

    <string name="empty" />
    <string name="cancel">Cancel</string>
    <string name="add">Add</string>
    <string name="close">Close</string>
    <string name="back">Back</string>
    <string name="ok">OK</string>
    <string name="delete">Delete</string>
    <string name="undo">Undo</string>
    <string name="reset">Reset</string>
    <string name="save">Mark as my post</string>
    <string name="unsave">Unmark as my post</string>
    <string name="done">Done</string>
    <string name="continue_text">Continue</string>
    <string name="create">Create</string>
    <string name="do_not">Do not</string>
    <string name="move">Move</string>
<<<<<<< HEAD
    <string name="edit">Edit</string>
    <string name="remove">Remove</string>
=======
    <string name="yes">Yes</string>
    <string name="no">No</string>
>>>>>>> 13878b29

    <string name="permission_app_settings">App settings</string>
    <string name="permission_grant">Grant</string>

    <string name="update_later">Later</string>
    <string name="update_none">Already on the latest %1$s version.</string>
    <string name="update_check_failed">Failed to check for updates.</string>
    <string name="update_install">Install</string>
    <string name="update_install_downloading">Downloading update…</string>
    <string name="update_install_download_failed">Download failed</string>
    <string name="update_install_download_failed_description">Reason: %1$s</string>
    <string name="update_retry_title">Retry update</string>
    <string name="update_retry">%1$s was not updated yet. Tap \"retry\" to retry the install.</string>
    <string name="update_retry_button">Retry</string>
    <string name="update_storage_permission_required_title">Storage permission required</string>
    <string name="update_storage_permission_required">
"Permission to access storage is required for installing the update.

Re-enable this permission in the app settings if you permanently disabled it."</string>

    <string name="minutes">%d minutes</string>
    <string name="card_stats">%1$dR %2$dI</string>
    <string name="action_reload">Reload</string>
    <string name="action_pin">Bookmark</string>
    <string name="action_open_browser">Open in a browser</string>
    <string name="action_share">Share</string>
    <string name="action_download_album">Download album</string>
    <string name="action_transparency_toggle">Toggle opacity</string>
    <string name="action_image_rotate">Rotate image</string>
    <string name="action_search">Search</string>
    <string name="action_search_image">Image search</string>
    <string name="action_switch_catalog">Catalog mode</string>

    <string name="action_switch_board">Board mode</string>

    <string name="action_scroll_to_top">Top</string>
    <string name="action_scroll_to_bottom">Bottom</string>
    <string name="action_sort">Sort</string>
    <string name="action_rename_pin">Rename bookmark</string>
    <string name="action_rename">Rename</string>
    <string name="action_reply">Reply</string>
    <string name="open_link_not_matched">%1$s cannot open this link; it will open in your browser instead.</string>

    <string name="order_bump">Bump order</string>
    <string name="order_reply">Reply count</string>
    <string name="order_image">Image count</string>
    <string name="order_newest">Newest</string>
    <string name="order_oldest">Oldest</string>
    <string name="order_modified">Latest reply</string>
    <string name="order_activity">Thread activity</string>

    <string name="search_hint">Search</string>
    <string name="search_results">Found %1$s for \"%2$s\"</string>
    <string name="search_empty">Search subjects, comments, names, and filenames</string>
    <string name="open_link_confirmation">Open this link?</string>
    <string name="open_thread_confirmation">Open this thread?</string>
    <string name="open_link_failed">No applications were found to open this link</string>
    <string name="open_file_picker_failed">No file picker applications were found</string>
    <string name="image_pick_delegate_select_file_picker">Select a file picker to open a file…</string>
    <string name="action_confirm_exit_title">Tap back again to exit</string>

    <string name="thumbnail_load_failed_network">Error</string>
    <string name="image_preview_failed">Failed to show image</string>
    <string name="image_preview_failed_oom">Failed to show image (out of memory)</string>
    <string name="image_failed_big_image">Failed to show image (deep-zoom loading failed)</string>
    <string name="image_not_found">Image not found</string>
    <string name="image_spoiler_filename">Spoilered file</string>
    <string name="thread_boards_search_hint">Search</string>
    <string name="thread_load_failed_ssl">HTTPS error</string>
    <string name="thread_load_failed_network">Network error</string>
    <string name="thread_load_failed_parsing">API parse error</string>
    <string name="thread_load_failed_server">Server error</string>
    <string name="thread_load_failed_not_found">404 not found</string>
    <string name="thread_refresh_bar_inactive">Tap to refresh</string>
    <string name="thread_refresh_now">Loading…</string>
    <string name="thread_refresh_countdown">Loading in %1$ds</string>
    <string name="thread_load_failed_retry">Retry</string>
    <string name="thread_archived">Archived</string>
    <string name="thread_closed">Closed</string>
    <string name="thread_page_no">Page</string>

    <string name="thread_new_posts_goto">View</string>
    <string name="thread_empty_select">Please select a thread</string>
    <string name="thread_up_down_hint">Scroll to top/bottom</string>
    <string name="thread_pin_hint">Bookmark this thread</string>
    <string name="thread_save_hint">Save this thread as a local copy</string>

    <string name="thread_view_archive">Archive</string>
    <string name="thread_show_archives">Archives</string>
    <string name="thread_empty_setup_feature" translatable="false">&#128564;</string>
    <string name="thread_empty_setup_title">Nothing to show</string>
    <string name="thread_empty_setup_body">Add a site to begin browsing</string>
    <string name="thread_empty_setup_hint">Add a site here</string>
    <string name="setup_sites_title">Set up sites</string>

    <string name="setup_sites_empty">No sites added</string>
    <string name="setup_sites_add_hint">Add a site here</string>
    <string name="setup_sites_add_title">Add site</string>
    <string name="setup_sites_description">Add a site by its URL or name</string>

    <string name="setup_sites_site_description">%s added</string>
    <string name="setup_sites_add_boards_hint">Tap to add boards</string>
    <string name="setup_site_title">Configure %s</string>
    <string name="setup_site_group_general">General</string>

    <string name="setup_site_boards">Set up boards</string>
    <string name="setup_site_boards_description">%s added</string>
    <string name="setup_site_group_login">Authentication</string>
    <string name="setup_site_login">Login</string>
    <string name="setup_site_login_description_enabled">Logged in</string>

    <string name="setup_site_login_description_disabled">Off</string>
    <string name="setup_board_title">Configure boards of %s</string>
    <string name="setup_board_empty">No boards added</string>
    <string name="setup_board_removed">Removed \"%s\"</string>
    <string name="setup_board_added">%s added</string>
    <string name="setup_board_select_all">Select all</string>
    <string name="filter_summary_all_boards">All boards</string>
    <string name="filter_enabled">Enabled</string>
    <string name="filter_filter">Filter</string>
    <string name="filter_action">Action</string>
    <string name="filter_pattern">Pattern</string>
    <string name="filter_match_test">Test the pattern</string>
    <string name="filter_boards">Boards</string>
    <string name="filter_types">Types</string>
    <string name="filter_all">All</string>
    <string name="filter_hide">Hide post</string>
    <string name="filter_color">Highlight post</string>
    <string name="filter_remove">Remove post</string>
    <string name="filter_watch">Watch post</string>
    <string name="filter_invalid_pattern">Invalid pattern</string>

    <string name="filter_preview">Test your filter</string>
    <string name="filter_no_matches">Does not match</string>
    <string name="filter_matches">Matches</string>
    <string name="filter_color_pick">Pick color</string>
    <string name="filter_help_title">Filter help</string>
    <string name="filter_help">
<![CDATA[
Filters act on a given pattern and a place to search the pattern.<br>
If the pattern matches, then the post can be hidden, removed, highlighted, or automatically bookmarked.<br>
<p>
    These filters are pattern based, and have three modes:<br>
    <br>
    1. The pattern <tt>foo bar</tt> will match text that has any of the words in it. It will match <i>foo</i> or <i>bar</i>, but not <i>foobar</i>.
    Placing a * allows any character to be filled in: <tt>f*o</tt> will match both <i>foo</i> and <i>foooo</i>, but not <i>foobar</i><br>
    <br>
    2. Quoting your pattern with <tt>\"</tt> (like <tt>\"foo bar\"</tt>) will match the text exactly.
    <i>foo bar</i> will match, but <i>foo</i> will not.<br>
    <br>
    3. Regular expressions. <tt>/^>implying/</tt> for example. You can use <tt>/^>ImPlYiNg/<b>i</b></tt> to make the regex case insensitive.
</p>
<br>
Note that for country code filtering, troll country codes should be prepended with "t_". In addition, a country code filter automatically implies the case insensitive flag for regex.
]]>
    </string>
    <string name="filter_tripcode">Tripcode</string>
    <string name="filter_name">Name</string>
    <string name="filter_comment">Comment</string>
    <string name="filter_id">ID</string>
    <string name="filter_subject">Subject</string>
    <string name="filter_filename">Filename</string>
    <string name="filter_country_code">Country code</string>

    <string name="board_select_all">Select all</string>
    <string name="board_select_none">Select none</string>

    <string name="history_clear">Clear history</string>
    <string name="history_clear_confirm">Clear history?</string>
    <string name="history_clear_confirm_button">Clear</string>
    <string name="history_toggle_hint">Enable or disable history</string>
    <string name="history_empty_info">No history</string>

    <string name="saved_reply_clear">Clear posting history</string>
    <string name="saved_reply_clear_confirm">Clear posting history?</string>
    <string name="saved_reply_clear_confirm_button">Clear</string>

    <string name="archive_title">%s archive</string>
    <string name="archive_error">Error loading archive</string>

    <string name="drawer_pinned">Bookmarked threads</string>
    <string name="drawer_pin_removed">Removed \"%1$s\"</string>
    <string name="drawer_pin_with_saved_thread_removed">Removed pin \"%1$s\" with saved thread</string>
    <string name="drawer_pins_cleared">%1$s cleared</string>
    <string name="drawer_pins_non_cleared">No bookmarks cleared</string>
    <string name="drawer_pins_non_cleared_try_all">No bookmarks cleared. Hold to remove all.</string>

    <string name="post_highlight_id">Highlight ID</string>
    <string name="post_highlight_tripcode">Highlight tripcode</string>
    <string name="post_filter_tripcode">Filter tripcode</string>
    <string name="post_text_copied">Text copied to clipboard</string>
    <string name="post_quote">Quote</string>
    <string name="post_quote_text">Quote text</string>
    <string name="post_info">Info</string>
    <string name="post_info_title">Post info</string>
    <string name="post_show_links">Show links</string>
    <string name="post_share">Share</string>
    <string name="post_copy_text">Copy text</string>
    <string name="post_report">Report</string>
    <string name="post_hide">Hide</string>
    <string name="post_remove">Remove</string>
    <string name="post_web_search">Web search</string>

    <string name="thread_hidden">Thread hidden</string>
    <string name="thread_removed">Thread removed</string>
    <string name="post_delete">Delete</string>
    <string name="post_more">More…</string>
    <string name="reply_name">Name</string>
    <string name="reply_options">Options</string>
    <string name="reply_subject">Subject</string>
    <string name="reply_comment_thread">Comment reply</string>
    <string name="reply_comment_board">Comment new thread</string>
    <string name="reply_file_name">File name</string>
    <string name="reply_file_too_big">Warning: File size too big (%1$s / %2$s)</string>
    <string name="reply_webm_too_big">Warning: WebM size too big (%1$s / %2$s)</string>
    <string name="reply_file_open_failed">Failed to open file</string>
    <string name="reply_spoiler_image">Spoiler image</string>
    <string name="reply_no_preview">No preview</string>
    <string name="reply_submit">Submit</string>
    <string name="reply_error">Error posting</string>
    <string name="reply_error_message">Error posting: %s</string>
    <string name="reply_error_message_timer_reply">Error posting: You must wait %d seconds before posting a reply.</string>
    <string name="reply_error_message_timer_thread">Error posting: You must wait %d seconds before posting a thread.</string>
    <string name="reply_success">Post successful</string>

    <string name="reply_captcha_text">Type the text</string>
    <string name="reply_comment_button_quote" translatable="false">&gt;</string>
    <string name="reply_comment_button_spoiler">Spoiler</string>
    <string name="reply_comment_button_code">Code</string>
    <string name="reply_comment_button_eqn">Eqn</string>
    <string name="reply_comment_button_math">Math</string>
    <string name="reply_comment_button_sjis">SJIS</string>

    <string name="delete_confirm">Delete your post?</string>
    <string name="delete_wait">Deleting post…</string>
    <string name="delete_success">Post deleted</string>
    <string name="delete_image_only">Only delete the image</string>
    <string name="delete_error">Error deleting post</string>

    <string name="watch_pause_pins">Stop watching</string>
    <string name="watch_idle">No new posts</string>

    <string name="history_screen">History</string>
    <string name="filters_screen">Filters</string>

    <string name="album_download_screen">Select images (%1$d / %2$d)</string>
    <string name="album_download_none_checked">Please select images to download</string>
    <string name="album_download_confirm">%1$s will be downloaded to %2$s</string>
    <string name="image_saver_album_download_success">Finished saving images; downloaded to %1$s</string>

    <string name="report_screen">Report %1$s</string>

    <string name="image_save_notification_downloading">Downloading images…</string>
    <string name="image_save_notification_cancel">Tap to cancel</string>
    <string name="image_save_saved">Image saved</string>
    <string name="image_saver_saved_as_message">Saved as \"%1$s\"</string>

    <string name="thread_page_limit">Thread hit last page</string>

    <string name="drawer_settings">Settings</string>
    <string name="drawer_history">History</string>

    <!-- Main settings -->
    <string name="settings_screen">Settings</string>

    <!-- Main "Settings" group -->
    <string name="settings_group_settings">Settings</string>
    <string name="settings_watch">Thread watcher</string>
    <string name="settings_sites">Sites</string>
    <string name="settings_appearance">Appearance</string>
    <string name="settings_appearance_description">Theme, layout, fonts, etc.</string>
    <string name="settings_behavior">Behavior</string>
    <string name="settings_behavior_description">Thread refresh, captcha, etc.</string>
    <string name="settings_media">Media</string>
    <string name="settings_media_description">Save location, auto loading, etc.</string>
    <string name="settings_filters">Filters</string>

    <!-- Thread watcher -->
    <string name="setting_watch_summary_enabled">Watching bookmarked threads</string>
    <string name="setting_watch_summary_disabled">Off</string>

    <string name="settings_screen_watch">Thread watcher settings</string>
    <string name="settings_group_watch">Settings</string>
    <string name="setting_watch_info">To watch bookmarks for new posts, turn the thread watcher on.</string>
    <string name="setting_watch_enable_background">Enable in background</string>
    <string name="setting_watch_enable_background_description">Watch bookmarks when app is in the background</string>
    <string name="setting_watch_background_timeout">Background update interval</string>
    <string name="setting_watch_background_timeout_description">The interval between updates when placed in the background</string>
    <string name="setting_thread_page_limit_notify">Last page notifications</string>
    <string name="setting_thread_page_limit_notify_description">Notify when threads hit the last page</string>
    <string name="setting_watch_notify_mode">Notify about</string>
    <string name="setting_watch_sound">Notification sound</string>
    <string name="setting_watch_peek">Heads-up notification on quotes</string>
    <string name="setting_watch_peek_description">Show a heads-up notification when quoted</string>
    <string name="setting_watch_led">Notification light</string>
    <string name="settings_group_about">About</string>
    <string name="settings_update_check">Check for updates</string>
    <string name="settings_about_license">Released under the GNU GPLv3 license</string>

    <!-- Main About group -->
    <string name="settings_about_license_description">Tap to see license</string>
    <string name="settings_about_licenses">Open Source Licenses</string>
    <string name="settings_about_licenses_description">Legal information about licenses</string>
    <string name="settings_developer">Developer settings</string>
    <string name="settings_screen_appearance">Appearance</string>
    <string name="settings_group_appearance">Appearance</string>
    <string name="setting_theme">Theme</string>


    <!-- Appearance -->
    <string name="settings_group_layout">Layout</string>
    <string name="setting_layout_mode">Layout mode</string>
    <string name="setting_layout_mode_auto">Auto</string>

    <!-- Appearance layout group -->
    <string name="setting_layout_mode_phone">Phone layout</string>
    <string name="setting_layout_mode_slide">Slide mode</string>
    <string name="setting_layout_mode_split">Split mode</string>
    <string name="setting_board_grid_span_count">Catalog mode column count</string>
    <string name="setting_board_grid_span_count_default">Auto</string>
    <string name="setting_board_grid_span_count_item">%1$d columns</string>
    <string name="setting_never_hide_toolbar">Never hide the toolbar</string>
    <string name="setting_enable_reply_fab">Enable the reply button</string>
    <string name="setting_enable_reply_fab_description">Disabling replaces the round button with a menu option</string>
    <string name="setting_enable_reply_count">Enable the reply counter</string>
    <string name="settings_group_post">Post</string>
    <string name="setting_font_size">Font size</string>
    <string name="setting_font_size_default">(default)</string>

    <!-- Appearance post group -->
    <string name="setting_font_alt">Use alternative font</string>
    <string name="setting_font_alt_description">Use the theme\'s alt font for posts</string>
    <string name="setting_post_full_date">Show the full date on posts</string>
    <string name="setting_post_file_info">Show file info on posts</string>
    <string name="setting_post_filename">Show filename on posts</string>
    <string name="settings_group_images">Images</string>

    <!-- Appearance gallery group -->
    <string name="setting_images_high_res">High resolution cells</string>
    <string name="setting_images_high_res_description">Make the album view and card catalog images higher resolution by pre-rescaling full size images</string>
    <string name="setting_images_immersive_mode_title">Use immersive mode for image gallery</string>
    <string name="setting_images_immersive_mode_description">This will make image gallery view be fullscreen with statusbar/navbar hidden</string>
    <string name="settings_screen_behavior">Behavior</string>
    <string name="settings_group_general">General</string>
    <string name="setting_auto_refresh_thread">Auto refresh threads</string>

    <!-- Behavior -->
    <string name="setting_controller_swipeable">Allow screens to be swiped away</string>

    <!-- Behavior general group -->
    <string name="setting_clear_thread_hides">Clear all thread hides</string>
    <string name="setting_cleared_thread_hides">Cleared all thread hides</string>
    <string name="settings_group_reply">Reply</string>
    <string name="setting_post_pin">Bookmark thread on post</string>
    <string name="setting_post_default_name">Default post name</string>

    <!-- Behavior reply group -->
    <string name="setting_text_only">Text-only mode</string>
    <string name="setting_text_only_description">Hide images when in board and thread view</string>
    <string name="settings_reveal_text_spoilers">Reveal text spoilers</string>

    <!-- Behavior post group -->
    <string name="settings_reveal_text_spoilers_description">Makes the spoiler text appear tapped</string>
    <string name="setting_anonymize">Make everyone Anonymous</string>
    <string name="setting_anonymize_ids">Hide IDs</string>
    <string name="setting_show_anonymous_name">Always show \"Anonymous\" name</string>
    <string name="setting_buttons_bottom">Reply buttons on the bottom</string>
    <string name="setting_volume_key_scrolling">Volume keys scroll content</string>
    <string name="setting_tap_no_rely">Tap the post number to reply</string>
    <string name="setting_open_link_confirmation">Ask before opening links</string>
    <string name="setting_open_link_browser">Always open links in external browser</string>
    <string name="settings_group_proxy">HTTP Proxy</string>
    <string name="setting_proxy_enabled">Enable proxy</string>
    <string name="setting_proxy_address">Proxy server address</string>


    <!-- Behavior proxy group -->
    <string name="setting_proxy_port">Proxy server port</string>
    <string name="settings_screen_media">Media</string>
    <string name="settings_group_saving">Media saving</string>
    <string name="setting_save_board_folder">Save images in board folders</string>


    <!-- Media -->
    <string name="setting_save_board_folder_description">Create a folder for each board when saving</string>

    <!-- Media general group -->
    <string name="setting_save_thread_folder">Save images in thread folders</string>

    <string name="setting_save_thread_folder_description">Create a folder for each thread when saving</string>
    <string name="setting_save_server_filename">Save server filename</string>
    <string name="setting_save_server_filename_description">Save the image with the filename the site assigned. If disabled, save the image with the filename the uploader assigned.</string>
    <string name="setting_video_default_muted">Start videos muted</string>
    <string name="setting_video_stream">Stream videos</string>
    <string name="setting_video_stream_description">Attempt to stream videos, instead of downloading them completely. (Works really bad with 4chan servers)</string>
    <string name="setting_video_default_muted_description">If a video has audio, mute it by default</string>
    <string name="setting_headset_default_muted">Mute headset videos</string>
    <string name="setting_headset_default_muted_description">Mute the video even if a wired headset is connected</string>
    <string name="setting_video_open_external">Play videos with external player</string>
    <string name="setting_video_open_external_description">Play videos in an external media player app</string>
    <string name="setting_share_url">Share URL to image</string>
    <string name="setting_share_url_description">Share the URL to the image instead of the image itself</string>
    <string name="settings_remove_image_spoilers">Remove image spoilers</string>
    <string name="settings_remove_image_spoilers_description">Always reveal spoiler thumbnails and images</string>
    <string name="settings_reveal_image_spoilers">Reveal image spoilers</string>
    <string name="settings_reveal_image_spoilers_description">Automatically reveal spoiler images, not thumbnails</string>
    <string name="settings_allow_media_scanner_scan_local_threads_title">Allow the Android media scanner to scan images from locally saved threads</string>
    <string name="settings_allow_media_scanner_scan_local_threads_description">If enabled, images that were downloaded along with threads will appear in other applications, like galleries, messengers, etc. You may have to restart your phone or wait for the changes to kick in.</string>
    <string name="settings_group_media_loading">Media loading</string>
    <string name="setting_image_auto_load">Automatically load images</string>
    <string name="setting_image_auto_load_all">Always</string>

    <!-- Media loading group -->
    <string name="setting_image_auto_load_wifi">Wi-Fi only</string>
    <string name="setting_image_auto_load_none">Never</string>

    <string name="setting_video_auto_load">Automatically load videos</string>
    <string name="setting_video_auto_loop">Enable automatic video-looping</string>
    <string name="setting_video_auto_loop_description">Automatically loop video content</string>

    <string name="setting_auto_load_thread_images">Enable media pre-fetching</string>

    <string name="setting_auto_load_thread_images_description">Loads all images or videos in a thread immediately (subject to the settings above). Increases the filecache size to 1GB.</string>
    <string name="save_location_screen">Save location</string>

    <string name="save_location_storage_permission_required_title">Storage permission required</string>
    <string name="save_location_storage_permission_required">
"Permission to access storage is required for browsing files.

Re-enable this permission in the app settings if you permanently disabled it."
    </string>


    <!-- Save location settings -->
    <string name="setting_folder_pick_ok">Choose</string>
    <string name="setting_folder_navigate_up">Up</string>
    <string name="save_new_folder">Add a new folder</string>
    <string name="new_folder_hint">Folder name</string>
    <string name="setting_theme_explanation">
"Swipe to change the theme.
Tap the toolbar menu to change its color."
    </string>
    <string name="setting_theme_accent">Tap here to change the FAB color.</string>
    <string name="settings_open_logs">View logs</string>
    <string name="settings_enable_verbose_logs">Enable verbose logs</string>
    <string name="settings_disable_verbose_logs">Disable verbose logs</string>

    <!-- Theme settings -->
    <string name="settings_logs_screen">Logs</string>
    <string name="settings_logs_copy">Copy</string>

    <!-- Developer settings -->
    <string name="settings_logs_copied_to_clipboard">Copied to clipboard</string>
    <string name="settings_screen_pass">4chan pass</string>
    <string name="setting_pass_token">Token</string>
    <string name="setting_pass_pin">PIN</string>


    <string name="setting_pass_authenticated">Device authorized!</string>
    <string name="setting_pass_login">Submit</string>
    <string name="setting_pass_logout">Logout</string>
    <string name="setting_pass_logging_in">Loading…</string>
    <string name="setting_pass_error">Connection error</string>
    <string name="setting_pass_bottom_description">"
<![CDATA[
Forgot your 4chan Pass login details?<br>
<a href=\"https://www.4chan.org/pass?reset\">Go here to reset your PIN.</a><br>
<br>
Don't have a 4chan Pass?<br>
<a href=\"https://www.4chan.org/pass\">Tap here to learn more.</a>
]]>
    "</string>
    <string name="settings_screen_theme">Themes</string>
    <string name="apply_options">Apply</string>
    <string name="image_quality">Image quality: %1$d</string>

    <string name="scale_reduce">Reduce: %1$dx%2$d to %3$dx%4$d (%5$d%%)</string>
    <string name="could_not_decode_image_bitmap">Could not decode image bitmap</string>
    <string name="could_not_apply_image_options">Could not apply new image options (error message is %1$s)</string>
    <string name="image_options_remove_filename">Remove filename</string>
    <string name="image_options_change_image_checksum">Change image checksum</string>
    <string name="image_options_fix_exif">Fix EXIF orientation</string>
    <string name="image_options_remove_metadata">Remove metadata</string>
    <string name="image_options_re_encode">Re-encode</string>
    <string name="reencode_image_re_encode_image_text">Re-encode image</string>
    <string name="reencode_image_as_is">AS IS (%1$s)</string>
    <string name="reencode_image_as_jpeg">AS JPEG</string>
    <string name="reencode_image_as_png">AS PNG</string>
    <string name="reencode_image_image_quality_100_default_text">Image quality: 100</string>
    <string name="reencode_image_reduce_default_text">Reduce: 0%</string>
    <string name="click_image_for_extra_options">Click image for extra options</string>

    <string name="settings_import_export">Import/Export</string>
    <string name="settings_import_export_description">Import/export settings/pins, etc.</string>
    <string name="import_or_export_settings">Import/export settings</string>
    <string name="export_settings">Export settings</string>
    <string name="export_settings_to_a_file">Export settings to a file</string>
    <string name="import_settings">Import settings</string>
    <string name="import_settings_from_a_file">Import settings from a file</string>
    <string name="successfully_exported_text">Exported successfully"</string>
    <string name="import_warning_title">Warning</string>
    <string name="import_warning_text">You are about to import settings/saved pins/filters/hidden posts from a file.
        The file must be located at \"%1$s\" and have a name \"%2$s\".
        This will clear all your existing settings/pins/threads and replace them with the ones from the file.
        You MAY LOSE some of your settings/pins/hidden threads if you are trying to import a file created with a different app version (upgrade or downgrade).
        The app will be restarted. \nAre you sure you want to continue?
    </string>
    <string name="error_external_storage_is_not_mounted">External storage is not mounted</string>
    <string name="could_not_create_dir_for_export_error_text">Could not create directory for export file %1$s; you probably won\'t be able to export settings</string>

    <string name="apply_to_replies">Apply to replies</string>
    <string name="only_on_op">Only on OP</string>
    <string name="apply_to_saved">Apply to own posts</string>

    <string name="thread_layout_hide_whole_chain">Hide whole chain</string>
    <string name="thread_layout_remove_whole_chain">Remove whole chain</string>
    <string name="thread_layout_hide_post">Hide post</string>
    <string name="thread_layout_remove_post">Remove post</string>
    <string name="thread_layout_hide_whole_chain_as_well">Would you like to hide the whole reply chain as well?</string>
    <string name="thread_layout_remove_whole_chain_as_well">Would you like to remove the whole reply chain as well?</string>
    <string name="view_removed_posts">View removed posts</string>
    <string name="restore_posts">Restore posts</string>
    <string name="restored_n_posts">Restored %1$d posts</string>
    <string name="no_removed_posts_for_current_thread">No removed posts found for the current thread</string>
    <string name="select_all">Select all</string>
    <string name="settings_captcha_group">Captcha</string>
    <string name="settings_use_new_captcha_window">Use new captcha window for no-js captcha</string>
    <string name="settings_use_real_google_cookies_description">When enabled, a GET request to google.com will be executed to get a cookie, which will be used for captcha authentication.
        The hardcoded ones sometimes will make you re-enter the captcha dozens of times.
        Those cookies will be updated automatically (every three months).
        You may update them manually if you want.
    </string>

    <!-- Captcha settings -->
    <string name="captcha_layout_v2_verify_button_text">Verify</string>
    <string name="captcha_layout_v2_use_old_captcha">Use old\ncaptcha</string>

    <string name="captcha_layout_v2_you_have_to_select_at_least_one_image">You have to select at least one image (if you see a captcha that does not have any matching images, then it is probably a bug; fill an issue and use the old captcha)</string>
    <string name="captcha_layout_v2_verification_already_in_progress">Verification is already in progress</string>
    <string name="captcha_layout_v2_captcha_request_is_already_in_progress">Captcha request is already in progress</string>
    <string name="captcha_layout_v2_you_are_requesting_captcha_too_fast">You are requesting captcha too fast</string>
    <string name="captcha_layout_v2_refresh_cookies">Refresh cookies</string>
    <string name="image_url_copied_to_clipboard">Image URL copied to clipboard</string>
    <string name="delete_site_dialog_title">Delete site?</string>
    <string name="delete_site_dialog_message">Are you sure you want to delete "%1$s"? This action will delete the site and everything that is associated with it. The app will be restarted. Do you wish to proceed?</string>

    <string name="could_not_remove_site_error_message">Could not remove site %1$s (error message: %2$s)</string>

    <string name="reply_comment_empty">Comment body is empty.</string>
    <string name="image_reencode_format_error">Something is wrong with this file</string>
    <string name="setting_bookmark_short_info">Short bookmark info</string>
    <string name="setting_bookmark_short_info_description">Shorter information in the bookmark menu for unread and quoted posts</string>
    <string name="filter_removed_undo">Removed filter %1$s</string>
    <string name="image_url_get_attempt">Getting image from clipboard URL…</string>
    <string name="image_url_get_failed">Failed to get image from clipboard, reason = %1$s</string>
    <string name="image_url_get_success">Got image from clipboard</string>
    <string name="setting_shift_post">Shift post format</string>
    <string name="setting_shift_post_description">Shift the comment of long posts to start below the thumbnail</string>
    <string name="setting_remove_watched">Remove watched threads from the catalog</string>

    <string name="setting_enable_emoji">Enable emoji</string>
    <string name="setting_enable_emoji_description">Enable emoji posting and parsing</string>
    <string name="experimental_settings_group">Experimental settings</string>
    <string name="view_thread_controller_thread_downloading_requires_write_permission">Thread downloading requires the WRITE_EXTERNAL_STORAGE permission</string>
    <string name="warning">Warning</string>

    <string name="drawer_controller_at_least_one_pin_has_download_flag">At least one pin has the \"Download\" flag, which makes this delete operation irreversible (because this operation will delete all of the saved thread\'s files from the disk). Do you really want to delete all pins?</string>
    <string name="drawer_controller_do_not_delete">Do not delete</string>
    <string name="drawer_controller_delete_all_pins">Delete all pins</string>
    <string name="thread_layout_background_watcher_is_disabled_message">Thread is currently being downloaded, but the background watcher is disabled so it won\'t be incrementally updated. To enable incremental thread updating, you have to enable the background thread watcher.</string>
    <string name="settings_experimental_settings_title">⚠ EXPERIMENTAL ⚠</string>
    <string name="settings_experimental_settings_description">These settings may be in an unstable state. They are for testing. They may break the app and you may have to reset the app data. Use them at your own risk if you are really interested in some feature. Backup everything beforehand.</string>
    <string name="incremental_thread_downloading_title">Incremental thread downloading</string>
    <string name="incremental_thread_downloading_description">Allows you to download threads to view them after the original thread dies or when you have no internet connection.</string>
    <string name="cannot_open_in_browser_already_deleted">Can\'t open this thread in your browser, it\'s probably already been deleted</string>
    <string name="cannot_send_thread_via_nfc_already_deleted">Can\'t send thread via NFC, it\'s already been deleted</string>
    <string name="cannot_shared_thread_already_deleted">Can\'t share this thread, it\'s already been deleted</string>
    <string name="view_local_version">View local version</string>
    <string name="view_view_version">View live version</string>
    <string name="local_thread_text">Local thread</string>
    <string name="setting_full_screen_rotation">Allow full sensor rotation</string>
    <string name="settings_always_open_drawer">Always open the drawer when a thread is bookmarked</string>
    <string name="settings_image_long_url">Enable long-press image URL copy</string>
    <string name="settings_image_long_url_description">Makes long-pressing on post images copy the image URL to the clipboard</string>
    <string name="setting_youtube_title">Enable Youtube titles</string>
    <string name="setting_youtube_title_description">Replaces Youtube links with their titles</string>
    <string name="album_download_could_not_save_one_or_more_images">Could not save one or more images</string>
    <string name="could_not_create_base_local_threads_dir">Could not create base local threads directory</string>
    <string-array name="setting_watch_notify_modes">
        <item>All posts</item>
        <item>Only posts quoting you</item>
    </string-array>

    <string name="import_or_export_dialog_title">Overwrite existing file or create a new one?</string>
    <string name="import_or_export_dialog_positive_button_text">Overwrite</string>
    <string name="import_or_export_dialog_negative_button_text">Create new</string>
    <string name="import_or_export_warning">Warning!</string>
    <string name="import_or_export_warning_super_long_message_part_one">You have %1$s %2$s %3$s set to be located in a directory that uses the Storage Access Framework. These directory locations cannot be exported; THEY WILL BE RESET TO DEFAULT in the exported settings file! Once you import them you will have to manually set those locations in Media Settings again.</string>
    <string name="import_or_export_warning_super_long_message_part_two">You also have some actively downloading local threads which are located at some SAF directory. They will be marked as stopped in the exported settings too. So you will have to resume them manually after importing the settings file.</string>
    <string name="import_or_export_warning_local_threads_base_dir">\"local threads base directory\"</string>
    <string name="import_or_export_warning_and">and</string>
    <string name="import_or_export_warning_saved_files_base_dir">\"saved files base directory\"</string>

    <string name="media_settings_use_saf_for_save_location_dialog_title">Use the new Storage Access Framework API to choose images download directory?</string>
    <string name="media_settings_use_saf_for_local_threads_location_dialog_title">Use the new Storage Access Framework API to choose local threads download directory?</string>
    <string name="media_settings_use_saf_for_save_location_dialog_message">If you choose to use the SAF you will be able to choose an SD-card as a place to store downloaded images</string>
    <string name="media_settings_use_saf_for_local_threads_location_dialog_message">If you choose to use the SAF you will be able to choose the SD-card as a place to store local threads images</string>
    <string name="media_settings_use_saf_dialog_positive_button_text">Use SAF API</string>
    <string name="media_settings_use_saf_dialog_negative_button_text">Use old API</string>
    <string name="media_settings_local_threads_location_title">Local threads location</string>
    <string name="media_settings_could_not_copy_files">Could not copy one directory\'s file into another one</string>
    <string name="media_settings_files_copied">Successfully copied files</string>
    <string name="media_settings_would_you_like_to_delete_file_in_old_dir">Would you like to delete files in the old directory?</string>
    <string name="media_settings_file_have_been_copied">Files have been copied and now exist in two directories. You may want to remove files in the old directory \n\n\"%1$s\"\n\nsince you won\'t need them anymore. \nThis operation will DELETE ALL the files in that directory, so if you had some files not related to this app you probably should do that manually.</string>
    <string name="media_settings_could_not_delete_files_in_old_dir">Couldn\'t delete files in the old directory</string>
    <string name="media_settings_old_files_deleted">Successfully deleted files in the old directory</string>
    <string name="media_settings_copy_files">Copy files</string>
    <string name="media_settings_do_you_want_to_copy_files">Do you want to copy %1$d files from old directory to the new one?"</string>
    <string name="media_settings_move_saved_files_to_new_dir">Move old saved files to the new directory?</string>
    <string name="media_settings_move_saved_files_to_new_dir_description">Move files from \n\n\"%1$s\"\n\n directory to \n\n\"%2$s\"\n\ndirectory? This operation may take quite some time. Once started this operation must not be canceled. \nThis operation will move ALL the files, so if you had some files not related to this app you probably should do that manually.</string>
    <string name="media_settings_move_threads_to_new_dir">Move old local threads to the new directory?</string>
    <string name="media_settings_move_threads_to_new_dir_description">Move threads from \n\n\"%1$s\"\n\n directory to \n\n\"%2$s\"\n\ndirectory? This operation may take quite some time. Once started this operation must not be canceled. \nThis operation will move ALL the files, so if you had some files not related to this app you probably should do that manually.</string>
    <string name="media_settings_old_threads_base_dir_not_registered">Old local threads base directory is probably not registered (newBaseDirectoryFile returned null)</string>
    <string name="media_settings_new_threads_base_dir_not_registered">New local threads base directory is probably not registered</string>
    <string name="media_settings_old_saved_files_base_dir_not_registered">Old saved files base directory is probably not registered (newBaseDirectoryFile returned null)</string>
    <string name="media_settings_new_saved_files_base_dir_not_registered">New saved files base directory is probably not registered</string>
    <string name="media_settings_no_files_to_copy">No files to copy</string>
    <string name="media_settings_copying_file">Copying file %1$d out of %2$d</string>
    <string name="media_settings_there_are_active_downloads">There are %1$d threads being downloaded</string>
    <string name="media_settings_you_have_to_stop_all_downloads">You have to stop all the threads that are being downloaded before changing local threads base directory!</string>
    <string name="media_settings_some_thread_downloads_are_still_processed">Some thread downloads are still being processed</string>
    <string name="media_settings_do_not_terminate_the_app_manually">You may have to wait for couple of minutes until all active downloads are complete. DO NOT TERMINATE THE APP MANUALLY!!! This will break your local threads.</string>
    <string name="media_settings_cannot_continue_write_permission">Cannot continue without the WRITE_EXTERNAL_STORAGE permission</string>
    <string name="media_settings_base_directory_is_already_registered">Cannot use this directory because it is already in use</string>
    <string name="setting_image_link_loading_title">Enable image link loading</string>
    <string name="setting_image_link_loading_description">Adds any JPG, PNG, GIF, WEBP, BMP, PDF, WEBM, or MP4 files linked in posts as internally viewable post attachments, with a special spoiler image due to no thumbnails being available</string>
    <string name="add_dubs_title">Add dubs to post cells</string>
    <string name="add_dubs_description">Appends your GET to your post number, for FUN!</string>
    <string name="setting_youtube_dur_title">Enable Youtube durations</string>
    <string name="setting_youtube_dur_description">Adds duration parsing to Youtube titles; does not do anything with titles off</string>
    <string name="pdf_not_viewable">PDFs are not internally viewable; you can still download this file.</string>
    <string name="swf_not_viewable">SWFs are not internally viewable; you can still download this file.</string>
    <string name="files_base_dir_does_not_exist"><![CDATA[Base directory for files does not exist! Set it manually in the settings (Media -> Save location)]]></string>
    <string name="local_threads_base_dir_does_not_exist"><![CDATA[Base directory for local threads does not exist! Set it manually in the settings (Media -> Local threads location). All active download has been stopped! Resume them manually after setting the base directory.]]></string>
    <string name="image_saver_could_not_figure_out_save_location">Couldn\'t figure out save location</string>
    <string name="settings_captcha_setup">Captcha Settings</string>
    <string name="settings_captcha_setup_description">Captcha settings are per-site configurable. Tap for site setup.</string>
    <string name="settings_concurrent_file_downloading_name">Concurrent chunked file downloading</string>
    <string name="settings_concurrent_file_downloading_description">Split file downloads into chunks and download them concurrently, when possible; makes loading times shorter when viewing them in the gallery. Determines the number of chunks to split files into.</string>
    <string name="image_saver_canceled_by_user_message">Canceled by user</string>
    <string name="image_saver_unknown_location_message">Unknown location</string>
    <string name="image_saver_failed_to_save_image">Failed to save the image. Reason: %s</string>
    <string name="image_saver_no_write_permission_message">Cannot start saving images without the WRITE_EXTERNAL_STORAGE permission</string>
    <string name="album_download_batch_image_processed_message">Downloaded %1$d out of %2$d (%3$d failed)</string>
    <string name="media_settings_image_click_preload_strategy_name">Image preload strategy</string>
    <string name="media_settings_image_click_preload_strategy_description">When opening up an image pager, determines what image(s) should be preloaded next.</string>
    <string name="setting_image_viewer_gestures">Image Viewer gestures</string>
    <string name="setting_image_viewer_gestures_description">Adds ability to use gestures to close (swipe-up) and save (swipe-bottom) an image/gif/webm when viewing them in gallery</string>

    <string name="lorem_ipsum">
        The standard Lorem Ipsum passage, used since the 1500s
"Lorem ipsum dolor sit amet, consectetur adipiscing elit, sed do eiusmod tempor incididunt ut labore et dolore magna aliqua. Ut enim ad minim veniam, quis nostrud exercitation ullamco laboris nisi ut aliquip ex ea commodo consequat. Duis aute irure dolor in reprehenderit in voluptate velit esse cillum dolore eu fugiat nulla pariatur. Excepteur sint occaecat cupidatat non proident, sunt in culpa qui officia deserunt mollit anim id est laborum."
    </string>
    <string name="report_activity_report_an_error_problem">Report an error/crash or other problem</string>
    <string name="report_activity_i_have_a_problem_with">I have a problem with:</string>
    <string name="report_activity_problem_description">Problem description:</string>
    <string name="report_activity_attach_logs">Attach logs (You can remove some parts of them you don\'t want to send):</string>
    <string name="report_activity_no_logs">No logs</string>
    <string name="report_activity_cancel">Cancel</string>
    <string name="report_activity_send_report">Send report</string>
    <string name="report_activity_title_cannot_be_empty_error">Title cannot be empty!</string>
    <string name="report_activity_description_cannot_be_empty_error">If description is empty, logs cannot be empty!</string>
    <string name="report_activity_logs_are_empty_error">\"Attach logs\" option is checked, but logs are empty!</string>
    <string name="report_activity_sending_report_message">Sending report…</string>
    <string name="report_activity_report_sent_message">Sent \;)</string>
    <string name="report_activity_error_while_trying_to_send_report">Error while trying to send report: %1$s</string>

    <string name="hsid_cookie_text">HSID</string>
    <string name="ssid_cookie_text">SSID</string>
    <string name="sid_cookie_text">SID</string>
    <string name="nid_cookie_text">NID</string>
    <string name="js_captcha_cookies_editor_save_and_apply_text">Save and apply</string>
    <string name="js_captcha_cookies_editor_make_sure_to_double_check_all_the_parameters_message">Make sure to double check all parameters! (And symbols like periods)</string>
    <string name="js_captcha_cookies_editor_format_hint_message">Enter the values. No need to prepend them with \"HSID=…\", \"SSID=…\" etc.</string>
    <string name="js_captcha_cookies_editor_controller_title">JS Captcha cookies editor</string>
    <string name="settings_js_captcha_cookies_title">JS captcha cookies</string>
    <string name="settings_js_captcha_cookies_description">By inputting your desktop browser captcha cookies, captcha solving may become easier</string>
    <string name="cookies_editor_bad_cookie">%1$s cookie is not set!</string>

    <string name="mock_reply">Mock reply</string>
    <string name="settings_report">Report</string>
    <string name="settings_report_description">Report a problem/crash</string>
    <string name="settings_auto_crash_report">Automatic crash reporting</string>
    <string name="settings_auto_crash_report_description">By enabling this setting, all collected crash logs will be uploaded automatically on every app restart. Crash reports only collect the crash log itself, app version and basic OS information.</string>
    <string name="media_settings_base_dir_reset_message">Base directory reset to default</string>
    <string name="media_settings_could_not_create_default_baseDir">Could not create default base dir: %1$s</string>

    <string name="site_uses_dynamic_boards">"Unable to go to board (site likely has dynamic boards). Add the board using the boards menu first."</string>
<<<<<<< HEAD
    <string name="setting_enable_image_link_loading">Enable image link loading</string>
    <string name="setting_enable_image_link_loading_description">Adds any JPG, PNG, GIF, WEBM, or MP4 files linked in posts as internally viewable post attachments, with a special spoiler image due to no thumbnails being available</string>
    <string name="add_new_zone">Add new zone</string>
    <string name="setting_exclusion_zones_left_zone_portrait">Left zone (Portrait orientation)</string>
    <string name="setting_exclusion_zones_right_zone_portrait">Right zone (Portrait orientation)</string>
    <string name="setting_exclusion_zones_left_zone_landscape">Left zone (Landscape orientation)</string>
    <string name="setting_exclusion_zones_right_zone_landscape">Right zone (Landscape orientation)</string>
    <string name="setting_exclusion_zones_reset_zones">Reset exclusion zones</string>
    <string name="setting_exclusion_zones_reset_zones_description">All exclusion zones will be deleted (The app will have to be restarted)</string>
    <string name="setting_exclusion_zones_editor">Android 10 gesture exclusion zones</string>
    <string name="setting_exclusion_zones_editor_description">Adjust zones where new Android 10 gestures will be disabled. \n\nYou will have to rotate your phone/tablet to set zones for different orientations. \nYou will have to restart the app for the changes to get applied!!!</string>
    <string name="setting_exclusion_zones_actions_dialog_title">Android 10 exclusion zones actions</string>
    <string name="setting_exclusion_zones_wrong_phone_orientation">Wrong phone orientation, you need to rotate your phone 90 degrees to any side before using this option</string>
    <string name="setting_exclusion_zones_edit_or_remove_zone_title">Edit or remove zone?</string>
    <string name="setting_exclusion_zones_zone_remove_message">Zone removed. Restart the app for the changes to kick in.</string>
    <string name="setting_exclusion_zones_zone_added_message">New exclusion zone added. Restart the app for the changes to kick in.</string>
=======
    <string name="could_not_start_saving_no_permissions">Could not start downloading images, no WRITE_ACCESS permission was granted</string>
    <string name="update_manager_copy_apk_title">Copy apk?</string>
    <string name="update_manager_copy_apk_message">Would you like to store this apk?</string>
    <string name="update_manager_could_not_convert_uri">Couldn\'t convert uri (%1$s) into an ExternalFile</string>
    <string name="update_manager_input_file_does_not_exist">Input apk file (%1$s) does not exist</string>
    <string name="update_manager_output_file_does_not_exist">Output file (%1$s) does not exist</string>
    <string name="update_manager_could_not_copy_apk">Couldn\'t copy file contents from file (%1$s) into (%2$s)</string>
    <string name="update_manager_apk_copied">Apk successfully copied</string>
    <string name="settings_show_copy_apk_dialog_title">Show copy apk dialog when downloading an update</string>
    <string name="settings_show_copy_apk_dialog_message">Every time you download a new update a dialog with suggestion to copy that apk to some other directory will be shown</string>
>>>>>>> 13878b29
</resources><|MERGE_RESOLUTION|>--- conflicted
+++ resolved
@@ -98,13 +98,10 @@
     <string name="create">Create</string>
     <string name="do_not">Do not</string>
     <string name="move">Move</string>
-<<<<<<< HEAD
     <string name="edit">Edit</string>
     <string name="remove">Remove</string>
-=======
     <string name="yes">Yes</string>
     <string name="no">No</string>
->>>>>>> 13878b29
 
     <string name="permission_app_settings">App settings</string>
     <string name="permission_grant">Grant</string>
@@ -803,7 +800,16 @@
     <string name="media_settings_could_not_create_default_baseDir">Could not create default base dir: %1$s</string>
 
     <string name="site_uses_dynamic_boards">"Unable to go to board (site likely has dynamic boards). Add the board using the boards menu first."</string>
-<<<<<<< HEAD
+    <string name="could_not_start_saving_no_permissions">Could not start downloading images, no WRITE_ACCESS permission was granted</string>
+    <string name="update_manager_copy_apk_title">Copy apk?</string>
+    <string name="update_manager_copy_apk_message">Would you like to store this apk?</string>
+    <string name="update_manager_could_not_convert_uri">Couldn\'t convert uri (%1$s) into an ExternalFile</string>
+    <string name="update_manager_input_file_does_not_exist">Input apk file (%1$s) does not exist</string>
+    <string name="update_manager_output_file_does_not_exist">Output file (%1$s) does not exist</string>
+    <string name="update_manager_could_not_copy_apk">Couldn\'t copy file contents from file (%1$s) into (%2$s)</string>
+    <string name="update_manager_apk_copied">Apk successfully copied</string>
+    <string name="settings_show_copy_apk_dialog_title">Show copy apk dialog when downloading an update</string>
+    <string name="settings_show_copy_apk_dialog_message">Every time you download a new update a dialog with suggestion to copy that apk to some other directory will be shown</string>
     <string name="setting_enable_image_link_loading">Enable image link loading</string>
     <string name="setting_enable_image_link_loading_description">Adds any JPG, PNG, GIF, WEBM, or MP4 files linked in posts as internally viewable post attachments, with a special spoiler image due to no thumbnails being available</string>
     <string name="add_new_zone">Add new zone</string>
@@ -820,16 +826,4 @@
     <string name="setting_exclusion_zones_edit_or_remove_zone_title">Edit or remove zone?</string>
     <string name="setting_exclusion_zones_zone_remove_message">Zone removed. Restart the app for the changes to kick in.</string>
     <string name="setting_exclusion_zones_zone_added_message">New exclusion zone added. Restart the app for the changes to kick in.</string>
-=======
-    <string name="could_not_start_saving_no_permissions">Could not start downloading images, no WRITE_ACCESS permission was granted</string>
-    <string name="update_manager_copy_apk_title">Copy apk?</string>
-    <string name="update_manager_copy_apk_message">Would you like to store this apk?</string>
-    <string name="update_manager_could_not_convert_uri">Couldn\'t convert uri (%1$s) into an ExternalFile</string>
-    <string name="update_manager_input_file_does_not_exist">Input apk file (%1$s) does not exist</string>
-    <string name="update_manager_output_file_does_not_exist">Output file (%1$s) does not exist</string>
-    <string name="update_manager_could_not_copy_apk">Couldn\'t copy file contents from file (%1$s) into (%2$s)</string>
-    <string name="update_manager_apk_copied">Apk successfully copied</string>
-    <string name="settings_show_copy_apk_dialog_title">Show copy apk dialog when downloading an update</string>
-    <string name="settings_show_copy_apk_dialog_message">Every time you download a new update a dialog with suggestion to copy that apk to some other directory will be shown</string>
->>>>>>> 13878b29
 </resources>