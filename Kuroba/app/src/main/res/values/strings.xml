<?xml version="1.0" encoding="utf-8"?><!--
Kuroba - *chan browser https://github.com/Adamantcheese/Kuroba/

This program is free software: you can redistribute it and/or modify
it under the terms of the GNU General Public License as published by
the Free Software Foundation, either version 3 of the License, or
(at your option) any later version.

This program is distributed in the hope that it will be useful,
but WITHOUT ANY WARRANTY; without even the implied warranty of
MERCHANTABILITY or FITNESS FOR A PARTICULAR PURPOSE.  See the
GNU General Public License for more details.

You should have received a copy of the GNU General Public License
along with this program.  If not, see <http://www.gnu.org/licenses/>.
-->
<resources>
    <plurals name="posts">
        <item quantity="one">%d post</item>
        <item quantity="other">%d posts</item>
    </plurals>
    <plurals name="reply">
        <item quantity="one">%d reply</item>
        <item quantity="other">%d replies</item>
    </plurals>
    <plurals name="image">
        <item quantity="one">%d image</item>
        <item quantity="other">%d images</item>
    </plurals>
    <plurals name="board">
        <item quantity="one">%d board</item>
        <item quantity="other">%d boards</item>
    </plurals>
    <plurals name="type">
        <item quantity="one">%d type</item>
        <item quantity="other">%d types</item>
    </plurals>
    <plurals name="bookmark">
        <item quantity="one">%d bookmark</item>
        <item quantity="other">%d bookmarks</item>
    </plurals>
    <plurals name="filter">
        <item quantity="one">%d filter</item>
        <item quantity="other">%d filters</item>
    </plurals>
    <plurals name="site">
        <item quantity="one">%d site</item>
        <item quantity="other">%d sites</item>
    </plurals>
    <plurals name="thread_new_posts">
        <item quantity="one">%d new post</item>
        <item quantity="other">%d new posts</item>
    </plurals>
    <plurals name="post_hidden">
        <item quantity="one">%1$d post hidden</item>
        <item quantity="other">%1$d posts hidden</item>
    </plurals>
    <plurals name="post_removed">
        <item quantity="one">%1$d post removed</item>
        <item quantity="other">%1$d posts removed</item>
    </plurals>
    <plurals name="watch_title">
        <item quantity="one">Watching one thread</item>
        <item quantity="other">Watching %d threads</item>
    </plurals>
    <plurals name="download_title">
        <item quantity="one">Downloading one thread</item>
        <item quantity="other">Downloading %d threads</item>
    </plurals>

    <plurals name="watch_new_quotes">
        <item quantity="one">%d new post quoting you</item>
        <item quantity="other">%d new posts quoting you</item>
    </plurals>
    <plurals name="watch_new_quoting">
        <item quantity="one">%1$d new post, %2$d quoting you</item>
        <item quantity="other">%1$d new posts, %2$d quoting you</item>
    </plurals>

    <string-array name="setting_watch_sounds">
        <item>All posts</item>
        <item>Only posts quoting you</item>
    </string-array>

    <string name="empty" />
    <string name="cancel">Cancel</string>
    <string name="add">Add</string>
    <string name="close">Close</string>
    <string name="back">Back</string>
    <string name="ok">OK</string>
    <string name="delete">Delete</string>
    <string name="undo">Undo</string>
    <string name="reset">Reset</string>
    <string name="done">Done</string>
    <string name="continue_text">Continue</string>
    <string name="create">Create</string>
    <string name="do_not">Do not</string>
    <string name="move">Move</string>
    <string name="save">Save</string>
    <string name="send">Send</string>

    <string name="mark_as_my_post">Mark as my post</string>
    <string name="unmark_as_my_post">Unmark as my post</string>

    <string name="permission_app_settings">App settings</string>
    <string name="permission_grant">Grant</string>

    <string name="update_later">Later</string>
    <string name="update_none">%1$s is up-to-date</string>
    <string name="update_check_failed">Failed to check for updates.</string>
    <string name="update_install">Install</string>
    <string name="update_install_downloading">Downloading update…</string>
    <string name="update_install_download_failed">Download failed</string>
    <string name="update_install_download_failed_description">Reason: %1$s</string>
    <string name="update_retry_title">Retry update</string>
    <string name="update_retry">%1$s was not updated yet. Tap \"retry\" to retry the install.</string>
    <string name="update_retry_button">Retry</string>
    <string name="update_storage_permission_required_title">Storage permission required</string>
    <string name="update_storage_permission_required">
"Permission to access storage is required for installing the update.

Re-enable this permission in the app settings if you permanently disabled it."</string>

    <string name="minutes">%d minutes</string>
    <string name="card_stats">%1$dR %2$dI</string>
    <string name="action_reload">Reload</string>
    <string name="action_pin">Bookmark</string>
    <string name="action_open_browser">Open in a browser</string>
    <string name="action_share">Share</string>
    <string name="action_download_album">Download album</string>
    <string name="action_transparency_toggle">Toggle opacity</string>
    <string name="action_image_rotate">Rotate image</string>
    <string name="action_search">Search</string>
    <string name="action_search_image">Image search</string>
    <string name="action_switch_catalog">Catalog mode</string>

    <string name="action_switch_board">Board mode</string>

    <string name="action_scroll_to_top">Top</string>
    <string name="action_scroll_to_bottom">Bottom</string>
    <string name="action_sort">Sort</string>
    <string name="action_rename_pin">Rename bookmark</string>
    <string name="action_rename">Rename</string>
    <string name="action_reply">Reply</string>
    <string name="open_link_not_matched">%1$s cannot open this link; it will open in your browser instead.</string>

    <string name="order_bump">Bump order</string>
    <string name="order_reply">Reply count</string>
    <string name="order_image">Image count</string>
    <string name="order_newest">Newest</string>
    <string name="order_oldest">Oldest</string>
    <string name="order_modified">Latest reply</string>
    <string name="order_activity">Thread activity</string>

    <string name="search_hint">Search</string>
    <string name="search_results">Found %1$s for \"%2$s\"</string>
    <string name="search_empty">Search subjects, comments, names, and filenames</string>
    <string name="open_link_confirmation">Open this link?</string>
    <string name="open_thread_confirmation">Open this thread?</string>
    <string name="open_link_failed">No applications were found to open this link</string>
    <string name="open_file_picker_failed">No file picker applications were found</string>
    <string name="image_pick_delegate_select_file_picker">Select a file picker to open a file…</string>
    <string name="action_confirm_exit_title">Tap back again to exit</string>

    <string name="thumbnail_load_failed_network">Error</string>
    <string name="image_preview_failed">Failed to show image</string>
    <string name="image_preview_failed_oom">Failed to show image (out of memory)</string>
    <string name="image_failed_big_image">Failed to show image (deep-zoom loading failed)</string>
    <string name="image_not_found">Image not found</string>
    <string name="image_spoiler_filename">Spoilered file</string>
    <string name="thread_boards_search_hint">Search</string>
    <string name="thread_load_failed_ssl">HTTPS error</string>
    <string name="thread_load_failed_network">Network error</string>
    <string name="thread_load_failed_parsing">API parse error</string>
    <string name="thread_load_failed_server">Server error</string>
    <string name="thread_load_failed_not_found">404 not found</string>
    <string name="thread_refresh_bar_inactive">Tap to refresh</string>
    <string name="thread_refresh_now">Loading…</string>
    <string name="thread_refresh_countdown">Loading in %1$ds</string>
    <string name="thread_load_failed_retry">Retry</string>
    <string name="thread_archived">Archived</string>
    <string name="thread_closed">Closed</string>
    <string name="thread_page_no">Page</string>

    <string name="thread_new_posts_goto">View</string>
    <string name="thread_empty_select">Please select a thread</string>
    <string name="thread_up_down_hint">Scroll to top/bottom</string>
    <string name="thread_pin_hint">Bookmark this thread</string>
    <string name="thread_save_hint">Save this thread as a local copy</string>

    <string name="thread_view_archive">Archive</string>
    <string name="thread_show_archives">Archives</string>
    <string name="thread_empty_setup_feature" translatable="false">&#128564;</string>
    <string name="thread_empty_setup_title">Nothing to show</string>
    <string name="thread_empty_setup_body">Add a site to begin browsing</string>
    <string name="thread_empty_setup_hint">Add a site here</string>
    <string name="setup_sites_title">Set up sites</string>

    <string name="setup_sites_empty">No sites added</string>
    <string name="setup_sites_add_hint">Add a site here</string>
    <string name="setup_sites_add_title">Add site</string>
    <string name="setup_sites_description">Add a site by its URL or name</string>

    <string name="setup_sites_site_description">%s added</string>
    <string name="setup_sites_add_boards_hint">Tap to add boards</string>
    <string name="setup_site_title">Configure %s</string>
    <string name="setup_site_group_general">General</string>

    <string name="setup_site_boards">Set up boards</string>
    <string name="setup_site_boards_description">%s added</string>
    <string name="setup_site_group_login">Authentication</string>
    <string name="setup_site_login">Login</string>
    <string name="setup_site_login_description_enabled">Logged in</string>

    <string name="setup_site_login_description_disabled">Off</string>
    <string name="setup_board_title">Configure boards of %s</string>
    <string name="setup_board_empty">No boards added</string>
    <string name="setup_board_removed">Removed \"%s\"</string>
    <string name="setup_board_added">%s added</string>
    <string name="setup_board_select_all">Select all</string>
    <string name="filter_summary_all_boards">All boards</string>
    <string name="filter_enabled">Enabled</string>
    <string name="filter_filter">Filter</string>
    <string name="filter_action">Action</string>
    <string name="filter_pattern">Pattern</string>
    <string name="filter_match_test">Test the pattern</string>
    <string name="filter_boards">Boards</string>
    <string name="filter_types">Types</string>
    <string name="filter_all">All</string>
    <string name="filter_hide">Hide post</string>
    <string name="filter_color">Highlight post</string>
    <string name="filter_remove">Remove post</string>
    <string name="filter_watch">Watch post</string>
    <string name="filter_invalid_pattern">Invalid pattern</string>

    <string name="filter_preview">Test your filter</string>
    <string name="filter_no_matches">Does not match</string>
    <string name="filter_matches">Matches</string>
    <string name="filter_color_pick">Pick color</string>
    <string name="filter_help_title">Filter help</string>
    <string name="filter_help">
<![CDATA[
Filters act on a given pattern and a place to search the pattern.<br>
If the pattern matches, then the post can be hidden, removed, highlighted, or automatically bookmarked.<br>
<p>
    These filters are pattern based, and have three modes:<br>
    <br>
    1. The pattern <tt>foo bar</tt> will match text that has any of the words in it. It will match <i>foo</i> or <i>bar</i>, but not <i>foobar</i>.
    Placing a * allows any character to be filled in: <tt>f*o</tt> will match both <i>foo</i> and <i>foooo</i>, but not <i>foobar</i><br>
    <br>
    2. Quoting your pattern with <tt>\"</tt> (like <tt>\"foo bar\"</tt>) will match the text exactly.
    <i>foo bar</i> will match, but <i>foo</i> will not.<br>
    <br>
    3. Regular expressions. <tt>/^>implying/</tt> for example. You can use <tt>/^>ImPlYiNg/<b>i</b></tt> to make the regex case insensitive.
</p>
<br>
Note that for country code filtering, troll country codes should be prepended with "t_". In addition, a country code filter automatically implies the case insensitive flag for regex.
]]>
    </string>
    <string name="filter_tripcode">Tripcode</string>
    <string name="filter_name">Name</string>
    <string name="filter_comment">Comment</string>
    <string name="filter_id">ID</string>
    <string name="filter_subject">Subject</string>
    <string name="filter_filename">Filename</string>
    <string name="filter_country_code">Country code</string>

    <string name="board_select_all">Select all</string>
    <string name="board_select_none">Select none</string>

    <string name="history_clear">Clear history</string>
    <string name="history_clear_confirm">Clear history?</string>
    <string name="history_clear_confirm_button">Clear</string>
    <string name="history_toggle_hint">Enable or disable history</string>
    <string name="history_empty_info">No history</string>

    <string name="saved_reply_clear">Clear posting history</string>
    <string name="saved_reply_clear_confirm">Clear posting history?</string>
    <string name="saved_reply_clear_confirm_button">Clear</string>

    <string name="archive_title">%s archive</string>
    <string name="archive_error">Error loading archive</string>

    <string name="drawer_pinned">Bookmarked threads</string>
    <string name="drawer_pin_removed">Removed \"%1$s\"</string>
    <string name="drawer_pin_with_saved_thread_removed">Removed pin \"%1$s\" with saved thread</string>
    <string name="drawer_pins_cleared">%1$s cleared</string>
    <string name="drawer_pins_non_cleared">No bookmarks cleared</string>
    <string name="drawer_pins_non_cleared_try_all">No bookmarks cleared. Hold to remove all.</string>

    <string name="post_highlight_id">Highlight ID</string>
    <string name="post_highlight_tripcode">Highlight tripcode</string>
    <string name="post_filter_tripcode">Filter tripcode</string>
    <string name="post_text_copied">Text copied to clipboard</string>
    <string name="post_quote">Quote</string>
    <string name="post_quote_text">Quote text</string>
    <string name="post_info">Info</string>
    <string name="post_info_title">Post info</string>
    <string name="post_show_links">Show links</string>
    <string name="post_share">Share</string>
    <string name="post_copy_text">Copy text</string>
    <string name="post_report">Report</string>
    <string name="post_hide">Hide</string>
    <string name="post_remove">Remove</string>
    <string name="post_web_search">Web search</string>

    <string name="thread_hidden">Thread hidden</string>
    <string name="thread_removed">Thread removed</string>
    <string name="post_delete">Delete</string>
    <string name="post_more">More…</string>
    <string name="reply_name">Name</string>
    <string name="reply_options">Options</string>
    <string name="reply_subject">Subject</string>
    <string name="reply_comment_thread">Comment reply</string>
    <string name="reply_comment_board">Comment new thread</string>
    <string name="reply_file_name">File name</string>
    <string name="reply_file_too_big">Warning: File size too big (%1$s / %2$s)</string>
    <string name="reply_webm_too_big">Warning: WebM size too big (%1$s / %2$s)</string>
    <string name="reply_file_open_failed">Failed to open file</string>
    <string name="reply_spoiler_image">Spoiler image</string>
    <string name="reply_no_preview">No preview</string>
    <string name="reply_submit">Submit</string>
    <string name="reply_error">Error posting</string>
    <string name="reply_error_message">Error posting: %s</string>
    <string name="reply_error_message_timer_reply">Error posting: You must wait %d seconds before posting a reply.</string>
    <string name="reply_error_message_timer_thread">Error posting: You must wait %d seconds before posting a thread.</string>
    <string name="reply_success">Post successful</string>

    <string name="reply_captcha_text">Type the text</string>
    <string name="reply_comment_button_quote" translatable="false">&gt;</string>
    <string name="reply_comment_button_spoiler">Spoiler</string>
    <string name="reply_comment_button_code">Code</string>
    <string name="reply_comment_button_eqn">Eqn</string>
    <string name="reply_comment_button_math">Math</string>
    <string name="reply_comment_button_sjis">SJIS</string>

    <string name="delete_confirm">Delete your post?</string>
    <string name="delete_wait">Deleting post…</string>
    <string name="delete_success">Post deleted</string>
    <string name="delete_image_only">Only delete the image</string>
    <string name="delete_error">Error deleting post</string>

    <string name="watch_pause_pins">Stop watching</string>
    <string name="watch_idle">No new posts</string>

    <string name="history_screen">History</string>
    <string name="filters_screen">Filters</string>

    <string name="album_download_screen">Select images (%1$d / %2$d)</string>
    <string name="album_download_none_checked">Please select images to download</string>
    <string name="album_download_confirm">%1$s will be downloaded to %2$s</string>
    <string name="image_saver_album_download_success">Finished saving images; downloaded to %1$s</string>

    <string name="report_screen">Report %1$s</string>

    <string name="image_save_notification_downloading">Downloading images…</string>
    <string name="image_save_notification_cancel">Tap to cancel</string>
    <string name="image_save_saved">Image saved</string>
    <string name="image_saver_saved_as_message">Saved as \"%1$s\"</string>
    <string name="image_saver_failed_to_save_image_message">Saving image failed</string>

    <string name="thread_page_limit">Thread hit last page</string>

    <string name="drawer_settings">Settings</string>
    <string name="drawer_history">History</string>

    <!-- Main settings -->
    <string name="settings_screen">Settings</string>

    <!-- Main "Settings" group -->
    <string name="settings_group_settings">Settings</string>
    <string name="settings_watch">Thread watcher</string>
    <string name="settings_sites">Sites</string>
    <string name="settings_appearance">Appearance</string>
    <string name="settings_appearance_description">Theme, layout, fonts, etc.</string>
    <string name="settings_behavior">Behavior</string>
    <string name="settings_behavior_description">Thread refresh, captcha, etc.</string>
    <string name="settings_media">Media</string>
    <string name="settings_media_description">Save location, auto loading, etc.</string>
    <string name="settings_filters">Filters</string>

    <!-- Thread watcher -->
    <string name="setting_watch_summary_enabled">Watching bookmarked threads</string>
    <string name="setting_watch_summary_disabled">Off</string>

    <string name="settings_screen_watch">Thread watcher settings</string>
    <string name="settings_group_watch">Settings</string>
    <string name="setting_watch_info">To watch bookmarks for new posts, turn the thread watcher on.</string>
    <string name="setting_watch_enable_background">Enable in background</string>
    <string name="setting_watch_enable_background_description">Watch bookmarks when app is in the background</string>
    <string name="setting_watch_background_timeout">Background update interval</string>
    <string name="setting_watch_background_timeout_description">The interval between updates when placed in the background</string>
    <string name="setting_thread_page_limit_notify">Last page notifications</string>
    <string name="setting_thread_page_limit_notify_description">Notify when threads hit the last page</string>
    <string name="setting_watch_notify_mode">Notify about</string>
    <string name="setting_watch_sound">Notification sound</string>
    <string name="setting_watch_peek">Heads-up notification on quotes</string>
    <string name="setting_watch_peek_description">Show a heads-up notification when quoted</string>
    <string name="setting_watch_led">Notification light</string>
    <string name="settings_group_about">About</string>
    <string name="settings_update_check">Check for updates</string>
    <string name="settings_about_license">Released under the GNU GPLv3 license</string>

    <!-- Main About group -->
    <string name="settings_about_license_description">Tap to see license</string>
    <string name="settings_about_licenses">Open Source Licenses</string>
    <string name="settings_about_licenses_description">Legal information about licenses</string>
    <string name="settings_developer">Developer settings</string>
    <string name="settings_screen_appearance">Appearance</string>
    <string name="settings_group_appearance">Appearance</string>
    <string name="setting_theme">Theme</string>


    <!-- Appearance -->
    <string name="settings_group_layout">Layout</string>
    <string name="setting_layout_mode">Layout mode</string>
    <string name="setting_layout_mode_auto">Auto</string>

    <!-- Appearance layout group -->
    <string name="setting_layout_mode_phone">Phone layout</string>
    <string name="setting_layout_mode_slide">Slide mode</string>
    <string name="setting_layout_mode_split">Split mode</string>
    <string name="setting_board_grid_span_count">Catalog mode column count</string>
    <string name="setting_board_grid_span_count_default">Auto</string>
    <string name="setting_board_grid_span_count_item">%1$d columns</string>
    <string name="setting_never_hide_toolbar">Never hide the toolbar</string>
    <string name="setting_enable_reply_fab">Enable the reply button</string>
    <string name="setting_enable_reply_fab_description">Disabling replaces the round button with a menu option</string>
    <string name="setting_enable_reply_count">Enable the reply counter</string>
    <string name="settings_group_post">Post</string>
    <string name="setting_font_size">Font size</string>
    <string name="setting_font_size_default">(default)</string>

    <!-- Appearance post group -->
    <string name="setting_font_alt">Use alternative font</string>
    <string name="setting_font_alt_description">Use the theme\'s alt font for posts</string>
    <string name="setting_post_full_date">Show the full date on posts</string>
    <string name="setting_post_file_info">Show file info on posts</string>
    <string name="setting_post_filename">Show filename on posts</string>
    <string name="settings_group_images">Images</string>

    <!-- Appearance gallery group -->
    <string name="setting_images_high_res">High resolution cells</string>
    <string name="setting_images_high_res_description">Make the album view and card catalog images higher resolution by pre-rescaling full size images</string>
    <string name="setting_images_immersive_mode_title">Use immersive mode for image gallery</string>
    <string name="setting_images_immersive_mode_description">This will make image gallery view be fullscreen with statusbar/navbar hidden</string>
    <string name="settings_screen_behavior">Behavior</string>
    <string name="settings_group_general">General</string>
    <string name="setting_auto_refresh_thread">Auto refresh threads</string>

    <!-- Behavior -->
    <string name="setting_controller_swipeable">Allow screens to be swiped away</string>

    <!-- Behavior general group -->
    <string name="setting_clear_thread_hides">Clear all thread hides</string>
    <string name="setting_cleared_thread_hides">Cleared all thread hides</string>
    <string name="settings_group_reply">Reply</string>
    <string name="setting_post_pin">Bookmark thread on post</string>
    <string name="setting_post_default_name">Default post name</string>

    <!-- Behavior reply group -->
    <string name="setting_text_only">Text-only mode</string>
    <string name="setting_text_only_description">Hide images when in board and thread view</string>
    <string name="settings_reveal_text_spoilers">Reveal text spoilers</string>

    <!-- Behavior post group -->
    <string name="settings_reveal_text_spoilers_description">Makes the spoiler text appear tapped</string>
    <string name="setting_anonymize">Make everyone Anonymous</string>
    <string name="setting_anonymize_ids">Hide IDs</string>
    <string name="setting_show_anonymous_name">Always show \"Anonymous\" name</string>
    <string name="setting_buttons_bottom">Reply buttons on the bottom</string>
    <string name="setting_volume_key_scrolling">Volume keys scroll content</string>
    <string name="setting_tap_no_rely">Tap the post number to reply</string>
    <string name="setting_open_link_confirmation">Ask before opening links</string>
    <string name="setting_open_link_browser">Always open links in external browser</string>
    <string name="settings_group_proxy">HTTP Proxy</string>
    <string name="setting_proxy_enabled">Enable proxy</string>
    <string name="setting_proxy_address">Proxy server address</string>


    <!-- Behavior proxy group -->
    <string name="setting_proxy_port">Proxy server port</string>
    <string name="settings_screen_media">Media</string>
    <string name="settings_group_saving">Media saving</string>
    <string name="setting_save_board_folder">Save images in board folders</string>


    <!-- Media -->
    <string name="setting_save_board_folder_description">Create a folder for each board when saving</string>

    <!-- Media general group -->
    <string name="setting_save_thread_folder">Save images in thread folders</string>

    <string name="setting_save_thread_folder_description">Create a folder for each thread when saving</string>
    <string name="setting_save_server_filename">Save server filename</string>
    <string name="setting_save_server_filename_description">Save the image with the filename the site assigned. If disabled, save the image with the filename the uploader assigned.</string>
    <string name="setting_video_default_muted">Start videos muted</string>
    <string name="setting_video_stream">Stream videos</string>
    <string name="setting_video_stream_description">Attempt to stream videos, instead of downloading them completely. (Works really bad with 4chan servers)</string>
    <string name="setting_video_default_muted_description">If a video has audio, mute it by default</string>
    <string name="setting_headset_default_muted">Mute headset videos</string>
    <string name="setting_headset_default_muted_description">Mute the video even if a wired headset is connected</string>
    <string name="setting_video_open_external">Play videos with external player</string>
    <string name="setting_video_open_external_description">Play videos in an external media player app</string>
    <string name="setting_share_url">Share URL to image</string>
    <string name="setting_share_url_description">Share the URL to the image instead of the image itself</string>
    <string name="settings_remove_image_spoilers">Remove image spoilers</string>
    <string name="settings_remove_image_spoilers_description">Always reveal spoiler thumbnails and images</string>
    <string name="settings_reveal_image_spoilers">Reveal image spoilers</string>
    <string name="settings_reveal_image_spoilers_description">Automatically reveal spoiler images, not thumbnails</string>
    <string name="settings_allow_media_scanner_scan_local_threads_title">Allow the Android media scanner to scan images from locally saved threads</string>
    <string name="settings_allow_media_scanner_scan_local_threads_description">If enabled, images that were downloaded along with threads will appear in other applications, like galleries, messengers, etc. You may have to restart your phone or wait for the changes to kick in.</string>
    <string name="settings_group_media_loading">Media loading</string>
    <string name="setting_image_auto_load">Automatically load images</string>
    <string name="setting_image_auto_load_all">Always</string>

    <!-- Media loading group -->
    <string name="setting_image_auto_load_wifi">Wi-Fi only</string>
    <string name="setting_image_auto_load_none">Never</string>

    <string name="setting_video_auto_load">Automatically load videos</string>
    <string name="setting_video_auto_loop">Enable automatic video-looping</string>
    <string name="setting_video_auto_loop_description">Automatically loop video content</string>

    <string name="setting_auto_load_thread_images">Enable media pre-fetching</string>

    <string name="setting_auto_load_thread_images_description">Loads all images or videos in a thread immediately (subject to the settings above). Increases the filecache size to 1GB.</string>
    <string name="save_location_screen">Save location</string>

    <string name="save_location_storage_permission_required_title">Storage permission required</string>
    <string name="save_location_storage_permission_required">
"Permission to access storage is required for browsing files.

Re-enable this permission in the app settings if you permanently disabled it."
    </string>


    <!-- Save location settings -->
    <string name="setting_folder_pick_ok">Choose</string>
    <string name="setting_folder_navigate_up">Up</string>
    <string name="save_new_folder">Add a new folder</string>
    <string name="new_folder_hint">Folder name</string>
    <string name="setting_theme_explanation">
"Swipe to change the theme.
Tap the toolbar menu to change its color."
    </string>
    <string name="setting_theme_accent">Tap here to change the FAB color.</string>
    <string name="settings_open_logs">View logs</string>
    <string name="settings_enable_verbose_logs">Enable verbose logs</string>
    <string name="settings_disable_verbose_logs">Disable verbose logs</string>

    <!-- Theme settings -->
    <string name="settings_logs_screen">Logs</string>
    <string name="settings_logs_copy">Copy</string>

    <!-- Developer settings -->
    <string name="settings_logs_copied_to_clipboard">Copied to clipboard</string>
    <string name="settings_screen_pass">4chan pass</string>
    <string name="setting_pass_token">Token</string>
    <string name="setting_pass_pin">PIN</string>


    <string name="setting_pass_authenticated">Device authorized!</string>
    <string name="setting_pass_login">Submit</string>
    <string name="setting_pass_logout">Logout</string>
    <string name="setting_pass_logging_in">Loading…</string>
    <string name="setting_pass_error">Connection error</string>
    <string name="setting_pass_bottom_description">"
<![CDATA[
Forgot your 4chan Pass login details?<br>
<a href=\"https://www.4chan.org/pass?reset\">Go here to reset your PIN.</a><br>
<br>
Don't have a 4chan Pass?<br>
<a href=\"https://www.4chan.org/pass\">Tap here to learn more.</a>
]]>
    "</string>
    <string name="settings_screen_theme">Themes</string>
    <string name="apply_options">Apply</string>
    <string name="image_quality">Image quality: %1$d</string>

    <string name="scale_reduce">Reduce: %1$dx%2$d to %3$dx%4$d (%5$d%%)</string>
    <string name="could_not_decode_image_bitmap">Could not decode image bitmap</string>
    <string name="could_not_apply_image_options">Could not apply new image options (error message is %1$s)</string>
    <string name="image_options_remove_filename">Remove filename</string>
    <string name="image_options_change_image_checksum">Change image checksum</string>
    <string name="image_options_fix_exif">Fix EXIF orientation</string>
    <string name="image_options_remove_metadata">Remove metadata</string>
    <string name="image_options_re_encode">Re-encode</string>
    <string name="reencode_image_re_encode_image_text">Re-encode image</string>
    <string name="reencode_image_as_is">AS IS (%1$s)</string>
    <string name="reencode_image_as_jpeg">AS JPEG</string>
    <string name="reencode_image_as_png">AS PNG</string>
    <string name="reencode_image_image_quality_100_default_text">Image quality: 100</string>
    <string name="reencode_image_reduce_default_text">Reduce: 0%</string>
    <string name="click_image_for_extra_options">Click image for extra options</string>

    <string name="settings_import_export">Import/Export</string>
    <string name="settings_import_export_description">Import/export settings/pins, etc.</string>
    <string name="import_or_export_settings">Import/export settings</string>
    <string name="export_settings">Export settings</string>
    <string name="export_settings_to_a_file">Export settings to a file</string>
    <string name="import_settings">Import settings</string>
    <string name="import_settings_from_a_file">Import settings from a file</string>
    <string name="successfully_exported_text">Exported successfully"</string>
    <string name="import_warning_title">Warning</string>
    <string name="import_warning_text">You are about to import settings/saved pins/filters/hidden posts from a file.
        The file must be located at \"%1$s\" and have a name \"%2$s\".
        This will clear all your existing settings/pins/threads and replace them with the ones from the file.
        You MAY LOSE some of your settings/pins/hidden threads if you are trying to import a file created with a different app version (upgrade or downgrade).
        The app will be restarted. \nAre you sure you want to continue?
    </string>
    <string name="error_external_storage_is_not_mounted">External storage is not mounted</string>
    <string name="could_not_create_dir_for_export_error_text">Could not create directory for export file %1$s; you probably won\'t be able to export settings</string>

    <string name="apply_to_replies">Apply to replies</string>
    <string name="only_on_op">Only on OP</string>
    <string name="apply_to_saved">Apply to own posts</string>

    <string name="thread_layout_hide_whole_chain">Hide whole chain</string>
    <string name="thread_layout_remove_whole_chain">Remove whole chain</string>
    <string name="thread_layout_hide_post">Hide post</string>
    <string name="thread_layout_remove_post">Remove post</string>
    <string name="thread_layout_hide_whole_chain_as_well">Would you like to hide the whole reply chain as well?</string>
    <string name="thread_layout_remove_whole_chain_as_well">Would you like to remove the whole reply chain as well?</string>
    <string name="view_removed_posts">View removed posts</string>
    <string name="restore_posts">Restore posts</string>
    <string name="restored_n_posts">Restored %1$d posts</string>
    <string name="no_removed_posts_for_current_thread">No removed posts found for the current thread</string>
    <string name="select_all">Select all</string>
    <string name="settings_captcha_group">Captcha</string>
    <string name="settings_use_new_captcha_window">Use new captcha window for no-js captcha</string>
    <string name="settings_use_real_google_cookies_description">When enabled, a GET request to google.com will be executed to get a cookie, which will be used for captcha authentication.
        The hardcoded ones sometimes will make you re-enter the captcha dozens of times.
        Those cookies will be updated automatically (every three months).
        You may update them manually if you want.
    </string>

    <!-- Captcha settings -->
    <string name="captcha_layout_v2_verify_button_text">Verify</string>
    <string name="captcha_layout_v2_use_old_captcha">Use old\ncaptcha</string>

    <string name="captcha_layout_v2_you_have_to_select_at_least_one_image">You have to select at least one image (if you see a captcha that does not have any matching images, then it is probably a bug; fill an issue and use the old captcha)</string>
    <string name="captcha_layout_v2_verification_already_in_progress">Verification is already in progress</string>
    <string name="captcha_layout_v2_captcha_request_is_already_in_progress">Captcha request is already in progress</string>
    <string name="captcha_layout_v2_you_are_requesting_captcha_too_fast">You are requesting captcha too fast</string>
    <string name="captcha_layout_v2_refresh_cookies">Refresh cookies</string>
    <string name="image_url_copied_to_clipboard">Image URL copied to clipboard</string>
    <string name="delete_site_dialog_title">Delete site?</string>
    <string name="delete_site_dialog_message">Are you sure you want to delete "%1$s"? This action will delete the site and everything that is associated with it. The app will be restarted. Do you wish to proceed?</string>

    <string name="could_not_remove_site_error_message">Could not remove site %1$s (error message: %2$s)</string>

    <string name="reply_comment_empty">Comment body is empty.</string>
    <string name="image_reencode_format_error">Something is wrong with this file</string>
    <string name="setting_bookmark_short_info">Short bookmark info</string>
    <string name="setting_bookmark_short_info_description">Shorter information in the bookmark menu for unread and quoted posts</string>
    <string name="filter_removed_undo">Removed filter %1$s</string>
    <string name="image_url_get_attempt">Getting image from clipboard URL…</string>
    <string name="image_url_get_failed">Failed to get image from clipboard, reason = %1$s</string>
    <string name="image_url_get_success">Got image from clipboard</string>
    <string name="setting_shift_post">Shift post format</string>
    <string name="setting_shift_post_description">Shift the comment of long posts to start below the thumbnail</string>
    <string name="setting_remove_watched">Remove watched threads from the catalog</string>

    <string name="setting_enable_emoji">Enable emoji</string>
    <string name="setting_enable_emoji_description">Enable emoji posting and parsing</string>
    <string name="experimental_settings_group">Experimental settings</string>
    <string name="view_thread_controller_thread_downloading_requires_write_permission">Thread downloading requires the WRITE_EXTERNAL_STORAGE permission</string>
    <string name="warning">Warning</string>

    <string name="drawer_controller_at_least_one_pin_has_download_flag">At least one pin has the \"Download\" flag, which makes this delete operation irreversible (because this operation will delete all of the saved thread\'s files from the disk). Do you really want to delete all pins?</string>
    <string name="drawer_controller_do_not_delete">Do not delete</string>
    <string name="drawer_controller_delete_all_pins">Delete all pins</string>
    <string name="thread_layout_background_watcher_is_disabled_message">Thread is currently being downloaded, but the background watcher is disabled so it won\'t be incrementally updated. To enable incremental thread updating, you have to enable the background thread watcher.</string>
    <string name="settings_experimental_settings_title">⚠ EXPERIMENTAL ⚠</string>
    <string name="settings_experimental_settings_description">These settings may be in an unstable state. They are for testing. They may break the app and you may have to reset the app data. Use them at your own risk if you are really interested in some feature. Backup everything beforehand.</string>
    <string name="incremental_thread_downloading_title">Incremental thread downloading</string>
    <string name="incremental_thread_downloading_description">Allows you to download threads to view them after the original thread dies or when you have no internet connection.</string>
    <string name="cannot_open_in_browser_already_deleted">Can\'t open this thread in your browser, it\'s probably already been deleted</string>
    <string name="cannot_send_thread_via_nfc_already_deleted">Can\'t send thread via NFC, it\'s already been deleted</string>
    <string name="cannot_shared_thread_already_deleted">Can\'t share this thread, it\'s already been deleted</string>
    <string name="view_local_version">View local version</string>
    <string name="view_view_version">View live version</string>
    <string name="local_thread_text">Local thread</string>
    <string name="setting_full_screen_rotation">Allow full sensor rotation</string>
    <string name="settings_always_open_drawer">Always open the drawer when a thread is bookmarked</string>
    <string name="settings_image_long_url">Enable long-press image URL copy</string>
    <string name="settings_image_long_url_description">Makes long-pressing on post images copy the image URL to the clipboard</string>
    <string name="setting_youtube_title">Enable Youtube titles</string>
    <string name="setting_youtube_title_description">Replaces Youtube links with their titles</string>
    <string name="album_download_could_not_save_one_or_more_images">Could not save one or more images</string>
    <string name="could_not_create_base_local_threads_dir">Could not create base local threads directory</string>
    <string-array name="setting_watch_notify_modes">
        <item>All posts</item>
        <item>Only posts quoting you</item>
    </string-array>

    <string name="import_or_export_dialog_title">Overwrite existing file or create a new one?</string>
    <string name="import_or_export_dialog_positive_button_text">Overwrite</string>
    <string name="import_or_export_dialog_negative_button_text">Create new</string>
    <string name="import_or_export_warning">Warning!</string>
    <string name="import_or_export_warning_super_long_message_part_one">You have %1$s %2$s %3$s set to be located in a directory that uses the Storage Access Framework. These directory locations cannot be exported; THEY WILL BE RESET TO DEFAULT in the exported settings file! Once you import them you will have to manually set those locations in Media Settings again.</string>
    <string name="import_or_export_warning_super_long_message_part_two">You also have some actively downloading local threads which are located at some SAF directory. They will be marked as stopped in the exported settings too. So you will have to resume them manually after importing the settings file.</string>
    <string name="import_or_export_warning_local_threads_base_dir">\"local threads base directory\"</string>
    <string name="import_or_export_warning_and">and</string>
    <string name="import_or_export_warning_saved_files_base_dir">\"saved files base directory\"</string>

    <string name="media_settings_use_saf_for_save_location_dialog_title">Use the new Storage Access Framework API to choose images download directory?</string>
    <string name="media_settings_use_saf_for_local_threads_location_dialog_title">Use the new Storage Access Framework API to choose local threads download directory?</string>
    <string name="media_settings_use_saf_for_save_location_dialog_message">If you choose to use the SAF you will be able to choose an SD-card as a place to store downloaded images</string>
    <string name="media_settings_use_saf_for_local_threads_location_dialog_message">If you choose to use the SAF you will be able to choose the SD-card as a place to store local threads images</string>
    <string name="media_settings_use_saf_dialog_positive_button_text">Use SAF API</string>
    <string name="media_settings_use_saf_dialog_negative_button_text">Use old API</string>
    <string name="media_settings_local_threads_location_title">Local threads location</string>
    <string name="media_settings_could_not_copy_files">Could not copy one directory\'s file into another one</string>
    <string name="media_settings_files_copied">Successfully copied files</string>
    <string name="media_settings_would_you_like_to_delete_file_in_old_dir">Would you like to delete files in the old directory?</string>
    <string name="media_settings_file_have_been_copied">Files have been copied and now exist in two directories. You may want to remove files in the old directory \n\n\"%1$s\"\n\nsince you won\'t need them anymore. \nThis operation will DELETE ALL the files in that directory, so if you had some files not related to this app you probably should do that manually.</string>
    <string name="media_settings_could_not_delete_files_in_old_dir">Couldn\'t delete files in the old directory</string>
    <string name="media_settings_old_files_deleted">Successfully deleted files in the old directory</string>
    <string name="media_settings_copy_files">Copy files</string>
    <string name="media_settings_do_you_want_to_copy_files">Do you want to copy %1$d files from old directory to the new one?"</string>
    <string name="media_settings_move_saved_files_to_new_dir">Move old saved files to the new directory?</string>
    <string name="media_settings_move_saved_files_to_new_dir_description">Move files from \n\n\"%1$s\"\n\n directory to \n\n\"%2$s\"\n\ndirectory? This operation may take quite some time. Once started this operation must not be canceled. \nThis operation will move ALL the files, so if you had some files not related to this app you probably should do that manually.</string>
    <string name="media_settings_move_threads_to_new_dir">Move old local threads to the new directory?</string>
    <string name="media_settings_move_threads_to_new_dir_description">Move threads from \n\n\"%1$s\"\n\n directory to \n\n\"%2$s\"\n\ndirectory? This operation may take quite some time. Once started this operation must not be canceled. \nThis operation will move ALL the files, so if you had some files not related to this app you probably should do that manually.</string>
    <string name="media_settings_old_threads_base_dir_not_registered">Old local threads base directory is probably not registered (newBaseDirectoryFile returned null)</string>
    <string name="media_settings_new_threads_base_dir_not_registered">New local threads base directory is probably not registered</string>
    <string name="media_settings_old_saved_files_base_dir_not_registered">Old saved files base directory is probably not registered (newBaseDirectoryFile returned null)</string>
    <string name="media_settings_new_saved_files_base_dir_not_registered">New saved files base directory is probably not registered</string>
    <string name="media_settings_no_files_to_copy">No files to copy</string>
    <string name="media_settings_copying_file">Copying file %1$d out of %2$d</string>
    <string name="media_settings_there_are_active_downloads">There are %1$d threads being downloaded</string>
    <string name="media_settings_you_have_to_stop_all_downloads">You have to stop all the threads that are being downloaded before changing local threads base directory!</string>
    <string name="media_settings_some_thread_downloads_are_still_processed">Some thread downloads are still being processed</string>
    <string name="media_settings_do_not_terminate_the_app_manually">You may have to wait for couple of minutes until all active downloads are complete. DO NOT TERMINATE THE APP MANUALLY!!! This will break your local threads.</string>
    <string name="media_settings_cannot_continue_write_permission">Cannot continue without the WRITE_EXTERNAL_STORAGE permission</string>
    <string name="media_settings_base_directory_is_already_registered">Cannot use this directory because it is already in use</string>
    <string name="setting_image_link_loading_title">Enable image link loading</string>
    <string name="setting_image_link_loading_description">Adds any JPG, PNG, GIF, WEBP, BMP, PDF, WEBM, or MP4 files linked in posts as internally viewable post attachments, with a special spoiler image due to no thumbnails being available</string>
    <string name="add_dubs_title">Add dubs to post cells</string>
    <string name="add_dubs_description">Appends your GET to your post number, for FUN!</string>
    <string name="setting_youtube_dur_title">Enable Youtube durations</string>
    <string name="setting_youtube_dur_description">Adds duration parsing to Youtube titles; does not do anything with titles off</string>
    <string name="pdf_not_viewable">PDFs are not internally viewable; you can still download this file.</string>
    <string name="files_base_dir_does_not_exist"><![CDATA[Base directory for files does not exist! Set it manually in the settings (Media -> Save location)]]></string>
    <string name="local_threads_base_dir_does_not_exist"><![CDATA[Base directory for local threads does not exist! Set it manually in the settings (Media -> Local threads location). All active download has been stopped! Resume them manually after setting the base directory.]]></string>
    <string name="image_saver_could_not_figure_out_save_location">Couldn\'t figure out save location</string>
    <string name="settings_captcha_setup">Captcha Settings</string>
    <string name="settings_captcha_setup_description">Captcha settings are per-site configurable. Tap for site setup.</string>
    <string name="settings_concurrent_file_downloading_name">Concurrent chunked file downloading</string>
    <string name="settings_concurrent_file_downloading_description">Split file downloads into chunks and download them concurrently, when possible; makes loading times shorter when viewing them in the gallery. Determines the number of chunks to split files into.</string>
    <string name="image_saver_canceled_by_user_message">Canceled by user</string>
    <string name="image_saver_unknown_location_message">Unknown location</string>
    <string name="image_saver_failed_to_save_image">Failed to save the image. Reason: %s</string>
    <string name="image_saver_no_write_permission_message">Cannot start saving images without the WRITE_EXTERNAL_STORAGE permission</string>
    <string name="album_download_batch_image_processed_message">Downloaded %1$d out of %2$d (%3$d failed)</string>
    <string name="media_settings_image_click_preload_strategy_name">Image preload strategy</string>
    <string name="media_settings_image_click_preload_strategy_description">When opening up an image pager, determines what image(s) should be preloaded next.</string>
    <string name="setting_image_viewer_gestures">Image Viewer gestures</string>
    <string name="setting_image_viewer_gestures_description">Adds ability to use gestures to close (swipe-up) and save (swipe-bottom) an image/gif/webm when viewing them in gallery</string>

    <string name="lorem_ipsum">
        The standard Lorem Ipsum passage, used since the 1500s
"Lorem ipsum dolor sit amet, consectetur adipiscing elit, sed do eiusmod tempor incididunt ut labore et dolore magna aliqua. Ut enim ad minim veniam, quis nostrud exercitation ullamco laboris nisi ut aliquip ex ea commodo consequat. Duis aute irure dolor in reprehenderit in voluptate velit esse cillum dolore eu fugiat nulla pariatur. Excepteur sint occaecat cupidatat non proident, sunt in culpa qui officia deserunt mollit anim id est laborum."
    </string>
    <string name="report_controller_report_an_error_problem">Report an error/crash/other problem</string>
    <string name="report_controller_i_have_a_problem_with">I have a problem with:</string>
    <string name="report_controller_problem_description">Problem description:</string>
    <string name="report_controller_attach_logs">Attach logs (You can remove some parts of them you don\'t want to send):</string>
    <string name="report_controller_no_logs">No logs</string>
    <string name="report_controller_cancel">Cancel</string>
    <string name="report_controller_send_report">Send report</string>
    <string name="report_controller_title_cannot_be_empty_error">Title cannot be empty!</string>
    <string name="report_controller_description_cannot_be_empty_error">If description is empty, logs cannot be empty!</string>
    <string name="report_controller_logs_are_empty_error">\"Attach logs\" option is checked, but logs are empty!</string>
    <string name="report_controller_sending_report_message">Sending report…</string>
    <string name="report_controller_report_sent_message">Sent \;)</string>
    <string name="report_controller_error_while_trying_to_send_report">Error while trying to send report: %1$s</string>

    <string name="hsid_cookie_text">HSID</string>
    <string name="ssid_cookie_text">SSID</string>
    <string name="sid_cookie_text">SID</string>
    <string name="nid_cookie_text">NID</string>
    <string name="js_captcha_cookies_editor_save_and_apply_text">Save and apply</string>
    <string name="js_captcha_cookies_editor_make_sure_to_double_check_all_the_parameters_message">Make sure to double check all parameters! (And symbols like periods)</string>
    <string name="js_captcha_cookies_editor_format_hint_message">Enter the values. No need to prepend them with \"HSID=…\", \"SSID=…\" etc.</string>
    <string name="js_captcha_cookies_editor_controller_title">JS Captcha cookies editor</string>
    <string name="settings_js_captcha_cookies_title">JS captcha cookies</string>
    <string name="settings_js_captcha_cookies_description">By inputting your desktop browser captcha cookies, captcha solving may become easier</string>
    <string name="cookies_editor_bad_cookie">%1$s cookie is not set!</string>

    <string name="mock_reply">Mock reply</string>
    <string name="settings_report">Report</string>
    <string name="settings_report_description">Report a problem/crash</string>
    <string name="settings_auto_crash_report">Automatic crash reporting</string>
    <string name="settings_auto_crash_report_description">By enabling this setting, all collected crash logs will be uploaded automatically on every app restart. Crash reports only collect the crash log itself, app version and basic OS information.</string>
<<<<<<< HEAD
    <string name="review_crashlogs_controller_title">Review crash logs</string>
    <string name="settings_report_suggest_sending_logs_title">You have %1$d collected crash logs</string>
    <string name="settings_report_suggest_sending_logs_message">Would you like to review and maybe send them to developers?</string>
    <string name="settings_report_review_button_text">Review crash logs</string>
    <string name="settings_report_review_later_button_text">Review later</string>
    <string name="settings_report_delete_all_crash_logs">Delete all crash logs</string>
    <string name="deleted_n_crashlogs">Deleted %1$d crash log(s)</string>
    <string name="sent_n_crashlogs">Sent %1$d crash log(s)</string>
=======
    <string name="media_settings_base_dir_reset_message">Base directory reset to default</string>
    <string name="media_settings_could_not_create_default_baseDir">Could not create default base dir: %1$s</string>
>>>>>>> 6c52470b
</resources><|MERGE_RESOLUTION|>--- conflicted
+++ resolved
@@ -795,7 +795,8 @@
     <string name="settings_report_description">Report a problem/crash</string>
     <string name="settings_auto_crash_report">Automatic crash reporting</string>
     <string name="settings_auto_crash_report_description">By enabling this setting, all collected crash logs will be uploaded automatically on every app restart. Crash reports only collect the crash log itself, app version and basic OS information.</string>
-<<<<<<< HEAD
+    <string name="media_settings_base_dir_reset_message">Base directory reset to default</string>
+    <string name="media_settings_could_not_create_default_baseDir">Could not create default base dir: %1$s</string>
     <string name="review_crashlogs_controller_title">Review crash logs</string>
     <string name="settings_report_suggest_sending_logs_title">You have %1$d collected crash logs</string>
     <string name="settings_report_suggest_sending_logs_message">Would you like to review and maybe send them to developers?</string>
@@ -804,8 +805,4 @@
     <string name="settings_report_delete_all_crash_logs">Delete all crash logs</string>
     <string name="deleted_n_crashlogs">Deleted %1$d crash log(s)</string>
     <string name="sent_n_crashlogs">Sent %1$d crash log(s)</string>
-=======
-    <string name="media_settings_base_dir_reset_message">Base directory reset to default</string>
-    <string name="media_settings_could_not_create_default_baseDir">Could not create default base dir: %1$s</string>
->>>>>>> 6c52470b
 </resources>