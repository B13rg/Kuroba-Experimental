<?xml version="1.0" encoding="utf-8"?><!--
Kuroba - *chan browser https://github.com/Adamantcheese/Kuroba/

This program is free software: you can redistribute it and/or modify
it under the terms of the GNU General Public License as published by
the Free Software Foundation, either version 3 of the License, or
(at your option) any later version.

This program is distributed in the hope that it will be useful,
but WITHOUT ANY WARRANTY; without even the implied warranty of
MERCHANTABILITY or FITNESS FOR A PARTICULAR PURPOSE.  See the
GNU General Public License for more details.

You should have received a copy of the GNU General Public License
along with this program.  If not, see <http://www.gnu.org/licenses/>.
-->
<resources>
    <plurals name="posts">
        <item quantity="one">%d post</item>
        <item quantity="other">%d posts</item>
    </plurals>
    <plurals name="reply">
        <item quantity="one">%d reply</item>
        <item quantity="other">%d replies</item>
    </plurals>
    <plurals name="image">
        <item quantity="one">%d image</item>
        <item quantity="other">%d images</item>
    </plurals>
    <plurals name="board">
        <item quantity="one">%d board</item>
        <item quantity="other">%d boards</item>
    </plurals>
    <plurals name="type">
        <item quantity="one">%d type</item>
        <item quantity="other">%d types</item>
    </plurals>
    <plurals name="bookmark">
        <item quantity="one">%d bookmark</item>
        <item quantity="other">%d bookmarks</item>
    </plurals>
    <plurals name="filter">
        <item quantity="one">%d filter</item>
        <item quantity="other">%d filters</item>
    </plurals>
    <plurals name="site">
        <item quantity="one">%d site</item>
        <item quantity="other">%d sites</item>
    </plurals>
    <plurals name="thread_new_posts">
        <item quantity="one">%d new post</item>
        <item quantity="other">%d new posts</item>
    </plurals>
    <plurals name="post_hidden">
        <item quantity="one">%1$d post hidden</item>
        <item quantity="other">%1$d posts hidden</item>
    </plurals>
    <plurals name="post_removed">
        <item quantity="one">%1$d post removed</item>
        <item quantity="other">%1$d posts removed</item>
    </plurals>
    <plurals name="watch_title">
        <item quantity="one">Watching one thread</item>
        <item quantity="other">Watching %d threads</item>
    </plurals>
    <plurals name="download_title">
        <item quantity="one">Downloading one thread</item>
        <item quantity="other">Downloading %d threads</item>
    </plurals>

    <plurals name="watch_new_quotes">
        <item quantity="one">%d new post quoting you</item>
        <item quantity="other">%d new posts quoting you</item>
    </plurals>
    <plurals name="watch_new_quoting">
        <item quantity="one">%1$d new post, %2$d quoting you</item>
        <item quantity="other">%1$d new posts, %2$d quoting you</item>
    </plurals>

    <string-array name="setting_watch_sounds">
        <item>All posts</item>
        <item>Only posts quoting you</item>
    </string-array>

    <string name="empty" />
    <string name="cancel">Cancel</string>
    <string name="add">Add</string>
    <string name="close">Close</string>
    <string name="back">Back</string>
    <string name="ok">OK</string>
    <string name="delete">Delete</string>
    <string name="undo">Undo</string>
    <string name="reset">Reset</string>
    <string name="done">Done</string>
    <string name="continue_text">Continue</string>
    <string name="create">Create</string>
    <string name="do_not">Do not</string>
    <string name="move">Move</string>
<<<<<<< HEAD
    <string name="save">Save</string>
    <string name="send">Send</string>

    <string name="mark_as_my_post">Mark as my post</string>
    <string name="unmark_as_my_post">Unmark as my post</string>
=======
    <string name="yes">Yes</string>
    <string name="no">No</string>
>>>>>>> 13878b29

    <string name="permission_app_settings">App settings</string>
    <string name="permission_grant">Grant</string>

    <string name="update_later">Later</string>
    <string name="update_none">Already on the latest %1$s version.</string>
    <string name="update_check_failed">Failed to check for updates.</string>
    <string name="update_install">Install</string>
    <string name="update_install_downloading">Downloading update…</string>
    <string name="update_install_download_failed">Download failed</string>
    <string name="update_install_download_failed_description">Reason: %1$s</string>
    <string name="update_retry_title">Retry update</string>
    <string name="update_retry">%1$s was not updated yet. Tap \"retry\" to retry the install.</string>
    <string name="update_retry_button">Retry</string>
    <string name="update_storage_permission_required_title">Storage permission required</string>
    <string name="update_storage_permission_required">
"Permission to access storage is required for installing the update.

Re-enable this permission in the app settings if you permanently disabled it."</string>

    <string name="minutes">%d minutes</string>
    <string name="card_stats">%1$dR %2$dI</string>
    <string name="action_reload">Reload</string>
    <string name="action_pin">Bookmark</string>
    <string name="action_open_browser">Open in a browser</string>
    <string name="action_share">Share</string>
    <string name="action_download_album">Download album</string>
    <string name="action_transparency_toggle">Toggle opacity</string>
    <string name="action_image_rotate">Rotate image</string>
    <string name="action_search">Search</string>
    <string name="action_search_image">Image search</string>
    <string name="action_switch_catalog">Catalog mode</string>

    <string name="action_switch_board">Board mode</string>

    <string name="action_scroll_to_top">Top</string>
    <string name="action_scroll_to_bottom">Bottom</string>
    <string name="action_sort">Sort</string>
    <string name="action_rename_pin">Rename bookmark</string>
    <string name="action_rename">Rename</string>
    <string name="action_reply">Reply</string>
    <string name="open_link_not_matched">%1$s cannot open this link; it will open in your browser instead.</string>

    <string name="order_bump">Bump order</string>
    <string name="order_reply">Reply count</string>
    <string name="order_image">Image count</string>
    <string name="order_newest">Newest</string>
    <string name="order_oldest">Oldest</string>
    <string name="order_modified">Latest reply</string>
    <string name="order_activity">Thread activity</string>

    <string name="search_hint">Search</string>
    <string name="search_results">Found %1$s for \"%2$s\"</string>
    <string name="search_empty">Search subjects, comments, names, and filenames</string>
    <string name="open_link_confirmation">Open this link?</string>
    <string name="open_thread_confirmation">Open this thread?</string>
    <string name="open_link_failed">No applications were found to open this link</string>
    <string name="open_file_picker_failed">No file picker applications were found</string>
    <string name="image_pick_delegate_select_file_picker">Select a file picker to open a file…</string>
    <string name="action_confirm_exit_title">Tap back again to exit</string>

    <string name="thumbnail_load_failed_network">Error</string>
    <string name="image_preview_failed">Failed to show image</string>
    <string name="image_preview_failed_oom">Failed to show image (out of memory)</string>
    <string name="image_failed_big_image">Failed to show image (deep-zoom loading failed)</string>
    <string name="image_not_found">Image not found</string>
    <string name="image_spoiler_filename">Spoilered file</string>
    <string name="thread_boards_search_hint">Search</string>
    <string name="thread_load_failed_ssl">HTTPS error</string>
    <string name="thread_load_failed_network">Network error</string>
    <string name="thread_load_failed_parsing">API parse error</string>
    <string name="thread_load_failed_server">Server error</string>
    <string name="thread_load_failed_not_found">404 not found</string>
    <string name="thread_refresh_bar_inactive">Tap to refresh</string>
    <string name="thread_refresh_now">Loading…</string>
    <string name="thread_refresh_countdown">Loading in %1$ds</string>
    <string name="thread_load_failed_retry">Retry</string>
    <string name="thread_archived">Archived</string>
    <string name="thread_closed">Closed</string>
    <string name="thread_page_no">Page</string>

    <string name="thread_new_posts_goto">View</string>
    <string name="thread_empty_select">Please select a thread</string>
    <string name="thread_up_down_hint">Scroll to top/bottom</string>
    <string name="thread_pin_hint">Bookmark this thread</string>
    <string name="thread_save_hint">Save this thread as a local copy</string>

    <string name="thread_view_archive">Archive</string>
    <string name="thread_show_archives">Archives</string>
    <string name="thread_empty_setup_feature" translatable="false">&#128564;</string>
    <string name="thread_empty_setup_title">Nothing to show</string>
    <string name="thread_empty_setup_body">Add a site to begin browsing</string>
    <string name="thread_empty_setup_hint">Add a site here</string>
    <string name="setup_sites_title">Set up sites</string>

    <string name="setup_sites_empty">No sites added</string>
    <string name="setup_sites_add_hint">Add a site here</string>
    <string name="setup_sites_add_title">Add site</string>
    <string name="setup_sites_description">Add a site by its URL or name</string>

    <string name="setup_sites_site_description">%s added</string>
    <string name="setup_sites_add_boards_hint">Tap to add boards</string>
    <string name="setup_site_title">Configure %s</string>
    <string name="setup_site_group_general">General</string>

    <string name="setup_site_boards">Set up boards</string>
    <string name="setup_site_boards_description">%s added</string>
    <string name="setup_site_group_login">Authentication</string>
    <string name="setup_site_login">Login</string>
    <string name="setup_site_login_description_enabled">Logged in</string>

    <string name="setup_site_login_description_disabled">Off</string>
    <string name="setup_board_title">Configure boards of %s</string>
    <string name="setup_board_empty">No boards added</string>
    <string name="setup_board_removed">Removed \"%s\"</string>
    <string name="setup_board_added">%s added</string>
    <string name="setup_board_select_all">Select all</string>
    <string name="filter_summary_all_boards">All boards</string>
    <string name="filter_enabled">Enabled</string>
    <string name="filter_filter">Filter</string>
    <string name="filter_action">Action</string>
    <string name="filter_pattern">Pattern</string>
    <string name="filter_match_test">Test the pattern</string>
    <string name="filter_boards">Boards</string>
    <string name="filter_types">Types</string>
    <string name="filter_all">All</string>
    <string name="filter_hide">Hide post</string>
    <string name="filter_color">Highlight post</string>
    <string name="filter_remove">Remove post</string>
    <string name="filter_watch">Watch post</string>
    <string name="filter_invalid_pattern">Invalid pattern</string>

    <string name="filter_preview">Test your filter</string>
    <string name="filter_no_matches">Does not match</string>
    <string name="filter_matches">Matches</string>
    <string name="filter_color_pick">Pick color</string>
    <string name="filter_help_title">Filter help</string>
    <string name="filter_help">
<![CDATA[
Filters act on a given pattern and a place to search the pattern.<br>
If the pattern matches, then the post can be hidden, removed, highlighted, or automatically bookmarked.<br>
<p>
    These filters are pattern based, and have three modes:<br>
    <br>
    1. The pattern <tt>foo bar</tt> will match text that has any of the words in it. It will match <i>foo</i> or <i>bar</i>, but not <i>foobar</i>.
    Placing a * allows any character to be filled in: <tt>f*o</tt> will match both <i>foo</i> and <i>foooo</i>, but not <i>foobar</i><br>
    <br>
    2. Quoting your pattern with <tt>\"</tt> (like <tt>\"foo bar\"</tt>) will match the text exactly.
    <i>foo bar</i> will match, but <i>foo</i> will not.<br>
    <br>
    3. Regular expressions. <tt>/^>implying/</tt> for example. You can use <tt>/^>ImPlYiNg/<b>i</b></tt> to make the regex case insensitive.
</p>
<br>
Note that for country code filtering, troll country codes should be prepended with "t_". In addition, a country code filter automatically implies the case insensitive flag for regex.
]]>
    </string>
    <string name="filter_tripcode">Tripcode</string>
    <string name="filter_name">Name</string>
    <string name="filter_comment">Comment</string>
    <string name="filter_id">ID</string>
    <string name="filter_subject">Subject</string>
    <string name="filter_filename">Filename</string>
    <string name="filter_country_code">Country code</string>

    <string name="board_select_all">Select all</string>
    <string name="board_select_none">Select none</string>

    <string name="history_clear">Clear history</string>
    <string name="history_clear_confirm">Clear history?</string>
    <string name="history_clear_confirm_button">Clear</string>
    <string name="history_toggle_hint">Enable or disable history</string>
    <string name="history_empty_info">No history</string>

    <string name="saved_reply_clear">Clear posting history</string>
    <string name="saved_reply_clear_confirm">Clear posting history?</string>
    <string name="saved_reply_clear_confirm_button">Clear</string>

    <string name="archive_title">%s archive</string>
    <string name="archive_error">Error loading archive</string>

    <string name="drawer_pinned">Bookmarked threads</string>
    <string name="drawer_pin_removed">Removed \"%1$s\"</string>
    <string name="drawer_pin_with_saved_thread_removed">Removed pin \"%1$s\" with saved thread</string>
    <string name="drawer_pins_cleared">%1$s cleared</string>
    <string name="drawer_pins_non_cleared">No bookmarks cleared</string>
    <string name="drawer_pins_non_cleared_try_all">No bookmarks cleared. Hold to remove all.</string>

    <string name="post_highlight_id">Highlight ID</string>
    <string name="post_highlight_tripcode">Highlight tripcode</string>
    <string name="post_filter_tripcode">Filter tripcode</string>
    <string name="post_text_copied">Text copied to clipboard</string>
    <string name="post_quote">Quote</string>
    <string name="post_quote_text">Quote text</string>
    <string name="post_info">Info</string>
    <string name="post_info_title">Post info</string>
    <string name="post_show_links">Show links</string>
    <string name="post_share">Share</string>
    <string name="post_copy_text">Copy text</string>
    <string name="post_report">Report</string>
    <string name="post_hide">Hide</string>
    <string name="post_remove">Remove</string>
    <string name="post_web_search">Web search</string>

    <string name="thread_hidden">Thread hidden</string>
    <string name="thread_removed">Thread removed</string>
    <string name="post_delete">Delete</string>
    <string name="post_more">More…</string>
    <string name="reply_name">Name</string>
    <string name="reply_options">Options</string>
    <string name="reply_subject">Subject</string>
    <string name="reply_comment_thread">Comment reply</string>
    <string name="reply_comment_board">Comment new thread</string>
    <string name="reply_file_name">File name</string>
    <string name="reply_file_too_big">Warning: File size too big (%1$s / %2$s)</string>
    <string name="reply_webm_too_big">Warning: WebM size too big (%1$s / %2$s)</string>
    <string name="reply_file_open_failed">Failed to open file</string>
    <string name="reply_spoiler_image">Spoiler image</string>
    <string name="reply_no_preview">No preview</string>
    <string name="reply_submit">Submit</string>
    <string name="reply_error">Error posting</string>
    <string name="reply_error_message">Error posting: %s</string>
    <string name="reply_error_message_timer_reply">Error posting: You must wait %d seconds before posting a reply.</string>
    <string name="reply_error_message_timer_thread">Error posting: You must wait %d seconds before posting a thread.</string>
    <string name="reply_success">Post successful</string>

    <string name="reply_captcha_text">Type the text</string>
    <string name="reply_comment_button_quote" translatable="false">&gt;</string>
    <string name="reply_comment_button_spoiler">Spoiler</string>
    <string name="reply_comment_button_code">Code</string>
    <string name="reply_comment_button_eqn">Eqn</string>
    <string name="reply_comment_button_math">Math</string>
    <string name="reply_comment_button_sjis">SJIS</string>

    <string name="delete_confirm">Delete your post?</string>
    <string name="delete_wait">Deleting post…</string>
    <string name="delete_success">Post deleted</string>
    <string name="delete_image_only">Only delete the image</string>
    <string name="delete_error">Error deleting post</string>

    <string name="watch_pause_pins">Stop watching</string>
    <string name="watch_idle">No new posts</string>

    <string name="history_screen">History</string>
    <string name="filters_screen">Filters</string>

    <string name="album_download_screen">Select images (%1$d / %2$d)</string>
    <string name="album_download_none_checked">Please select images to download</string>
    <string name="album_download_confirm">%1$s will be downloaded to %2$s</string>
    <string name="image_saver_album_download_success">Finished saving images; downloaded to %1$s</string>

    <string name="report_screen">Report %1$s</string>

    <string name="image_save_notification_downloading">Downloading images…</string>
    <string name="image_save_notification_cancel">Tap to cancel</string>
    <string name="image_save_saved">Image saved</string>
    <string name="image_saver_saved_as_message">Saved as \"%1$s\"</string>

    <string name="thread_page_limit">Thread hit last page</string>

    <string name="drawer_settings">Settings</string>
    <string name="drawer_history">History</string>

    <!-- Main settings -->
    <string name="settings_screen">Settings</string>

    <!-- Main "Settings" group -->
    <string name="settings_group_settings">Settings</string>
    <string name="settings_watch">Thread watcher</string>
    <string name="settings_sites">Sites</string>
    <string name="settings_appearance">Appearance</string>
    <string name="settings_appearance_description">Theme, layout, fonts, etc.</string>
    <string name="settings_behavior">Behavior</string>
    <string name="settings_behavior_description">Thread refresh, captcha, etc.</string>
    <string name="settings_media">Media</string>
    <string name="settings_media_description">Save location, auto loading, etc.</string>
    <string name="settings_filters">Filters</string>

    <!-- Thread watcher -->
    <string name="setting_watch_summary_enabled">Watching bookmarked threads</string>
    <string name="setting_watch_summary_disabled">Off</string>

    <string name="settings_screen_watch">Thread watcher settings</string>
    <string name="settings_group_watch">Settings</string>
    <string name="setting_watch_info">To watch bookmarks for new posts, turn the thread watcher on.</string>
    <string name="setting_watch_enable_background">Enable in background</string>
    <string name="setting_watch_enable_background_description">Watch bookmarks when app is in the background</string>
    <string name="setting_watch_background_timeout">Background update interval</string>
    <string name="setting_watch_background_timeout_description">The interval between updates when placed in the background</string>
    <string name="setting_thread_page_limit_notify">Last page notifications</string>
    <string name="setting_thread_page_limit_notify_description">Notify when threads hit the last page</string>
    <string name="setting_watch_notify_mode">Notify about</string>
    <string name="setting_watch_sound">Notification sound</string>
    <string name="setting_watch_peek">Heads-up notification on quotes</string>
    <string name="setting_watch_peek_description">Show a heads-up notification when quoted</string>
    <string name="setting_watch_led">Notification light</string>
    <string name="settings_group_about">About</string>
    <string name="settings_update_check">Check for updates</string>
    <string name="settings_about_license">Released under the GNU GPLv3 license</string>

    <!-- Main About group -->
    <string name="settings_about_license_description">Tap to see license</string>
    <string name="settings_about_licenses">Open Source Licenses</string>
    <string name="settings_about_licenses_description">Legal information about licenses</string>
    <string name="settings_developer">Developer settings</string>
    <string name="settings_screen_appearance">Appearance</string>
    <string name="settings_group_appearance">Appearance</string>
    <string name="setting_theme">Theme</string>


    <!-- Appearance -->
    <string name="settings_group_layout">Layout</string>
    <string name="setting_layout_mode">Layout mode</string>
    <string name="setting_layout_mode_auto">Auto</string>

    <!-- Appearance layout group -->
    <string name="setting_layout_mode_phone">Phone layout</string>
    <string name="setting_layout_mode_slide">Slide mode</string>
    <string name="setting_layout_mode_split">Split mode</string>
    <string name="setting_board_grid_span_count">Catalog mode column count</string>
    <string name="setting_board_grid_span_count_default">Auto</string>
    <string name="setting_board_grid_span_count_item">%1$d columns</string>
    <string name="setting_never_hide_toolbar">Never hide the toolbar</string>
    <string name="setting_enable_reply_fab">Enable the reply button</string>
    <string name="setting_enable_reply_fab_description">Disabling replaces the round button with a menu option</string>
    <string name="setting_enable_reply_count">Enable the reply counter</string>
    <string name="settings_group_post">Post</string>
    <string name="setting_font_size">Font size</string>
    <string name="setting_font_size_default">(default)</string>

    <!-- Appearance post group -->
    <string name="setting_font_alt">Use alternative font</string>
    <string name="setting_font_alt_description">Use the theme\'s alt font for posts</string>
    <string name="setting_post_full_date">Show the full date on posts</string>
    <string name="setting_post_file_info">Show file info on posts</string>
    <string name="setting_post_filename">Show filename on posts</string>
    <string name="settings_group_images">Images</string>

    <!-- Appearance gallery group -->
    <string name="setting_images_high_res">High resolution cells</string>
    <string name="setting_images_high_res_description">Make the album view and card catalog images higher resolution by pre-rescaling full size images</string>
    <string name="setting_images_immersive_mode_title">Use immersive mode for image gallery</string>
    <string name="setting_images_immersive_mode_description">This will make image gallery view be fullscreen with statusbar/navbar hidden</string>
    <string name="settings_screen_behavior">Behavior</string>
    <string name="settings_group_general">General</string>
    <string name="setting_auto_refresh_thread">Auto refresh threads</string>

    <!-- Behavior -->
    <string name="setting_controller_swipeable">Allow screens to be swiped away</string>

    <!-- Behavior general group -->
    <string name="setting_clear_thread_hides">Clear all thread hides</string>
    <string name="setting_cleared_thread_hides">Cleared all thread hides</string>
    <string name="settings_group_reply">Reply</string>
    <string name="setting_post_pin">Bookmark thread on post</string>
    <string name="setting_post_default_name">Default post name</string>

    <!-- Behavior reply group -->
    <string name="setting_text_only">Text-only mode</string>
    <string name="setting_text_only_description">Hide images when in board and thread view</string>
    <string name="settings_reveal_text_spoilers">Reveal text spoilers</string>

    <!-- Behavior post group -->
    <string name="settings_reveal_text_spoilers_description">Makes the spoiler text appear tapped</string>
    <string name="setting_anonymize">Make everyone Anonymous</string>
    <string name="setting_anonymize_ids">Hide IDs</string>
    <string name="setting_show_anonymous_name">Always show \"Anonymous\" name</string>
    <string name="setting_buttons_bottom">Reply buttons on the bottom</string>
    <string name="setting_volume_key_scrolling">Volume keys scroll content</string>
    <string name="setting_tap_no_rely">Tap the post number to reply</string>
    <string name="setting_open_link_confirmation">Ask before opening links</string>
    <string name="setting_open_link_browser">Always open links in external browser</string>
    <string name="settings_group_proxy">HTTP Proxy</string>
    <string name="setting_proxy_enabled">Enable proxy</string>
    <string name="setting_proxy_address">Proxy server address</string>


    <!-- Behavior proxy group -->
    <string name="setting_proxy_port">Proxy server port</string>
    <string name="settings_screen_media">Media</string>
    <string name="settings_group_saving">Media saving</string>
    <string name="setting_save_board_folder">Save images in board folders</string>


    <!-- Media -->
    <string name="setting_save_board_folder_description">Create a folder for each board when saving</string>

    <!-- Media general group -->
    <string name="setting_save_thread_folder">Save images in thread folders</string>

    <string name="setting_save_thread_folder_description">Create a folder for each thread when saving</string>
    <string name="setting_save_server_filename">Save server filename</string>
    <string name="setting_save_server_filename_description">Save the image with the filename the site assigned. If disabled, save the image with the filename the uploader assigned.</string>
    <string name="setting_video_default_muted">Start videos muted</string>
    <string name="setting_video_stream">Stream videos</string>
    <string name="setting_video_stream_description">Attempt to stream videos, instead of downloading them completely. (Works really bad with 4chan servers)</string>
    <string name="setting_video_default_muted_description">If a video has audio, mute it by default</string>
    <string name="setting_headset_default_muted">Mute headset videos</string>
    <string name="setting_headset_default_muted_description">Mute the video even if a wired headset is connected</string>
    <string name="setting_video_open_external">Play videos with external player</string>
    <string name="setting_video_open_external_description">Play videos in an external media player app</string>
    <string name="setting_share_url">Share URL to image</string>
    <string name="setting_share_url_description">Share the URL to the image instead of the image itself</string>
    <string name="settings_remove_image_spoilers">Remove image spoilers</string>
    <string name="settings_remove_image_spoilers_description">Always reveal spoiler thumbnails and images</string>
    <string name="settings_reveal_image_spoilers">Reveal image spoilers</string>
    <string name="settings_reveal_image_spoilers_description">Automatically reveal spoiler images, not thumbnails</string>
    <string name="settings_allow_media_scanner_scan_local_threads_title">Allow the Android media scanner to scan images from locally saved threads</string>
    <string name="settings_allow_media_scanner_scan_local_threads_description">If enabled, images that were downloaded along with threads will appear in other applications, like galleries, messengers, etc. You may have to restart your phone or wait for the changes to kick in.</string>
    <string name="settings_group_media_loading">Media loading</string>
    <string name="setting_image_auto_load">Automatically load images</string>
    <string name="setting_image_auto_load_all">Always</string>

    <!-- Media loading group -->
    <string name="setting_image_auto_load_wifi">Wi-Fi only</string>
    <string name="setting_image_auto_load_none">Never</string>

    <string name="setting_video_auto_load">Automatically load videos</string>
    <string name="setting_video_auto_loop">Enable automatic video-looping</string>
    <string name="setting_video_auto_loop_description">Automatically loop video content</string>

    <string name="setting_auto_load_thread_images">Enable media pre-fetching</string>

    <string name="setting_auto_load_thread_images_description">Loads all images or videos in a thread immediately (subject to the settings above). Increases the filecache size to 1GB.</string>
    <string name="save_location_screen">Save location</string>

    <string name="save_location_storage_permission_required_title">Storage permission required</string>
    <string name="save_location_storage_permission_required">
"Permission to access storage is required for browsing files.

Re-enable this permission in the app settings if you permanently disabled it."
    </string>


    <!-- Save location settings -->
    <string name="setting_folder_pick_ok">Choose</string>
    <string name="setting_folder_navigate_up">Up</string>
    <string name="save_new_folder">Add a new folder</string>
    <string name="new_folder_hint">Folder name</string>
    <string name="setting_theme_explanation">
"Swipe to change the theme.
Tap the toolbar menu to change its color."
    </string>
    <string name="setting_theme_accent">Tap here to change the FAB color.</string>
    <string name="settings_open_logs">View logs</string>
    <string name="settings_enable_verbose_logs">Enable verbose logs</string>
    <string name="settings_disable_verbose_logs">Disable verbose logs</string>

    <!-- Theme settings -->
    <string name="settings_logs_screen">Logs</string>
    <string name="settings_logs_copy">Copy</string>

    <!-- Developer settings -->
    <string name="settings_logs_copied_to_clipboard">Copied to clipboard</string>
    <string name="settings_screen_pass">4chan pass</string>
    <string name="setting_pass_token">Token</string>
    <string name="setting_pass_pin">PIN</string>


    <string name="setting_pass_authenticated">Device authorized!</string>
    <string name="setting_pass_login">Submit</string>
    <string name="setting_pass_logout">Logout</string>
    <string name="setting_pass_logging_in">Loading…</string>
    <string name="setting_pass_error">Connection error</string>
    <string name="setting_pass_bottom_description">"
<![CDATA[
Forgot your 4chan Pass login details?<br>
<a href=\"https://www.4chan.org/pass?reset\">Go here to reset your PIN.</a><br>
<br>
Don't have a 4chan Pass?<br>
<a href=\"https://www.4chan.org/pass\">Tap here to learn more.</a>
]]>
    "</string>
    <string name="settings_screen_theme">Themes</string>
    <string name="apply_options">Apply</string>
    <string name="image_quality">Image quality: %1$d</string>

    <string name="scale_reduce">Reduce: %1$dx%2$d to %3$dx%4$d (%5$d%%)</string>
    <string name="could_not_decode_image_bitmap">Could not decode image bitmap</string>
    <string name="could_not_apply_image_options">Could not apply new image options (error message is %1$s)</string>
    <string name="image_options_remove_filename">Remove filename</string>
    <string name="image_options_change_image_checksum">Change image checksum</string>
    <string name="image_options_fix_exif">Fix EXIF orientation</string>
    <string name="image_options_remove_metadata">Remove metadata</string>
    <string name="image_options_re_encode">Re-encode</string>
    <string name="reencode_image_re_encode_image_text">Re-encode image</string>
    <string name="reencode_image_as_is">AS IS (%1$s)</string>
    <string name="reencode_image_as_jpeg">AS JPEG</string>
    <string name="reencode_image_as_png">AS PNG</string>
    <string name="reencode_image_image_quality_100_default_text">Image quality: 100</string>
    <string name="reencode_image_reduce_default_text">Reduce: 0%</string>
    <string name="click_image_for_extra_options">Click image for extra options</string>

    <string name="settings_import_export">Import/Export</string>
    <string name="settings_import_export_description">Import/export settings/pins, etc.</string>
    <string name="import_or_export_settings">Import/export settings</string>
    <string name="export_settings">Export settings</string>
    <string name="export_settings_to_a_file">Export settings to a file</string>
    <string name="import_settings">Import settings</string>
    <string name="import_settings_from_a_file">Import settings from a file</string>
    <string name="successfully_exported_text">Exported successfully"</string>
    <string name="import_warning_title">Warning</string>
    <string name="import_warning_text">You are about to import settings/saved pins/filters/hidden posts from a file.
        The file must be located at \"%1$s\" and have a name \"%2$s\".
        This will clear all your existing settings/pins/threads and replace them with the ones from the file.
        You MAY LOSE some of your settings/pins/hidden threads if you are trying to import a file created with a different app version (upgrade or downgrade).
        The app will be restarted. \nAre you sure you want to continue?
    </string>
    <string name="error_external_storage_is_not_mounted">External storage is not mounted</string>
    <string name="could_not_create_dir_for_export_error_text">Could not create directory for export file %1$s; you probably won\'t be able to export settings</string>

    <string name="apply_to_replies">Apply to replies</string>
    <string name="only_on_op">Only on OP</string>
    <string name="apply_to_saved">Apply to own posts</string>

    <string name="thread_layout_hide_whole_chain">Hide whole chain</string>
    <string name="thread_layout_remove_whole_chain">Remove whole chain</string>
    <string name="thread_layout_hide_post">Hide post</string>
    <string name="thread_layout_remove_post">Remove post</string>
    <string name="thread_layout_hide_whole_chain_as_well">Would you like to hide the whole reply chain as well?</string>
    <string name="thread_layout_remove_whole_chain_as_well">Would you like to remove the whole reply chain as well?</string>
    <string name="view_removed_posts">View removed posts</string>
    <string name="restore_posts">Restore posts</string>
    <string name="restored_n_posts">Restored %1$d posts</string>
    <string name="no_removed_posts_for_current_thread">No removed posts found for the current thread</string>
    <string name="select_all">Select all</string>
    <string name="settings_captcha_group">Captcha</string>
    <string name="settings_use_new_captcha_window">Use new captcha window for no-js captcha</string>
    <string name="settings_use_real_google_cookies_description">When enabled, a GET request to google.com will be executed to get a cookie, which will be used for captcha authentication.
        The hardcoded ones sometimes will make you re-enter the captcha dozens of times.
        Those cookies will be updated automatically (every three months).
        You may update them manually if you want.
    </string>

    <!-- Captcha settings -->
    <string name="captcha_layout_v2_verify_button_text">Verify</string>
    <string name="captcha_layout_v2_use_old_captcha">Use old\ncaptcha</string>

    <string name="captcha_layout_v2_you_have_to_select_at_least_one_image">You have to select at least one image (if you see a captcha that does not have any matching images, then it is probably a bug; fill an issue and use the old captcha)</string>
    <string name="captcha_layout_v2_verification_already_in_progress">Verification is already in progress</string>
    <string name="captcha_layout_v2_captcha_request_is_already_in_progress">Captcha request is already in progress</string>
    <string name="captcha_layout_v2_you_are_requesting_captcha_too_fast">You are requesting captcha too fast</string>
    <string name="captcha_layout_v2_refresh_cookies">Refresh cookies</string>
    <string name="image_url_copied_to_clipboard">Image URL copied to clipboard</string>
    <string name="delete_site_dialog_title">Delete site?</string>
    <string name="delete_site_dialog_message">Are you sure you want to delete "%1$s"? This action will delete the site and everything that is associated with it. The app will be restarted. Do you wish to proceed?</string>

    <string name="could_not_remove_site_error_message">Could not remove site %1$s (error message: %2$s)</string>

    <string name="reply_comment_empty">Comment body is empty.</string>
    <string name="image_reencode_format_error">Something is wrong with this file</string>
    <string name="setting_bookmark_short_info">Short bookmark info</string>
    <string name="setting_bookmark_short_info_description">Shorter information in the bookmark menu for unread and quoted posts</string>
    <string name="filter_removed_undo">Removed filter %1$s</string>
    <string name="image_url_get_attempt">Getting image from clipboard URL…</string>
    <string name="image_url_get_failed">Failed to get image from clipboard, reason = %1$s</string>
    <string name="image_url_get_success">Got image from clipboard</string>
    <string name="setting_shift_post">Shift post format</string>
    <string name="setting_shift_post_description">Shift the comment of long posts to start below the thumbnail</string>
    <string name="setting_remove_watched">Remove watched threads from the catalog</string>

    <string name="setting_enable_emoji">Enable emoji</string>
    <string name="setting_enable_emoji_description">Enable emoji posting and parsing</string>
    <string name="experimental_settings_group">Experimental settings</string>
    <string name="view_thread_controller_thread_downloading_requires_write_permission">Thread downloading requires the WRITE_EXTERNAL_STORAGE permission</string>
    <string name="warning">Warning</string>

    <string name="drawer_controller_at_least_one_pin_has_download_flag">At least one pin has the \"Download\" flag, which makes this delete operation irreversible (because this operation will delete all of the saved thread\'s files from the disk). Do you really want to delete all pins?</string>
    <string name="drawer_controller_do_not_delete">Do not delete</string>
    <string name="drawer_controller_delete_all_pins">Delete all pins</string>
    <string name="thread_layout_background_watcher_is_disabled_message">Thread is currently being downloaded, but the background watcher is disabled so it won\'t be incrementally updated. To enable incremental thread updating, you have to enable the background thread watcher.</string>
    <string name="settings_experimental_settings_title">⚠ EXPERIMENTAL ⚠</string>
    <string name="settings_experimental_settings_description">These settings may be in an unstable state. They are for testing. They may break the app and you may have to reset the app data. Use them at your own risk if you are really interested in some feature. Backup everything beforehand.</string>
    <string name="incremental_thread_downloading_title">Incremental thread downloading</string>
    <string name="incremental_thread_downloading_description">Allows you to download threads to view them after the original thread dies or when you have no internet connection.</string>
    <string name="cannot_open_in_browser_already_deleted">Can\'t open this thread in your browser, it\'s probably already been deleted</string>
    <string name="cannot_send_thread_via_nfc_already_deleted">Can\'t send thread via NFC, it\'s already been deleted</string>
    <string name="cannot_shared_thread_already_deleted">Can\'t share this thread, it\'s already been deleted</string>
    <string name="view_local_version">View local version</string>
    <string name="view_view_version">View live version</string>
    <string name="local_thread_text">Local thread</string>
    <string name="setting_full_screen_rotation">Allow full sensor rotation</string>
    <string name="settings_always_open_drawer">Always open the drawer when a thread is bookmarked</string>
    <string name="settings_image_long_url">Enable long-press image URL copy</string>
    <string name="settings_image_long_url_description">Makes long-pressing on post images copy the image URL to the clipboard</string>
    <string name="setting_youtube_title">Enable Youtube titles</string>
    <string name="setting_youtube_title_description">Replaces Youtube links with their titles</string>
    <string name="album_download_could_not_save_one_or_more_images">Could not save one or more images</string>
    <string name="could_not_create_base_local_threads_dir">Could not create base local threads directory</string>
    <string-array name="setting_watch_notify_modes">
        <item>All posts</item>
        <item>Only posts quoting you</item>
    </string-array>

    <string name="import_or_export_dialog_title">Overwrite existing file or create a new one?</string>
    <string name="import_or_export_dialog_positive_button_text">Overwrite</string>
    <string name="import_or_export_dialog_negative_button_text">Create new</string>
    <string name="import_or_export_warning">Warning!</string>
    <string name="import_or_export_warning_super_long_message_part_one">You have %1$s %2$s %3$s set to be located in a directory that uses the Storage Access Framework. These directory locations cannot be exported; THEY WILL BE RESET TO DEFAULT in the exported settings file! Once you import them you will have to manually set those locations in Media Settings again.</string>
    <string name="import_or_export_warning_super_long_message_part_two">You also have some actively downloading local threads which are located at some SAF directory. They will be marked as stopped in the exported settings too. So you will have to resume them manually after importing the settings file.</string>
    <string name="import_or_export_warning_local_threads_base_dir">\"local threads base directory\"</string>
    <string name="import_or_export_warning_and">and</string>
    <string name="import_or_export_warning_saved_files_base_dir">\"saved files base directory\"</string>

    <string name="media_settings_use_saf_for_save_location_dialog_title">Use the new Storage Access Framework API to choose images download directory?</string>
    <string name="media_settings_use_saf_for_local_threads_location_dialog_title">Use the new Storage Access Framework API to choose local threads download directory?</string>
    <string name="media_settings_use_saf_for_save_location_dialog_message">If you choose to use the SAF you will be able to choose an SD-card as a place to store downloaded images</string>
    <string name="media_settings_use_saf_for_local_threads_location_dialog_message">If you choose to use the SAF you will be able to choose the SD-card as a place to store local threads images</string>
    <string name="media_settings_use_saf_dialog_positive_button_text">Use SAF API</string>
    <string name="media_settings_use_saf_dialog_negative_button_text">Use old API</string>
    <string name="media_settings_local_threads_location_title">Local threads location</string>
    <string name="media_settings_could_not_copy_files">Could not copy one directory\'s file into another one</string>
    <string name="media_settings_files_copied">Successfully copied files</string>
    <string name="media_settings_would_you_like_to_delete_file_in_old_dir">Would you like to delete files in the old directory?</string>
    <string name="media_settings_file_have_been_copied">Files have been copied and now exist in two directories. You may want to remove files in the old directory \n\n\"%1$s\"\n\nsince you won\'t need them anymore. \nThis operation will DELETE ALL the files in that directory, so if you had some files not related to this app you probably should do that manually.</string>
    <string name="media_settings_could_not_delete_files_in_old_dir">Couldn\'t delete files in the old directory</string>
    <string name="media_settings_old_files_deleted">Successfully deleted files in the old directory</string>
    <string name="media_settings_copy_files">Copy files</string>
    <string name="media_settings_do_you_want_to_copy_files">Do you want to copy %1$d files from old directory to the new one?"</string>
    <string name="media_settings_move_saved_files_to_new_dir">Move old saved files to the new directory?</string>
    <string name="media_settings_move_saved_files_to_new_dir_description">Move files from \n\n\"%1$s\"\n\n directory to \n\n\"%2$s\"\n\ndirectory? This operation may take quite some time. Once started this operation must not be canceled. \nThis operation will move ALL the files, so if you had some files not related to this app you probably should do that manually.</string>
    <string name="media_settings_move_threads_to_new_dir">Move old local threads to the new directory?</string>
    <string name="media_settings_move_threads_to_new_dir_description">Move threads from \n\n\"%1$s\"\n\n directory to \n\n\"%2$s\"\n\ndirectory? This operation may take quite some time. Once started this operation must not be canceled. \nThis operation will move ALL the files, so if you had some files not related to this app you probably should do that manually.</string>
    <string name="media_settings_old_threads_base_dir_not_registered">Old local threads base directory is probably not registered (newBaseDirectoryFile returned null)</string>
    <string name="media_settings_new_threads_base_dir_not_registered">New local threads base directory is probably not registered</string>
    <string name="media_settings_old_saved_files_base_dir_not_registered">Old saved files base directory is probably not registered (newBaseDirectoryFile returned null)</string>
    <string name="media_settings_new_saved_files_base_dir_not_registered">New saved files base directory is probably not registered</string>
    <string name="media_settings_no_files_to_copy">No files to copy</string>
    <string name="media_settings_copying_file">Copying file %1$d out of %2$d</string>
    <string name="media_settings_there_are_active_downloads">There are %1$d threads being downloaded</string>
    <string name="media_settings_you_have_to_stop_all_downloads">You have to stop all the threads that are being downloaded before changing local threads base directory!</string>
    <string name="media_settings_some_thread_downloads_are_still_processed">Some thread downloads are still being processed</string>
    <string name="media_settings_do_not_terminate_the_app_manually">You may have to wait for couple of minutes until all active downloads are complete. DO NOT TERMINATE THE APP MANUALLY!!! This will break your local threads.</string>
    <string name="media_settings_cannot_continue_write_permission">Cannot continue without the WRITE_EXTERNAL_STORAGE permission</string>
    <string name="media_settings_base_directory_is_already_registered">Cannot use this directory because it is already in use</string>
    <string name="setting_image_link_loading_title">Enable image link loading</string>
    <string name="setting_image_link_loading_description">Adds any JPG, PNG, GIF, WEBP, BMP, PDF, WEBM, or MP4 files linked in posts as internally viewable post attachments, with a special spoiler image due to no thumbnails being available</string>
    <string name="add_dubs_title">Add dubs to post cells</string>
    <string name="add_dubs_description">Appends your GET to your post number, for FUN!</string>
    <string name="setting_youtube_dur_title">Enable Youtube durations</string>
    <string name="setting_youtube_dur_description">Adds duration parsing to Youtube titles; does not do anything with titles off</string>
    <string name="pdf_not_viewable">PDFs are not internally viewable; you can still download this file.</string>
    <string name="swf_not_viewable">SWFs are not internally viewable; you can still download this file.</string>
    <string name="files_base_dir_does_not_exist"><![CDATA[Base directory for files does not exist! Set it manually in the settings (Media -> Save location)]]></string>
    <string name="local_threads_base_dir_does_not_exist"><![CDATA[Base directory for local threads does not exist! Set it manually in the settings (Media -> Local threads location). All active download has been stopped! Resume them manually after setting the base directory.]]></string>
    <string name="image_saver_could_not_figure_out_save_location">Couldn\'t figure out save location</string>
    <string name="settings_captcha_setup">Captcha Settings</string>
    <string name="settings_captcha_setup_description">Captcha settings are per-site configurable. Tap for site setup.</string>
    <string name="settings_concurrent_file_downloading_name">Concurrent chunked file downloading</string>
    <string name="settings_concurrent_file_downloading_description">Split file downloads into chunks and download them concurrently, when possible; makes loading times shorter when viewing them in the gallery. Determines the number of chunks to split files into.</string>
    <string name="image_saver_canceled_by_user_message">Canceled by user</string>
    <string name="image_saver_unknown_location_message">Unknown location</string>
    <string name="image_saver_failed_to_save_image">Failed to save the image. Reason: %s</string>
    <string name="image_saver_no_write_permission_message">Cannot start saving images without the WRITE_EXTERNAL_STORAGE permission</string>
    <string name="album_download_batch_image_processed_message">Downloaded %1$d out of %2$d (%3$d failed)</string>
    <string name="media_settings_image_click_preload_strategy_name">Image preload strategy</string>
    <string name="media_settings_image_click_preload_strategy_description">When opening up an image pager, determines what image(s) should be preloaded next.</string>
    <string name="setting_image_viewer_gestures">Image Viewer gestures</string>
    <string name="setting_image_viewer_gestures_description">Adds ability to use gestures to close (swipe-up) and save (swipe-bottom) an image/gif/webm when viewing them in gallery</string>

    <string name="lorem_ipsum">
        The standard Lorem Ipsum passage, used since the 1500s
"Lorem ipsum dolor sit amet, consectetur adipiscing elit, sed do eiusmod tempor incididunt ut labore et dolore magna aliqua. Ut enim ad minim veniam, quis nostrud exercitation ullamco laboris nisi ut aliquip ex ea commodo consequat. Duis aute irure dolor in reprehenderit in voluptate velit esse cillum dolore eu fugiat nulla pariatur. Excepteur sint occaecat cupidatat non proident, sunt in culpa qui officia deserunt mollit anim id est laborum."
    </string>
    <string name="report_controller_report_an_error_problem">Report an error/crash/other problem</string>
    <string name="report_controller_i_have_a_problem_with">I have a problem with:</string>
    <string name="report_controller_problem_description">Problem description:</string>
    <string name="report_controller_attach_logs">Attach logs (You can remove some parts of them you don\'t want to send):</string>
    <string name="report_controller_no_logs">No logs</string>
    <string name="report_controller_cancel">Cancel</string>
    <string name="report_controller_send_report">Send report</string>
    <string name="report_controller_title_cannot_be_empty_error">Title cannot be empty!</string>
    <string name="report_controller_description_cannot_be_empty_error">If description is empty, logs cannot be empty!</string>
    <string name="report_controller_logs_are_empty_error">\"Attach logs\" option is checked, but logs are empty!</string>
    <string name="report_controller_sending_report_message">Sending report…</string>
    <string name="report_controller_report_sent_message">Sent \;)</string>
    <string name="report_controller_error_while_trying_to_send_report">Error while trying to send report: %1$s</string>

    <string name="hsid_cookie_text">HSID</string>
    <string name="ssid_cookie_text">SSID</string>
    <string name="sid_cookie_text">SID</string>
    <string name="nid_cookie_text">NID</string>
    <string name="js_captcha_cookies_editor_save_and_apply_text">Save and apply</string>
    <string name="js_captcha_cookies_editor_make_sure_to_double_check_all_the_parameters_message">Make sure to double check all parameters! (And symbols like periods)</string>
    <string name="js_captcha_cookies_editor_format_hint_message">Enter the values. No need to prepend them with \"HSID=…\", \"SSID=…\" etc.</string>
    <string name="js_captcha_cookies_editor_controller_title">JS Captcha cookies editor</string>
    <string name="settings_js_captcha_cookies_title">JS captcha cookies</string>
    <string name="settings_js_captcha_cookies_description">By inputting your desktop browser captcha cookies, captcha solving may become easier</string>
    <string name="cookies_editor_bad_cookie">%1$s cookie is not set!</string>

    <string name="mock_reply">Mock reply</string>
    <string name="settings_report">Report</string>
    <string name="settings_report_description">Report a problem/crash</string>
    <string name="settings_collect_crash_logs">Collect crash logs</string>
    <string name="settings_collect_crash_logs_description">By enabling this setting, the app will start collecting crash logs. They are NOT uploaded automatically. Crash logs only collect the stacktrace itself, app version and basic OS information. You can review and upload them manually (or delete) by clicking the \"Report\" setting.</string>
    <string name="media_settings_base_dir_reset_message">Base directory reset to default</string>
    <string name="media_settings_could_not_create_default_baseDir">Could not create default base dir: %1$s</string>
<<<<<<< HEAD
    <string name="review_crashlogs_controller_title">Review crash logs</string>
    <string name="settings_report_suggest_sending_logs_title">You have %1$d collected crash logs</string>
    <string name="settings_report_suggest_sending_logs_message">Would you like to review and maybe send them to developers?</string>
    <string name="settings_report_review_button_text">Review crash logs</string>
    <string name="settings_report_review_later_button_text">Review later</string>
    <string name="settings_report_delete_all_crash_logs">Delete all crash logs</string>
    <string name="deleted_n_crashlogs">Deleted %1$d crash log(s)</string>
    <string name="sent_n_crashlogs">Sent %1$d crash log(s)</string>
=======

    <string name="site_uses_dynamic_boards">"Unable to go to board (site likely has dynamic boards). Add the board using the boards menu first."</string>
    <string name="could_not_start_saving_no_permissions">Could not start downloading images, no WRITE_ACCESS permission was granted</string>
    <string name="update_manager_copy_apk_title">Copy apk?</string>
    <string name="update_manager_copy_apk_message">Would you like to store this apk?</string>
    <string name="update_manager_could_not_convert_uri">Couldn\'t convert uri (%1$s) into an ExternalFile</string>
    <string name="update_manager_input_file_does_not_exist">Input apk file (%1$s) does not exist</string>
    <string name="update_manager_output_file_does_not_exist">Output file (%1$s) does not exist</string>
    <string name="update_manager_could_not_copy_apk">Couldn\'t copy file contents from file (%1$s) into (%2$s)</string>
    <string name="update_manager_apk_copied">Apk successfully copied</string>
    <string name="settings_show_copy_apk_dialog_title">Show copy apk dialog when downloading an update</string>
    <string name="settings_show_copy_apk_dialog_message">Every time you download a new update a dialog with suggestion to copy that apk to some other directory will be shown</string>
>>>>>>> 13878b29
</resources><|MERGE_RESOLUTION|>--- conflicted
+++ resolved
@@ -96,16 +96,13 @@
     <string name="create">Create</string>
     <string name="do_not">Do not</string>
     <string name="move">Move</string>
-<<<<<<< HEAD
+    <string name="yes">Yes</string>
+    <string name="no">No</string>
     <string name="save">Save</string>
     <string name="send">Send</string>
 
     <string name="mark_as_my_post">Mark as my post</string>
     <string name="unmark_as_my_post">Unmark as my post</string>
-=======
-    <string name="yes">Yes</string>
-    <string name="no">No</string>
->>>>>>> 13878b29
 
     <string name="permission_app_settings">App settings</string>
     <string name="permission_grant">Grant</string>
@@ -802,16 +799,6 @@
     <string name="settings_collect_crash_logs_description">By enabling this setting, the app will start collecting crash logs. They are NOT uploaded automatically. Crash logs only collect the stacktrace itself, app version and basic OS information. You can review and upload them manually (or delete) by clicking the \"Report\" setting.</string>
     <string name="media_settings_base_dir_reset_message">Base directory reset to default</string>
     <string name="media_settings_could_not_create_default_baseDir">Could not create default base dir: %1$s</string>
-<<<<<<< HEAD
-    <string name="review_crashlogs_controller_title">Review crash logs</string>
-    <string name="settings_report_suggest_sending_logs_title">You have %1$d collected crash logs</string>
-    <string name="settings_report_suggest_sending_logs_message">Would you like to review and maybe send them to developers?</string>
-    <string name="settings_report_review_button_text">Review crash logs</string>
-    <string name="settings_report_review_later_button_text">Review later</string>
-    <string name="settings_report_delete_all_crash_logs">Delete all crash logs</string>
-    <string name="deleted_n_crashlogs">Deleted %1$d crash log(s)</string>
-    <string name="sent_n_crashlogs">Sent %1$d crash log(s)</string>
-=======
 
     <string name="site_uses_dynamic_boards">"Unable to go to board (site likely has dynamic boards). Add the board using the boards menu first."</string>
     <string name="could_not_start_saving_no_permissions">Could not start downloading images, no WRITE_ACCESS permission was granted</string>
@@ -824,5 +811,12 @@
     <string name="update_manager_apk_copied">Apk successfully copied</string>
     <string name="settings_show_copy_apk_dialog_title">Show copy apk dialog when downloading an update</string>
     <string name="settings_show_copy_apk_dialog_message">Every time you download a new update a dialog with suggestion to copy that apk to some other directory will be shown</string>
->>>>>>> 13878b29
+    <string name="review_crashlogs_controller_title">Review crash logs</string>
+    <string name="settings_report_suggest_sending_logs_title">You have %1$d collected crash logs</string>
+    <string name="settings_report_suggest_sending_logs_message">Would you like to review and maybe send them to developers?</string>
+    <string name="settings_report_review_button_text">Review crash logs</string>
+    <string name="settings_report_review_later_button_text">Review later</string>
+    <string name="settings_report_delete_all_crash_logs">Delete all crash logs</string>
+    <string name="deleted_n_crashlogs">Deleted %1$d crash log(s)</string>
+    <string name="sent_n_crashlogs">Sent %1$d crash log(s)</string>
 </resources>