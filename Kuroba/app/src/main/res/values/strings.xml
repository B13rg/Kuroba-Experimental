<?xml version="1.0" encoding="utf-8"?><!--
Kuroba - *chan browser https://github.com/Adamantcheese/Kuroba/

This program is free software: you can redistribute it and/or modify
it under the terms of the GNU General Public License as published by
the Free Software Foundation, either version 3 of the License, or
(at your option) any later version.

This program is distributed in the hope that it will be useful,
but WITHOUT ANY WARRANTY; without even the implied warranty of
MERCHANTABILITY or FITNESS FOR A PARTICULAR PURPOSE.  See the
GNU General Public License for more details.

You should have received a copy of the GNU General Public License
along with this program.  If not, see <http://www.gnu.org/licenses/>.
-->
<resources>
    <string name="cancel">Cancel</string>
    <string name="add">Add</string>
    <string name="close">Close</string>
    <string name="back">Back</string>
    <string name="ok">OK</string>
    <string name="delete">Delete</string>
    <string name="undo">Undo</string>
    <string name="save">Mark as my post</string>
    <string name="unsave">Unmark as my post</string>
    <string name="continue_text">Continue</string>
    <string name="create">Create</string>
    <string name="do_not">Do not</string>

    <string name="permission_app_settings">App settings</string>
    <string name="permission_grant">Grant</string>

    <string name="update_later">Later</string>
    <string name="update_none">Kuroba is up-to-date</string>
    <string name="update_check_failed">Failed to check for updates.</string>
    <string name="update_install">Install</string>
    <string name="update_install_downloading">Downloading update</string>
    <string name="update_install_download_failed">Download failed</string>
    <string name="update_install_download_move_failed">Failed to move downloaded file to the Download directory.</string>
    <string name="update_retry_title">Retry update</string>
    <string name="update_retry">Kuroba was not updated yet. Tap \"retry\" to retry the install.</string>
    <string name="update_retry_button">retry</string>

    <string name="update_storage_permission_required_title">Storage permission required</string>
    <string name="update_storage_permission_required">
"Permission to access storage is required for installing the update.

Re-enable this permission in the app settings if you permanently disabled it."</string>

    <string name="storage_permission_required_to_export_settings">
"Permission to access storage is required to export settings.

Re-enable this permission in the app settings if you permanently disabled it."</string>

    <string name="storage_permission_required_to_import_settings">
"Permission to access storage is required to import settings.

Re-enable this permission in the app settings if you permanently disabled it."</string>
    <string name="minutes">%d minutes</string>

    <plurals name="posts">
        <item quantity="one">%d post</item>
        <item quantity="other">%d posts</item>
    </plurals>

    <plurals name="reply">
        <item quantity="one">%d reply</item>
        <item quantity="other">%d replies</item>
    </plurals>

    <plurals name="image">
        <item quantity="one">%d image</item>
        <item quantity="other">%d images</item>
    </plurals>

    <plurals name="board">
        <item quantity="one">%d board</item>
        <item quantity="other">%d boards</item>
    </plurals>

    <plurals name="type">
        <item quantity="one">%d type</item>
        <item quantity="other">%d types</item>
    </plurals>

    <plurals name="bookmark">
        <item quantity="one">%d bookmark</item>
        <item quantity="other">%d bookmarks</item>
    </plurals>

    <plurals name="filter">
        <item quantity="one">%d filter</item>
        <item quantity="other">%d filters</item>
    </plurals>

    <plurals name="site">
        <item quantity="one">%d site</item>
        <item quantity="other">%d sites</item>
    </plurals>

    <string name="card_stats">%1$dR %2$dI</string>

    <string name="action_reload">Reload</string>
    <string name="action_pin">Bookmark</string>
    <string name="action_open_browser">Open in a browser</string>
    <string name="action_share">Share</string>
    <string name="action_download_album">Download album</string>
    <string name="action_transparency_toggle">Toggle opacity</string>
    <string name="action_image_rotate_cw">Rotate image CW</string>
    <string name="action_image_rotate_ccw">Rotate image CCW</string>
    <string name="action_search">Search</string>
    <string name="action_search_image">Image search</string>
    <string name="action_switch_catalog">Catalog mode</string>
    <string name="action_switch_board">Board mode</string>
    <string name="action_scroll_to_top">Top</string>
    <string name="action_scroll_to_bottom">Bottom</string>
    <string name="action_sort">Sort</string>
    <string name="action_rename_pin">Rename bookmark</string>
    <string name="action_rename">Rename</string>
    <string name="action_reply">Reply</string>

    <string name="open_link_not_matched">Kuroba cannot open this link; it will open in your browser instead.</string>

    <string name="order_bump">Bump order</string>
    <string name="order_reply">Reply count</string>
    <string name="order_image">Image count</string>
    <string name="order_newest">Newest</string>
    <string name="order_oldest">Oldest</string>
    <string name="order_modified">Latest reply</string>
    <string name="order_activity">Thread activity</string>

    <string name="search_hint">Search</string>
    <string name="search_results">Found %1$s for \"%2$s\"</string>
    <string name="search_empty">Search subjects, comments, names and filenames</string>

    <string name="open_link_confirmation">Open this link?</string>
    <string name="open_thread_confirmation">Open this thread?</string>
    <string name="open_link_failed">No applications were found to open this link</string>

    <string name="action_confirm_exit_title">Tap back again to exit</string>

    <string name="thumbnail_load_failed_network">Error</string>
    <string name="thumbnail_load_failed_server" translatable="false">404</string>
    <string name="image_preview_failed">Failed to show image</string>
    <string name="image_preview_failed_oom">Failed to show image, out of memory</string>
    <string name="image_failed_big_image">Failed to show image, deep-zoom loading failed</string>
    <string name="image_not_found">Image not found</string>
    <string name="image_spoiler_filename">Spoiler image</string>

    <string name="thread_boards_search_hint">Search</string>
    <string name="thread_load_failed_ssl">HTTPS error</string>
    <string name="thread_load_failed_network">Network error</string>
    <string name="thread_load_failed_parsing">API parse error</string>
    <string name="thread_load_failed_server">Server error</string>
    <string name="thread_load_failed_not_found">404 not found</string>
    <string name="thread_refresh_bar_inactive">Tap to refresh</string>
    <string name="thread_refresh_now">Loading</string>
    <string name="thread_refresh_countdown">Loading in %1$ds</string>
    <string name="thread_load_failed_retry">Retry</string>
    <string name="thread_archived">Archived</string>
    <string name="thread_closed">Closed</string>
    <string name="thread_page_no">Page</string>
    <plurals name="thread_new_posts">
        <item quantity="one">%d new post</item>
        <item quantity="other">%d new posts</item>
    </plurals>
    <string name="thread_new_posts_goto">View</string>
    <string name="thread_empty_select">Please select a thread</string>
    <string name="thread_up_down_hint">Scroll to top/bottom</string>
    <string name="thread_pin_hint">Bookmark this thread</string>
    <string name="thread_view_archive">Archive</string>
    <string name="thread_show_archives">Archives</string>

    <string name="thread_empty_setup_feature" translatable="false">&#128564;</string>
    <string name="thread_empty_setup_title">Nothing to show</string>
    <string name="thread_empty_setup_body">Add a site to begin browsing</string>
    <string name="thread_empty_setup_hint">Add a site here</string>

    <string name="setup_sites_title">Setup sites</string>
    <string name="setup_sites_empty">No sites added</string>
    <string name="setup_sites_add_hint">Add a site here</string>
    <string name="setup_sites_add_title">Add site</string>
    <string name="setup_sites_description">Add a site by its URL or name</string>
    <string name="setup_sites_site_description">%s added</string>
    <string name="setup_sites_add_boards_hint">Tap to add boards</string>

    <string name="setup_site_title">Configure %s</string>
    <string name="setup_site_group_general">General</string>
    <string name="setup_site_boards">Setup boards</string>
    <string name="setup_site_boards_description">%s added</string>

    <string name="setup_site_group_login">Authentication</string>
    <string name="setup_site_login">Login</string>
    <string name="setup_site_login_description_enabled">Logged in</string>
    <string name="setup_site_login_description_disabled">Off</string>

    <string name="setup_board_title">Configure boards of %s</string>
    <string name="setup_board_empty">No boards added</string>
    <string name="setup_board_removed">Removed \"%s\"</string>
    <string name="setup_board_added">%s added</string>
    <string name="setup_board_select_all">Select all</string>

    <string name="filter_summary_all_boards">All boards</string>
    <string name="filter_enabled">Enabled</string>
    <string name="filter_filter">Filter</string>
    <string name="filter_action">Action</string>
    <string name="filter_pattern">Pattern</string>
    <string name="filter_match_test">Test the pattern</string>
    <string name="filter_pattern_hint_regex">Pattern</string>
    <string name="filter_boards">Boards</string>
    <string name="filter_types">Types</string>
    <string name="filter_all">all</string>
    <string name="filter_hide">Hide post</string>
    <string name="filter_color">Highlight post</string>
    <string name="filter_remove">Remove post</string>
    <string name="filter_watch">Watch post</string>
    <string name="filter_invalid_pattern">Invalid pattern</string>
    <string name="filter_preview">Test your filter</string>
    <string name="filter_no_matches">Does not match</string>
    <string name="filter_matches">Matches</string>
    <string name="filter_color_pick">Pick color</string>
    <string name="filter_help_title">Filter help</string>
    <string name="filter_help">
<![CDATA[
Filters act on a given pattern and a place to search the pattern.<br>
If the pattern matches then the post can be hidden, removed, highlighted, or automatically bookmarked.<br>
<p>
    These filters are pattern based, and have three modes:<br>
    <br>
    1. The pattern <tt>foo bar</tt> will match text that has any of the words in it. It will match <i>foo</i> or <i>bar</i>, but not <i>foobar</i>.
    Placing a * allows any character to be filled in: <tt>f*o</tt> will match both <i>foo</i>, <i>foooo</i> but not <i>foobar</i><br>
    <br>
    2. Quoting your pattern with <tt>\"</tt> like <tt>\"foo bar\"</tt> will match the text exactly.
    <i>foo bar</i> matches but <i>foo</i> does not.<br>
    <br>
    3. Regular expressions. <tt>/^>implying/</tt> for example. You can use <tt>/^>ImPlYiNg/<b>i</b></tt> to make the regex case insensitive.
</p>
<br>
Note that for country code filtering, troll country codes should be prepended with "t_". In addition, a country code filter automatically implies the case insensitive flag for regex.
]]>
    </string>

    <string name="filter_tripcode">Tripcode</string>
    <string name="filter_name">Name</string>
    <string name="filter_comment">Comment</string>
    <string name="filter_id">ID</string>
    <string name="filter_subject">Subject</string>
    <string name="filter_filename">Filename</string>
    <string name="filter_country_code">Country code</string>

    <string name="board_select_all">Select all</string>
    <string name="board_select_none">Select none</string>

    <string name="history_clear">Clear history</string>
    <string name="history_clear_confirm">Clear history?</string>
    <string name="history_clear_confirm_button">Clear</string>
    <string name="history_toggle_hint">Enable or disable history</string>
    <string name="history_empty_info">No history</string>

    <string name="saved_reply_clear">Clear posting history</string>
    <string name="saved_reply_clear_confirm">Clear posting history?</string>
    <string name="saved_reply_clear_confirm_button">Clear</string>

    <string name="archive_title">%s archive</string>
    <string name="archive_error">Error loading archive</string>

    <string name="drawer_pinned">Bookmarked threads</string>
    <string name="drawer_pin_removed">Removed \"%1$s\"</string>
    <string name="drawer_pins_cleared">%1$s cleared</string>
    <string name="drawer_pins_non_cleared">No bookmarks cleared.</string>
    <string name="drawer_pins_non_cleared_try_all">No bookmarks cleared. Hold to remove all.</string>

    <string name="post_highlight_id">Highlight ID</string>
    <string name="post_highlight_tripcode">Highlight tripcode</string>
    <string name="post_filter_tripcode">Filter tripcode</string>
    <string name="post_text_copied">Text copied to clipboard</string>
    <string name="post_quote">Quote</string>
    <string name="post_quote_text">Quote text</string>
    <string name="post_info">Info</string>
    <string name="post_info_title">Post info</string>
    <string name="post_show_links">Show links</string>
    <string name="post_share">Share</string>
    <string name="post_copy_text">Copy text</string>
    <string name="post_report">Report</string>
    <string name="post_hide">Hide</string>
    <string name="post_remove">Remove</string>
    <plurals name="post_hidden">
        <item quantity="one">%1$d post hidden</item>
        <item quantity="other">%1$d posts hidden</item>
    </plurals>
    <plurals name="post_removed">
        <item quantity="one">%1$d post removed</item>
        <item quantity="other">%1$d posts removed</item>
    </plurals>
    <string name="thread_hidden">Thread hidden</string>
    <string name="thread_removed">Thread removed</string>
    <string name="post_delete">Delete</string>
    <string name="post_more">More…</string>

    <string name="reply_name">Name</string>
    <string name="reply_options">Options</string>
    <string name="reply_subject">Subject</string>
    <string name="reply_comment_thread">Comment reply</string>
    <string name="reply_comment_board">Comment new thread</string>
    <string name="reply_file_name">File name</string>
    <string name="reply_file_too_big">Warning: File size too big (%1$s / %2$s)</string>
    <string name="reply_webm_too_big">Warning: WebM size too big (%1$s / %2$s)</string>
    <string name="reply_file_open_failed">Failed to open file</string>
    <string name="reply_spoiler_image">Spoiler image</string>
    <string name="reply_no_preview">No preview</string>
    <string name="reply_submit">Submit</string>
    <string name="reply_error">Error posting</string>
    <string name="reply_error_message">Error posting: %s</string>
    <string name="reply_error_message_timer_reply">Error posting: You must wait %d seconds before posting a reply.</string>
    <string name="reply_error_message_timer_thread">Error posting: You must wait %d seconds before posting a thread.</string>
    <string name="reply_success">Post successful</string>
    <string name="reply_captcha_text">Type the text</string>
    <string name="reply_comment_button_quote" translatable="false">&gt;</string>
    <string name="reply_comment_button_spoiler">[s]</string>
    <string name="reply_comment_button_code">[c]</string>

    <string name="delete_confirm">Delete your post?</string>
    <string name="delete_wait">Deleting post&#8230;</string>
    <string name="delete_success">Post deleted</string>
    <string name="delete_image_only">Only delete the image</string>
    <string name="delete_error">Error deleting post</string>

    <string name="watch_pause_pins">Stop watching</string>
    <string name="watch_idle">No new posts</string>

    <plurals name="watch_title">
        <item quantity="one">Watching one thread</item>
        <item quantity="other">Watching %d threads</item>
    </plurals>

    <plurals name="watch_new_quotes">
        <item quantity="one">%d new post quoting you</item>
        <item quantity="other">%d new posts quoting you</item>
    </plurals>

    <plurals name="watch_new_quoting">
        <item quantity="one">%1$d new post, %2$d quoting you</item>
        <item quantity="other">%1$d new posts, %2$d quoting you</item>
    </plurals>

    <string name="history_screen">History</string>

    <string name="filters_screen">Filters</string>

    <string name="album_download_screen">Select images (%1$d / %2$d)</string>
    <string name="album_download_none_checked">Please select images to download</string>
    <string name="album_download_confirm">%1$s will be downloaded to the folder %2$s</string>
    <string name="album_download_success">Finished saving images; downloaded to %1$s</string>

    <string name="report_screen">Report %1$s</string>

    <string name="image_save_notification_downloading">Downloading images</string>
    <string name="image_save_notification_cancel">Tap to cancel</string>
    <string name="image_save_saved">Image saved</string>
    <string name="image_save_as">Saved as \"%1$s\"</string>
    <string name="image_save_failed">Saving image failed</string>

    <string name="thread_page_limit">Thread hit last page</string>

    <string name="drawer_settings">Settings</string>
    <string name="drawer_history">History</string>

    <!-- Main settings -->
    <string name="settings_screen">Settings</string>

    <!-- Main "Settings" group -->
    <string name="settings_group_settings">Settings</string>
    <string name="settings_watch">Thread watcher</string>
    <string name="settings_sites">Sites</string>
    <string name="settings_appearance">Appearance</string>
    <string name="settings_appearance_description">Theme, layout, fonts, etc.</string>
    <string name="settings_behavior">Behavior</string>
    <string name="settings_behavior_description">Thread refresh, captcha, etc.</string>
    <string name="settings_media">Media</string>
    <string name="settings_media_description">Save location, auto loading, etc.</string>
    <string name="settings_filters">Filters</string>

    <!-- Thread watcher -->
    <string name="setting_watch_summary_enabled">Watching bookmarked threads</string>
    <string name="setting_watch_summary_disabled">Off</string>

    <string name="settings_screen_watch">Thread watcher settings</string>
    <string name="settings_group_watch">Settings</string>
    <string name="setting_watch_info">To watch bookmarks for new posts, turn the thread watcher on.</string>
    <string name="setting_watch_enable_background">Enable in the background</string>
    <string name="setting_watch_enable_background_description">Watch bookmarks when Kuroba is placed in the background</string>
    <string name="setting_watch_enable_filter_watch">Enable filter watching</string>
    <string name="setting_watch_enable_filter_watch_description">Watch posts that match filters marked as watch post</string>
    <string name="setting_watch_background_timeout">Background update interval</string>
    <string name="setting_watch_background_timeout_description">The interval between updates when placed in the background</string>
    <string name="setting_thread_page_limit_notify">Last page notifications</string>
    <string name="setting_thread_page_limit_notify_description">Notify when threads hit the last page</string>
    <string name="setting_watch_notify_mode">Notify about</string>
    <string-array name="setting_watch_notify_modes">
        <item>All posts</item>
        <item>Only posts quoting you</item>
    </string-array>
    <string name="setting_watch_sound">Notification sound</string>
    <string-array name="setting_watch_sounds">
        <item>All posts</item>
        <item>Only posts quoting you</item>
    </string-array>
    <string name="setting_watch_peek">Heads-up notification on quotes</string>
    <string name="setting_watch_peek_description">Show a heads-up notification when quoted</string>
    <string name="setting_watch_led">Notification light</string>
    <string-array name="setting_watch_leds">
        <item>None</item>
        <item>White</item>
        <item>Red</item>
        <item>Yellow</item>
        <item>Green</item>
        <item>Cyan</item>
        <item>Blue</item>
        <item>Purple</item>
    </string-array>

    <!-- Main About group -->
    <string name="settings_group_about">About</string>
    <string name="settings_update_check">Check for updates</string>
    <string name="settings_about_license">Released under the GNU GPLv3 license</string>
    <string name="settings_about_license_description">Tap to see license</string>
    <string name="settings_about_licenses">Open Source Licenses</string>
    <string name="settings_about_licenses_description">Legal information about licenses</string>
    <string name="settings_developer">Developer settings</string>


    <!-- Appearance -->
    <string name="settings_screen_appearance">Appearance</string>
    <string name="settings_group_appearance">Appearance</string>
    <string name="setting_theme">Theme</string>

    <!-- Appearance layout group -->
    <string name="settings_group_layout">Layout</string>
    <string name="setting_layout_mode">Layout mode</string>
    <string name="setting_layout_mode_auto">Auto</string>
    <string name="setting_layout_mode_phone">Phone layout</string>
    <string name="setting_layout_mode_slide">Slide mode</string>
    <string name="setting_layout_mode_split">Split mode</string>
    <string name="setting_board_grid_span_count">Catalog mode column count</string>
    <string name="setting_board_grid_span_count_default">Auto</string>
    <string name="setting_board_grid_span_count_item">%1$d columns</string>
    <string name="setting_never_hide_toolbar">Never hide the toolbar</string>
    <string name="setting_enable_reply_fab">Enable the reply button</string>
    <string name="setting_enable_reply_fab_description">Disabling replaces the round button with a menu option</string>
    <string name="setting_enable_reply_count">Enable the reply counter</string>

    <!-- Appearance post group -->
    <string name="settings_group_post">Post</string>
    <string name="setting_font_size">Font size</string>
    <string name="setting_font_size_default">(default)</string>
    <string name="setting_font_alt">Use alternative font</string>
    <string name="setting_font_alt_description">Use the theme\'s alt font for posts</string>
    <string name="setting_post_full_date">Show the full date on posts</string>
    <string name="setting_post_file_info">Show file info on posts</string>
    <string name="setting_post_filename">Show filename on posts</string>

    <!-- Behavior -->
    <string name="settings_screen_behavior">Behavior</string>

    <!-- Behavior general group -->
    <string name="settings_group_general">General</string>
    <string name="setting_auto_refresh_thread">Auto refresh threads</string>
    <string name="setting_controller_swipeable">Allow screens to be swiped away</string>
    <string name="setting_clear_thread_hides">Clear all thread hides</string>
    <string name="setting_cleared_thread_hides">Cleared all thread hides</string>

    <!-- Behavior reply group -->
    <string name="settings_group_reply">Reply</string>
    <string name="setting_post_pin">Bookmark thread on post</string>
    <string name="setting_post_default_name">Default post name</string>

    <!-- Behavior post group -->
    <string name="setting_text_only">Text only mode</string>
    <string name="setting_text_only_description">Hide images when in board and thread view</string>
    <string name="settings_reveal_text_spoilers">Reveal text spoilers</string>
    <string name="settings_reveal_text_spoilers_description">Makes the spoiler text appear tapped</string>
    <string name="setting_anonymize">Make everyone Anonymous</string>
    <string name="setting_anonymize_ids">Hide IDs</string>
    <string name="setting_show_anonymous_name">Always show \"Anonymous\" name</string>
    <string name="setting_buttons_bottom">Reply buttons on the bottom</string>
    <string name="setting_volume_key_scrolling">Volume keys scroll content</string>
    <string name="setting_tap_no_rely">Tap the post number to reply</string>
    <string name="setting_open_link_confirmation">Ask before opening links</string>
    <string name="setting_open_link_browser">Always open links in external browser</string>


    <!-- Behavior proxy group -->
    <string name="settings_group_proxy">HTTP Proxy</string>
    <string name="setting_proxy_enabled">Enable proxy</string>
    <string name="setting_proxy_address">Proxy server address</string>
    <string name="setting_proxy_port">Proxy server port</string>


    <!-- Media -->
    <string name="settings_screen_media">Media</string>

    <!-- Media general group -->
    <string name="settings_group_media">Media</string>

    <string name="setting_save_board_folder">Save images in board folders</string>
    <string name="setting_save_board_folder_description">Create a folder for each board when saving</string>
    <string name="setting_save_thread_folder">Save images in thread folders</string>
    <string name="setting_save_thread_folder_description">Create a folder for each thread when saving</string>
    <string name="setting_save_server_filename">Save server filename</string>
    <string name="setting_save_server_filename_description">
"Save the image with the filename the site assigned.
If disabled, save the image with the filename the uploader assigned."
    </string>
    <string name="setting_video_default_muted">Start videos muted</string>
    <string name="setting_video_default_muted_description">If a video has audio, mute it by default.</string>
    <string name="setting_video_open_external">Play videos with external player</string>
    <string name="setting_video_open_external_description">Play videos in an external media player app</string>
    <string name="setting_share_url">Share URL to image</string>
    <string name="setting_share_url_description">Share the URL to the image instead of the image itself</string>
    <string name="settings_reveal_image_spoilers">Reveal image spoilers</string>
    <string name="settings_reveal_image_spoilers_description">Always reveal spoiler thumbnails and images.</string>

    <!-- Media loading group -->
    <string name="settings_group_media_loading">Media loading</string>
    <string name="setting_image_auto_load">Automatically load images</string>

    <string name="setting_image_auto_load_all">Always</string>
    <string name="setting_image_auto_load_wifi">Wi-Fi only</string>
    <string name="setting_image_auto_load_none">Never</string>

    <string name="setting_video_auto_load">Automatically load videos</string>

    <string name="setting_video_auto_loop">Enable automatic video-looping</string>
    <string name="setting_video_auto_loop_description">Automatically loop video content</string>

    <string name="setting_auto_load_thread_images">Enable media prefetching</string>
    <string name="setting_auto_load_thread_images_description">Loads all images or videos in a thread immediately, subject to the settings above; Increases the filecache size to 1GB</string>


    <!-- Save location settings -->
    <string name="save_location_screen">Save location</string>
    <string name="save_location_storage_permission_required_title">Storage permission required</string>
    <string name="save_location_storage_permission_required">
"Permission to access storage is required for browsing files.

Re-enable this permission in the app settings if you permanently disabled it."
    </string>
    <string name="setting_folder_pick_ok">Choose</string>
    <string name="setting_folder_navigate_up">Up</string>
    <string name="save_new_folder">Add a new folder</string>
    <string name="new_folder_hint">Folder name</string>


    <!-- Theme settings -->
    <string name="setting_theme_explanation">
"Swipe to change the theme.
Tap the toolbar menu to change its color."
    </string>
    <string name="setting_theme_accent">Tap here to change the FAB color</string>

    <!-- Developer settings -->
    <string name="settings_open_logs">View logs</string>
    <string name="settings_logs_screen">Logs</string>
    <string name="settings_logs_copy">Copy</string>
    <string name="settings_logs_copied_to_clipboard">Copied to clipboard</string>


    <string name="settings_screen_pass">4chan pass</string>
    <string name="setting_pass_token">Token</string>
    <string name="setting_pass_pin">PIN</string>
    <string name="setting_pass_authenticated">Device authorized!</string>
    <string name="setting_pass_login">Submit</string>
    <string name="setting_pass_logout">Logout</string>
    <string name="setting_pass_logging_in">Loading&#8230;</string>
    <string name="setting_pass_error">Connection error</string>
    <string name="setting_pass_bottom_description">"
<![CDATA[
Forgot your 4chan Pass login details?<br>
<a href=\"https://www.4chan.org/pass?reset\">Go here to reset your PIN.</a><br>
<br>
Don't have a 4chan Pass?<br>
<a href=\"https://www.4chan.org/pass\">Tap here to learn more.</a>
]]>
    "</string>

    <string name="settings_screen_theme">Themes</string>
    <string name="image_quality">Image quality: %1$d</string>
    <string name="scale_reduce">Reduce: %1$dx%2$d to %3$dx%4$d</string>
    <string name="could_not_decode_image_bitmap">Could not decode image bitmap</string>
    <string name="could_not_apply_image_options">Could not apply new image options. Error message is %1$s</string>
    <string name="image_options_remove_filename">Remove filename</string>
    <string name="image_options_change_image_checksum">Change image checksum</string>
    <string name="image_options_fix_exif">Fix EXIF orientation</string>
    <string name="image_options_remove_metadata">Remove metadata</string>
    <string name="image_options_re_encode">Re-encode</string>
    <string name="reencode_image_re_encode_image_text">Re-encode image</string>
    <string name="reencode_image_as_is">AS IS (%1$s)</string>
    <string name="reencode_image_as_jpeg">AS JPEG</string>
    <string name="reencode_image_as_png">AS PNG</string>
    <string name="reencode_image_image_quality_100_default_text">Image quality: 100</string>
    <string name="reencode_image_reduce_1x_default_text">Reduce: 1x</string>
    <string name="click_image_for_extra_options">Click image for extra options</string>

    <string name="settings_import_export">Import/Export</string>
    <string name="settings_import_export_description">Import/Export settings/pins etc</string>
    <string name="import_or_export_settings">Import/Export settings</string>
    <string name="export_settings">Export settings</string>
    <string name="export_settings_to_a_file">Export settings to a file</string>
    <string name="import_settings">Import settings</string>
    <string name="import_settings_from_a_file">Import settings from a file</string>
    <string name="import_warning_title">Warning</string>
    <string name="import_warning_text">You are about to import settings/saved pins/filters/hidden posts from a file. The file must be located at \"%1$s\" and have a name \"%2$s\". This will clear all your existing settings/pins/threads and replace them with the ones from the file. You MAY LOOSE some of your settings/pins/hidden threads if you are trying to import a file with different app version (upgrade or downgrade). The app will be restarted. \nAre you sure you want to continue?</string>
    <string name="successfully_exported_text">Exported successfully to \"%1$s\". File path has been copied to the clipboard"</string>
    <string name="error_external_storage_is_not_mounted">External storage is not mounted</string>
    <string name="could_not_create_dir_for_export_error_text">Could not create directory for export file %1$s; you probably won\'t be able to export settings</string>
    <string name="default_directory_may_not_exist_message">The default directory may not exist yet. Do you want to check whether the directory exists and create it automatically?</string>
    <string name="default_directory_may_not_exist_title">Default directory may not exist</string>

    <string name="apply_to_replies">Apply to replies</string>
    <string name="only_on_op">Only on OP</string>
    <string name="apply_to_saved">Apply to own posts</string>
    <string name="thread_layout_hide_whole_chain">Hide whole chain</string>
    <string name="thread_layout_remove_whole_chain">Remove whole chain</string>
    <string name="thread_layout_hide_post">Hide post</string>
    <string name="thread_layout_remove_post">Remove post</string>
    <string name="thread_layout_hide_whole_chain_as_well">Would you like to hide the whole reply chain as well?</string>
    <string name="thread_layout_remove_whole_chain_as_well">Would you like to remove the whole reply chain as well?</string>
    <string name="view_removed_posts">View removed posts</string>
    <string name="restore_posts">Restore posts</string>
    <string name="restored_n_posts">Restored %1$d posts</string>
    <string name="no_removed_posts_for_current_thread">No removed posts found for the current thread</string>
    <string name="select_all">Select all</string>

    <!-- Captcha settings -->
    <string name="settings_captcha_group">Captcha</string>
    <string name="settings_use_new_captcha_window">Use new captcha window for no-js captcha</string>
    <string name="settings_use_real_google_cookies_description">When enabled, a GET request to google.com will be executed to get a cookie, which will be used for captcha authentication. The hardcoded ones sometimes will make you re-enter the captcha dozens of times. Those cookies will be updated automatically (every three months). You may update them manually if you want.</string>

    <string name="captcha_layout_v2_verify_button_text">Verify</string>
    <string name="captcha_layout_v2_reload">Reload</string>
    <string name="captcha_layout_v2_use_old_captcha">Use old\ncaptcha</string>
    <string name="captcha_layout_v2_you_have_to_select_at_least_one_image">You have to select at least one image (if you see a captcha that does not have any matching images then it is probably a bug; fill an issue and use the old captcha)</string>
    <string name="captcha_layout_v2_verification_already_in_progress">Verification is already in progress</string>
    <string name="captcha_layout_v2_captcha_request_is_already_in_progress">Captcha request is already in progress</string>
    <string name="captcha_layout_v2_you_are_requesting_captcha_too_fast">You are requesting captcha too fast</string>
    <string name="captcha_layout_v2_refresh_cookies">Refresh cookies</string>

    <string name="file_url_copied_to_clipboard">File url copied to clipboard</string>

    <string name="delete_site_dialog_title">Delete site?</string>
    <string name="delete_site_dialog_message">Are you sure you want to delete "%1$s"? This action will delete the site and everything that is associated with it. The app will be restarted. Do you wish to proceed?</string>
    <string name="could_not_remove_site_error_message">"Could not remove site %1$s, error message: %2$s</string>
    <string name="reply_comment_empty">Comment body is empty.</string>
    <string name="image_reencode_format_error">Something is wrong with this file.</string>
    <string name="setting_bookmark_short_info">Short bookmark info</string>
    <string name="setting_bookmark_short_info_description">Shorter information in the bookmark menu for unread and quoted posts</string>
    <string name="filter_removed_undo">Removed filter %1$s</string>
    <string name="image_url_get_attempt">Getting image from clipboard URL</string>
    <string name="image_url_get_failed">Failed to get image from clipboard</string>
    <string name="image_url_get_success">Got image from clipboard; clipboard cleared</string>
<<<<<<< HEAD
    <string name="thread_list_layout_attached_file_not_supported_for_reencoding">Attached file is not supported for reencoding</string>
=======
    <string name="settings_group_gallery">Gallery</string>
    <string name="setting_gallery_immersive_mode_title">Use immersive mode for image gallery</string>
    <string name="setting_gallery_immersive_mode_description">This will make image gallery view be fullscreen with statusbar/navbar hidden</string>
>>>>>>> acc9f639
</resources><|MERGE_RESOLUTION|>--- conflicted
+++ resolved
@@ -460,6 +460,11 @@
     <string name="setting_post_file_info">Show file info on posts</string>
     <string name="setting_post_filename">Show filename on posts</string>
 
+    <!-- Appearance gallery group -->
+    <string name="settings_group_gallery">Gallery</string>
+    <string name="setting_gallery_immersive_mode_title">Use immersive mode for image gallery</string>
+    <string name="setting_gallery_immersive_mode_description">This will make image gallery view be fullscreen with statusbar/navbar hidden</string>
+
     <!-- Behavior -->
     <string name="settings_screen_behavior">Behavior</string>
 
@@ -659,11 +664,5 @@
     <string name="image_url_get_attempt">Getting image from clipboard URL</string>
     <string name="image_url_get_failed">Failed to get image from clipboard</string>
     <string name="image_url_get_success">Got image from clipboard; clipboard cleared</string>
-<<<<<<< HEAD
     <string name="thread_list_layout_attached_file_not_supported_for_reencoding">Attached file is not supported for reencoding</string>
-=======
-    <string name="settings_group_gallery">Gallery</string>
-    <string name="setting_gallery_immersive_mode_title">Use immersive mode for image gallery</string>
-    <string name="setting_gallery_immersive_mode_description">This will make image gallery view be fullscreen with statusbar/navbar hidden</string>
->>>>>>> acc9f639
 </resources>