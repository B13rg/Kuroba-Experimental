<?xml version="1.0" encoding="utf-8"?><!--
Kuroba - *chan browser https://github.com/Adamantcheese/Kuroba/

This program is free software: you can redistribute it and/or modify
it under the terms of the GNU General Public License as published by
the Free Software Foundation, either version 3 of the License, or
(at your option) any later version.

This program is distributed in the hope that it will be useful,
but WITHOUT ANY WARRANTY; without even the implied warranty of
MERCHANTABILITY or FITNESS FOR A PARTICULAR PURPOSE.  See the
GNU General Public License for more details.

You should have received a copy of the GNU General Public License
along with this program.  If not, see <http://www.gnu.org/licenses/>.
-->
<resources>
    <plurals name="posts">
        <item quantity="one">%d post</item>
        <item quantity="other">%d posts</item>
    </plurals>
    <plurals name="reply">
        <item quantity="one">%d reply</item>
        <item quantity="other">%d replies</item>
    </plurals>
    <plurals name="image">
        <item quantity="one">%d image</item>
        <item quantity="other">%d images</item>
    </plurals>
    <plurals name="board">
        <item quantity="one">%d board</item>
        <item quantity="other">%d boards</item>
    </plurals>
    <plurals name="type">
        <item quantity="one">%d type</item>
        <item quantity="other">%d types</item>
    </plurals>
    <plurals name="bookmark">
        <item quantity="one">%d bookmark</item>
        <item quantity="other">%d bookmarks</item>
    </plurals>
    <plurals name="filter">
        <item quantity="one">%d filter</item>
        <item quantity="other">%d filters</item>
    </plurals>
    <plurals name="site">
        <item quantity="one">%d site</item>
        <item quantity="other">%d sites</item>
    </plurals>
    <plurals name="thread_new_posts">
        <item quantity="one">%d new post</item>
        <item quantity="other">%d new posts</item>
    </plurals>
    <plurals name="post_hidden">
        <item quantity="one">%1$d post hidden</item>
        <item quantity="other">%1$d posts hidden</item>
    </plurals>
    <plurals name="post_removed">
        <item quantity="one">%1$d post removed</item>
        <item quantity="other">%1$d posts removed</item>
    </plurals>
    <plurals name="watch_title">
        <item quantity="one">Watching one thread</item>
        <item quantity="other">Watching %d threads</item>
    </plurals>
    <plurals name="download_title">
        <item quantity="one">Downloading one thread</item>
        <item quantity="other">Downloading %d threads</item>
    </plurals>

    <plurals name="watch_new_quotes">
        <item quantity="one">%d new post quoting you</item>
        <item quantity="other">%d new posts quoting you</item>
    </plurals>
    <plurals name="watch_new_quoting">
        <item quantity="one">%1$d new post, %2$d quoting you</item>
        <item quantity="other">%1$d new posts, %2$d quoting you</item>
    </plurals>

    <string-array name="setting_watch_sounds">
        <item>All posts</item>
        <item>Only posts quoting you</item>
    </string-array>

    <string name="empty" />
    <string name="cancel">Cancel</string>
    <string name="add">Add</string>
    <string name="close">Close</string>
    <string name="back">Back</string>
    <string name="ok">OK</string>
    <string name="delete">Delete</string>
    <string name="undo">Undo</string>
    <string name="reset">Reset</string>
    <string name="save">Mark as my post</string>
    <string name="unsave">Unmark as my post</string>
    <string name="done">Done</string>
    <string name="continue_text">Continue</string>
    <string name="create">Create</string>
    <string name="do_not">Do not</string>
    <string name="move">Move</string>
    <string name="yes">Yes</string>
    <string name="no">No</string>

    <string name="permission_app_settings">App settings</string>
    <string name="permission_grant">Grant</string>

    <string name="update_later">Later</string>
    <string name="update_none">Already on the latest %1$s version.</string>
    <string name="update_check_failed">Failed to check for updates.</string>
    <string name="update_install">Install</string>
    <string name="update_install_downloading">Downloading update…</string>
    <string name="update_install_download_failed">Download failed</string>
    <string name="update_install_download_failed_description">Reason: %1$s</string>
    <string name="update_retry_title">Retry update</string>
    <string name="update_retry">%1$s was not updated yet. Tap \"retry\" to retry the install.</string>
    <string name="update_retry_button">Retry</string>
    <string name="update_storage_permission_required_title">Storage permission required</string>
    <string name="update_storage_permission_required">
"Permission to access storage is required for installing the update.

Re-enable this permission in the app settings if you permanently disabled it."</string>

    <string name="minutes">%d minutes</string>
    <string name="card_stats">%1$dR %2$dI</string>
    <string name="action_reload">Reload</string>
    <string name="action_pin">Bookmark</string>
    <string name="action_open_browser">Open in a browser</string>
    <string name="action_share">Share</string>
    <string name="action_download_album">Download album</string>
    <string name="action_transparency_toggle">Toggle opacity</string>
    <string name="action_image_rotate">Rotate image</string>
    <string name="action_search">Search</string>
    <string name="action_search_image">Image search</string>
    <string name="action_switch_catalog">Catalog mode</string>

    <string name="action_switch_board">Board mode</string>

    <string name="action_scroll_to_top">Top</string>
    <string name="action_scroll_to_bottom">Bottom</string>
    <string name="action_sort">Sort</string>
    <string name="action_rename_pin">Rename bookmark</string>
    <string name="action_rename">Rename</string>
    <string name="action_reply">Reply</string>
    <string name="open_link_not_matched">%1$s cannot open this link; it will open in your browser instead.</string>

    <string name="order_bump">Bump order</string>
    <string name="order_reply">Reply count</string>
    <string name="order_image">Image count</string>
    <string name="order_newest">Newest</string>
    <string name="order_oldest">Oldest</string>
    <string name="order_modified">Latest reply</string>
    <string name="order_activity">Thread activity</string>

    <string name="search_hint">Search</string>
    <string name="search_results">Found %1$s for \"%2$s\"</string>
    <string name="search_empty">Search subjects, comments, names, and filenames</string>
    <string name="open_link_confirmation">Open this link?</string>
    <string name="open_thread_confirmation">Open this thread?</string>
    <string name="open_link_failed">No applications were found to open this link</string>
    <string name="open_file_picker_failed">No file picker applications were found</string>
    <string name="image_pick_delegate_select_file_picker">Select a file picker to open a file…</string>
    <string name="action_confirm_exit_title">Tap back again to exit</string>

    <string name="thumbnail_load_failed_network">Error</string>
    <string name="image_preview_failed">Failed to show image</string>
    <string name="image_preview_failed_oom">Failed to show image (out of memory)</string>
    <string name="image_failed_big_image">Failed to show image (deep-zoom loading failed)</string>
    <string name="image_not_found">Image not found</string>
    <string name="image_spoiler_filename">Spoilered file</string>
    <string name="thread_boards_search_hint">Search</string>
    <string name="thread_load_failed_ssl">HTTPS error</string>
    <string name="thread_load_failed_network">Network error</string>
    <string name="thread_load_failed_parsing">API parse error</string>
    <string name="thread_load_failed_server">Server error</string>
    <string name="thread_load_failed_not_found">404 not found</string>
    <string name="thread_refresh_bar_inactive">Tap to refresh</string>
    <string name="thread_refresh_now">Loading…</string>
    <string name="thread_refresh_countdown">Loading in %1$ds</string>
    <string name="thread_load_failed_retry">Retry</string>
    <string name="thread_archived">Archived</string>
    <string name="thread_closed">Closed</string>
    <string name="thread_page_no">Page</string>

    <string name="thread_new_posts_goto">View</string>
    <string name="thread_empty_select">Please select a thread</string>
    <string name="thread_up_down_hint">Scroll to top/bottom</string>
    <string name="thread_pin_hint">Bookmark this thread</string>
    <string name="thread_save_hint">Save this thread as a local copy</string>

    <string name="thread_view_archive">Archive</string>
    <string name="thread_show_archives">Archives</string>
    <string name="thread_empty_setup_feature" translatable="false">&#128564;</string>
    <string name="thread_empty_setup_title">Nothing to show</string>
    <string name="thread_empty_setup_body">Add a site to begin browsing</string>
    <string name="thread_empty_setup_hint">Add a site here</string>
    <string name="setup_sites_title">Set up sites</string>

    <string name="setup_sites_empty">No sites added</string>
    <string name="setup_sites_add_hint">Add a site here</string>
    <string name="setup_sites_add_title">Add site</string>
    <string name="setup_sites_description">Add a site by its URL or name</string>

    <string name="setup_sites_site_description">%s added</string>
    <string name="setup_sites_add_boards_hint">Tap to add boards</string>
    <string name="setup_site_title">Configure %s</string>
    <string name="setup_site_group_general">General</string>

    <string name="setup_site_boards">Set up boards</string>
    <string name="setup_site_boards_description">%s added</string>
    <string name="setup_site_group_login">Authentication</string>
    <string name="setup_site_login">Login</string>
    <string name="setup_site_login_description_enabled">Logged in</string>

    <string name="setup_site_login_description_disabled">Off</string>
    <string name="setup_board_title">Configure boards of %s</string>
    <string name="setup_board_empty">No boards added</string>
    <string name="setup_board_removed">Removed \"%s\"</string>
    <string name="setup_board_added">%s added</string>
    <string name="setup_board_select_all">Select all</string>
    <string name="filter_summary_all_boards">All boards</string>
    <string name="filter_enabled">Enabled</string>
    <string name="filter_filter">Filter</string>
    <string name="filter_action">Action</string>
    <string name="filter_pattern">Pattern</string>
    <string name="filter_match_test">Test the pattern</string>
    <string name="filter_boards">Boards</string>
    <string name="filter_types">Types</string>
    <string name="filter_all">All</string>
    <string name="filter_hide">Hide post</string>
    <string name="filter_color">Highlight post</string>
    <string name="filter_remove">Remove post</string>
    <string name="filter_watch">Watch post</string>
    <string name="filter_invalid_pattern">Invalid pattern</string>

    <string name="filter_preview">Test your filter</string>
    <string name="filter_no_matches">Does not match</string>
    <string name="filter_matches">Matches</string>
    <string name="filter_color_pick">Pick color</string>
    <string name="filter_help_title">Filter help</string>
    <string name="filter_help">
<![CDATA[
Filters act on a given pattern and a place to search the pattern.<br>
If the pattern matches, then the post can be hidden, removed, highlighted, or automatically bookmarked.<br>
<p>
    These filters are pattern based, and have three modes:<br>
    <br>
    1. The pattern <tt>foo bar</tt> will match text that has any of the words in it. It will match <i>foo</i> or <i>bar</i>, but not <i>foobar</i>.
    Placing a * allows any character to be filled in: <tt>f*o</tt> will match both <i>foo</i> and <i>foooo</i>, but not <i>foobar</i><br>
    <br>
    2. Quoting your pattern with <tt>\"</tt> (like <tt>\"foo bar\"</tt>) will match the text exactly.
    <i>foo bar</i> will match, but <i>foo</i> will not.<br>
    <br>
    3. Regular expressions. <tt>/^>implying/</tt> for example. You can use <tt>/^>ImPlYiNg/<b>i</b></tt> to make the regex case insensitive.
</p>
<br>
Note that for country code filtering, troll country codes should be prepended with "t_". In addition, a country code filter automatically implies the case insensitive flag for regex.
]]>
    </string>
    <string name="filter_tripcode">Tripcode</string>
    <string name="filter_name">Name</string>
    <string name="filter_comment">Comment</string>
    <string name="filter_id">ID</string>
    <string name="filter_subject">Subject</string>
    <string name="filter_filename">Filename</string>
    <string name="filter_country_code">Country code</string>

    <string name="board_select_all">Select all</string>
    <string name="board_select_none">Select none</string>

    <string name="history_clear">Clear history</string>
    <string name="history_clear_confirm">Clear history?</string>
    <string name="history_clear_confirm_button">Clear</string>
    <string name="history_toggle_hint">Enable or disable history</string>
    <string name="history_empty_info">No history</string>

    <string name="saved_reply_clear">Clear posting history</string>
    <string name="saved_reply_clear_confirm">Clear posting history?</string>
    <string name="saved_reply_clear_confirm_button">Clear</string>

    <string name="archive_title">%s archive</string>
    <string name="archive_error">Error loading archive</string>

    <string name="drawer_pinned">Bookmarked threads</string>
    <string name="drawer_pin_removed">Removed \"%1$s\"</string>
    <string name="drawer_pin_with_saved_thread_removed">Removed pin \"%1$s\" with saved thread</string>
    <string name="drawer_pins_cleared">%1$s cleared</string>
    <string name="drawer_pins_non_cleared">No bookmarks cleared</string>
    <string name="drawer_pins_non_cleared_try_all">No bookmarks cleared. Hold to remove all.</string>

    <string name="post_highlight_id">Highlight ID</string>
    <string name="post_highlight_tripcode">Highlight tripcode</string>
    <string name="post_filter_tripcode">Filter tripcode</string>
    <string name="post_text_copied">Text copied to clipboard</string>
    <string name="post_quote">Quote</string>
    <string name="post_quote_text">Quote text</string>
    <string name="post_info">Info</string>
    <string name="post_info_title">Post info</string>
    <string name="post_show_links">Show links</string>
    <string name="post_share">Share</string>
    <string name="post_copy_text">Copy text</string>
    <string name="post_report">Report</string>
    <string name="post_hide">Hide</string>
    <string name="post_remove">Remove</string>
    <string name="post_web_search">Web search</string>

    <string name="thread_hidden">Thread hidden</string>
    <string name="thread_removed">Thread removed</string>
    <string name="post_delete">Delete</string>
    <string name="post_more">More…</string>
    <string name="reply_name">Name</string>
    <string name="reply_options">Options</string>
    <string name="reply_subject">Subject</string>
    <string name="reply_comment_thread">Comment reply</string>
    <string name="reply_comment_board">Comment new thread</string>
    <string name="reply_file_name">File name</string>
    <string name="reply_file_too_big">Warning: File size too big (%1$s / %2$s)</string>
    <string name="reply_webm_too_big">Warning: WebM size too big (%1$s / %2$s)</string>
    <string name="reply_file_open_failed">Failed to open file</string>
    <string name="reply_spoiler_image">Spoiler image</string>
    <string name="reply_no_preview">No preview</string>
    <string name="reply_submit">Submit</string>
    <string name="reply_error">Error posting</string>
    <string name="reply_error_message">Error posting: %s</string>
    <string name="reply_error_message_timer_reply">Error posting: You must wait %d seconds before posting a reply.</string>
    <string name="reply_error_message_timer_thread">Error posting: You must wait %d seconds before posting a thread.</string>
    <string name="reply_success">Post successful</string>

    <string name="reply_captcha_text">Type the text</string>
    <string name="reply_comment_button_quote" translatable="false">&gt;</string>
    <string name="reply_comment_button_spoiler">Spoiler</string>
    <string name="reply_comment_button_code">Code</string>
    <string name="reply_comment_button_eqn">Eqn</string>
    <string name="reply_comment_button_math">Math</string>
    <string name="reply_comment_button_sjis">SJIS</string>

    <string name="delete_confirm">Delete your post?</string>
    <string name="delete_wait">Deleting post…</string>
    <string name="delete_success">Post deleted</string>
    <string name="delete_image_only">Only delete the image</string>
    <string name="delete_error">Error deleting post</string>

    <string name="watch_pause_pins">Stop watching</string>
    <string name="watch_idle">No new posts</string>

    <string name="history_screen">History</string>
    <string name="filters_screen">Filters</string>

    <string name="album_download_screen">Select images (%1$d / %2$d)</string>
    <string name="album_download_none_checked">Please select images to download</string>
    <string name="album_download_confirm">%1$s will be downloaded to %2$s</string>
    <string name="image_saver_album_download_success">Finished saving images; downloaded to %1$s</string>

    <string name="report_screen">Report %1$s</string>

    <string name="image_save_notification_downloading">Downloading images…</string>
    <string name="image_save_notification_cancel">Tap to cancel</string>
    <string name="image_save_saved">Image saved</string>
    <string name="image_saver_saved_as_message">Saved as \"%1$s\"</string>

    <string name="thread_page_limit">Thread hit last page</string>

    <string name="drawer_settings">Settings</string>
    <string name="drawer_history">History</string>

    <!-- Main settings -->
    <string name="settings_screen">Settings</string>

    <!-- Main "Settings" group -->
    <string name="settings_group_settings">Settings</string>
    <string name="settings_watch">Thread watcher</string>
    <string name="settings_sites">Sites</string>
    <string name="settings_appearance">Appearance</string>
    <string name="settings_appearance_description">Theme, layout, fonts, etc.</string>
    <string name="settings_behavior">Behavior</string>
    <string name="settings_behavior_description">Thread refresh, captcha, etc.</string>
    <string name="settings_media">Media</string>
    <string name="settings_media_description">Save location, auto loading, etc.</string>
    <string name="settings_filters">Filters</string>

    <!-- Thread watcher -->
    <string name="setting_watch_summary_enabled">Watching bookmarked threads</string>
    <string name="setting_watch_summary_disabled">Off</string>

    <string name="settings_screen_watch">Thread watcher settings</string>
    <string name="settings_group_watch">Settings</string>
    <string name="setting_watch_info">To watch bookmarks for new posts, turn the thread watcher on.</string>
    <string name="setting_watch_enable_background">Enable in background</string>
    <string name="setting_watch_enable_background_description">Watch bookmarks when app is in the background</string>
    <string name="setting_watch_background_timeout">Background update interval</string>
    <string name="setting_watch_background_timeout_description">The interval between updates when placed in the background</string>
    <string name="setting_thread_page_limit_notify">Last page notifications</string>
    <string name="setting_thread_page_limit_notify_description">Notify when threads hit the last page</string>
    <string name="setting_watch_notify_mode">Notify about</string>
    <string name="setting_watch_sound">Notification sound</string>
    <string name="setting_watch_peek">Heads-up notification on quotes</string>
    <string name="setting_watch_peek_description">Show a heads-up notification when quoted</string>
    <string name="setting_watch_led">Notification light</string>
    <string name="settings_group_about">About</string>
    <string name="settings_update_check">Check for updates</string>
    <string name="settings_about_license">Released under the GNU GPLv3 license</string>

    <!-- Main About group -->
    <string name="settings_about_license_description">Tap to see license</string>
    <string name="settings_about_licenses">Open Source Licenses</string>
    <string name="settings_about_licenses_description">Legal information about licenses</string>
    <string name="settings_developer">Developer settings</string>
    <string name="settings_screen_appearance">Appearance</string>
    <string name="settings_group_appearance">Appearance</string>
    <string name="setting_theme">Theme</string>


    <!-- Appearance -->
    <string name="settings_group_layout">Layout</string>
    <string name="setting_layout_mode">Layout mode</string>
    <string name="setting_layout_mode_auto">Auto</string>

    <!-- Appearance layout group -->
    <string name="setting_layout_mode_phone">Phone layout</string>
    <string name="setting_layout_mode_slide">Slide mode</string>
    <string name="setting_layout_mode_split">Split mode</string>
    <string name="setting_board_grid_span_count">Catalog mode column count</string>
    <string name="setting_board_grid_span_count_default">Auto</string>
    <string name="setting_board_grid_span_count_item">%1$d columns</string>
    <string name="setting_never_hide_toolbar">Never hide the toolbar</string>
    <string name="setting_enable_reply_fab">Enable the reply button</string>
    <string name="setting_enable_reply_fab_description">Disabling replaces the round button with a menu option</string>
    <string name="setting_enable_reply_count">Enable the reply counter</string>
    <string name="settings_group_post">Post</string>
    <string name="setting_font_size">Font size</string>
    <string name="setting_font_size_default">(default)</string>

    <!-- Appearance post group -->
    <string name="setting_font_alt">Use alternative font</string>
    <string name="setting_font_alt_description">Use the theme\'s alt font for posts</string>
    <string name="setting_post_full_date">Show the full date on posts</string>
    <string name="setting_post_file_info">Show file info on posts</string>
    <string name="setting_post_filename">Show filename on posts</string>
    <string name="settings_group_images">Images</string>

    <!-- Appearance gallery group -->
    <string name="setting_images_high_res">High resolution cells</string>
    <string name="setting_images_high_res_description">Make the album view and card catalog images higher resolution by pre-rescaling full size images</string>
    <string name="setting_images_immersive_mode_title">Use immersive mode for image gallery</string>
    <string name="setting_images_immersive_mode_description">This will make image gallery view be fullscreen with statusbar/navbar hidden</string>
    <string name="settings_screen_behavior">Behavior</string>
    <string name="settings_group_general">General</string>
    <string name="setting_auto_refresh_thread">Auto refresh threads</string>

    <!-- Behavior -->
    <string name="setting_controller_swipeable">Allow screens to be swiped away</string>

    <!-- Behavior general group -->
    <string name="setting_clear_thread_hides">Clear all thread hides</string>
    <string name="setting_cleared_thread_hides">Cleared all thread hides</string>
    <string name="settings_group_reply">Reply</string>
    <string name="setting_post_pin">Bookmark thread on post</string>
    <string name="setting_post_default_name">Default post name</string>

    <!-- Behavior reply group -->
    <string name="setting_text_only">Text-only mode</string>
    <string name="setting_text_only_description">Hide images when in board and thread view</string>
    <string name="settings_reveal_text_spoilers">Reveal text spoilers</string>

    <!-- Behavior post group -->
    <string name="settings_reveal_text_spoilers_description">Makes the spoiler text appear tapped</string>
    <string name="setting_anonymize">Make everyone Anonymous</string>
    <string name="setting_anonymize_ids">Hide IDs</string>
    <string name="setting_show_anonymous_name">Always show \"Anonymous\" name</string>
    <string name="setting_buttons_bottom">Reply buttons on the bottom</string>
    <string name="setting_volume_key_scrolling">Volume keys scroll content</string>
    <string name="setting_tap_no_rely">Tap the post number to reply</string>
    <string name="setting_open_link_confirmation">Ask before opening links</string>
    <string name="setting_open_link_browser">Always open links in external browser</string>
    <string name="settings_group_proxy">HTTP Proxy</string>
    <string name="setting_proxy_enabled">Enable proxy</string>
    <string name="setting_proxy_address">Proxy server address</string>


    <!-- Behavior proxy group -->
    <string name="setting_proxy_port">Proxy server port</string>
    <string name="settings_screen_media">Media</string>
    <string name="settings_group_saving">Media saving</string>
    <string name="setting_save_board_folder">Save images in board folders</string>


    <!-- Media -->
    <string name="setting_save_board_folder_description">Create a folder for each board when saving</string>

    <!-- Media general group -->
    <string name="setting_save_thread_folder">Save images in thread folders</string>

    <string name="setting_save_thread_folder_description">Create a folder for each thread when saving</string>
    <string name="setting_save_server_filename">Save server filename</string>
    <string name="setting_save_server_filename_description">Save the image with the filename the site assigned. If disabled, save the image with the filename the uploader assigned.</string>
    <string name="setting_video_default_muted">Start videos muted</string>
    <string name="setting_video_stream">Stream videos</string>
    <string name="setting_video_stream_description">Attempt to stream videos, instead of downloading them completely. (Works really bad with 4chan servers)</string>
    <string name="setting_video_default_muted_description">If a video has audio, mute it by default</string>
    <string name="setting_headset_default_muted">Mute headset videos</string>
    <string name="setting_headset_default_muted_description">Mute the video even if a wired headset is connected</string>
    <string name="setting_video_open_external">Play videos with external player</string>
    <string name="setting_video_open_external_description">Play videos in an external media player app</string>
    <string name="setting_share_url">Share URL to image</string>
    <string name="setting_share_url_description">Share the URL to the image instead of the image itself</string>
    <string name="settings_remove_image_spoilers">Remove image spoilers</string>
    <string name="settings_remove_image_spoilers_description">Always reveal spoiler thumbnails and images</string>
    <string name="settings_reveal_image_spoilers">Reveal image spoilers</string>
    <string name="settings_reveal_image_spoilers_description">Automatically reveal spoiler images, not thumbnails</string>
    <string name="settings_allow_media_scanner_scan_local_threads_title">Allow the Android media scanner to scan images from locally saved threads</string>
    <string name="settings_allow_media_scanner_scan_local_threads_description">If enabled, images that were downloaded along with threads will appear in other applications, like galleries, messengers, etc. You may have to restart your phone or wait for the changes to kick in.</string>
    <string name="settings_group_media_loading">Media loading</string>
    <string name="setting_image_auto_load">Automatically load images</string>
    <string name="setting_image_auto_load_all">Always</string>

    <!-- Media loading group -->
    <string name="setting_image_auto_load_wifi">Wi-Fi only</string>
    <string name="setting_image_auto_load_none">Never</string>

    <string name="setting_video_auto_load">Automatically load videos</string>
    <string name="setting_video_auto_loop">Enable automatic video-looping</string>
    <string name="setting_video_auto_loop_description">Automatically loop video content</string>

    <string name="setting_auto_load_thread_images">Enable media pre-fetching</string>

    <string name="setting_auto_load_thread_images_description">Loads all images or videos in a thread immediately (subject to the settings above). Increases the filecache size to 1GB.</string>
    <string name="save_location_screen">Save location</string>

    <string name="save_location_storage_permission_required_title">Storage permission required</string>
    <string name="save_location_storage_permission_required">
"Permission to access storage is required for browsing files.

Re-enable this permission in the app settings if you permanently disabled it."
    </string>


    <!-- Save location settings -->
    <string name="setting_folder_pick_ok">Choose</string>
    <string name="setting_folder_navigate_up">Up</string>
    <string name="save_new_folder">Add a new folder</string>
    <string name="new_folder_hint">Folder name</string>
    <string name="setting_theme_explanation">
"Swipe to change the theme.
Tap the toolbar menu to change its color."
    </string>
    <string name="setting_theme_accent">Tap here to change the FAB color.</string>
    <string name="settings_open_logs">View logs</string>
    <string name="settings_enable_verbose_logs">Enable verbose logs</string>
    <string name="settings_disable_verbose_logs">Disable verbose logs</string>

    <!-- Theme settings -->
    <string name="settings_logs_screen">Logs</string>
    <string name="settings_logs_copy">Copy</string>

    <!-- Developer settings -->
    <string name="settings_logs_copied_to_clipboard">Copied to clipboard</string>
    <string name="settings_screen_pass">4chan pass</string>
    <string name="setting_pass_token">Token</string>
    <string name="setting_pass_pin">PIN</string>


    <string name="setting_pass_authenticated">Device authorized!</string>
    <string name="setting_pass_login">Submit</string>
    <string name="setting_pass_logout">Logout</string>
    <string name="setting_pass_logging_in">Loading…</string>
    <string name="setting_pass_error">Connection error</string>
    <string name="setting_pass_bottom_description">"
<![CDATA[
Forgot your 4chan Pass login details?<br>
<a href=\"https://www.4chan.org/pass?reset\">Go here to reset your PIN.</a><br>
<br>
Don't have a 4chan Pass?<br>
<a href=\"https://www.4chan.org/pass\">Tap here to learn more.</a>
]]>
    "</string>
    <string name="settings_screen_theme">Themes</string>
    <string name="apply_options">Apply</string>
    <string name="image_quality">Image quality: %1$d</string>

    <string name="scale_reduce">Reduce: %1$dx%2$d to %3$dx%4$d (%5$d%%)</string>
    <string name="could_not_decode_image_bitmap">Could not decode image bitmap</string>
    <string name="could_not_apply_image_options">Could not apply new image options (error message is %1$s)</string>
    <string name="image_options_remove_filename">Remove filename</string>
    <string name="image_options_change_image_checksum">Change image checksum</string>
    <string name="image_options_fix_exif">Fix EXIF orientation</string>
    <string name="image_options_remove_metadata">Remove metadata</string>
    <string name="image_options_re_encode">Re-encode</string>
    <string name="reencode_image_re_encode_image_text">Re-encode image</string>
    <string name="reencode_image_as_is">AS IS (%1$s)</string>
    <string name="reencode_image_as_jpeg">AS JPEG</string>
    <string name="reencode_image_as_png">AS PNG</string>
    <string name="reencode_image_image_quality_100_default_text">Image quality: 100</string>
    <string name="reencode_image_reduce_default_text">Reduce: 0%</string>
    <string name="click_image_for_extra_options">Click image for extra options</string>

    <string name="settings_import_export">Import/Export</string>
    <string name="settings_import_export_description">Import/export settings/pins, etc.</string>
    <string name="import_or_export_settings">Import/export settings</string>
    <string name="export_settings">Export settings</string>
    <string name="export_settings_to_a_file">Export settings to a file</string>
    <string name="import_settings">Import settings</string>
    <string name="import_settings_from_a_file">Import settings from a file</string>
    <string name="successfully_exported_text">Exported successfully"</string>
    <string name="import_warning_title">Warning</string>
    <string name="import_warning_text">You are about to import settings/saved pins/filters/hidden posts from a file.
        The file must be located at \"%1$s\" and have a name \"%2$s\".
        This will clear all your existing settings/pins/threads and replace them with the ones from the file.
        You MAY LOSE some of your settings/pins/hidden threads if you are trying to import a file created with a different app version (upgrade or downgrade).
        The app will be restarted. \nAre you sure you want to continue?
    </string>
    <string name="error_external_storage_is_not_mounted">External storage is not mounted</string>
    <string name="could_not_create_dir_for_export_error_text">Could not create directory for export file %1$s; you probably won\'t be able to export settings</string>

    <string name="apply_to_replies">Apply to replies</string>
    <string name="only_on_op">Only on OP</string>
    <string name="apply_to_saved">Apply to own posts</string>

    <string name="thread_layout_hide_whole_chain">Hide whole chain</string>
    <string name="thread_layout_remove_whole_chain">Remove whole chain</string>
    <string name="thread_layout_hide_post">Hide post</string>
    <string name="thread_layout_remove_post">Remove post</string>
    <string name="thread_layout_hide_whole_chain_as_well">Would you like to hide the whole reply chain as well?</string>
    <string name="thread_layout_remove_whole_chain_as_well">Would you like to remove the whole reply chain as well?</string>
    <string name="view_removed_posts">View removed posts</string>
    <string name="restore_posts">Restore posts</string>
    <string name="restored_n_posts">Restored %1$d posts</string>
    <string name="no_removed_posts_for_current_thread">No removed posts found for the current thread</string>
    <string name="select_all">Select all</string>
    <string name="settings_captcha_group">Captcha</string>
    <string name="settings_use_new_captcha_window">Use new captcha window for no-js captcha</string>
    <string name="settings_use_real_google_cookies_description">When enabled, a GET request to google.com will be executed to get a cookie, which will be used for captcha authentication.
        The hardcoded ones sometimes will make you re-enter the captcha dozens of times.
        Those cookies will be updated automatically (every three months).
        You may update them manually if you want.
    </string>

    <!-- Captcha settings -->
    <string name="captcha_layout_v2_verify_button_text">Verify</string>
    <string name="captcha_layout_v2_use_old_captcha">Use old\ncaptcha</string>

    <string name="captcha_layout_v2_you_have_to_select_at_least_one_image">You have to select at least one image (if you see a captcha that does not have any matching images, then it is probably a bug; fill an issue and use the old captcha)</string>
    <string name="captcha_layout_v2_verification_already_in_progress">Verification is already in progress</string>
    <string name="captcha_layout_v2_captcha_request_is_already_in_progress">Captcha request is already in progress</string>
    <string name="captcha_layout_v2_you_are_requesting_captcha_too_fast">You are requesting captcha too fast</string>
    <string name="captcha_layout_v2_refresh_cookies">Refresh cookies</string>
    <string name="image_url_copied_to_clipboard">Image URL copied to clipboard</string>
    <string name="delete_site_dialog_title">Delete site?</string>
    <string name="delete_site_dialog_message">Are you sure you want to delete "%1$s"? This action will delete the site and everything that is associated with it. The app will be restarted. Do you wish to proceed?</string>

    <string name="could_not_remove_site_error_message">Could not remove site %1$s (error message: %2$s)</string>

    <string name="reply_comment_empty">Comment body is empty.</string>
    <string name="image_reencode_format_error">Something is wrong with this file</string>
    <string name="setting_bookmark_short_info">Short bookmark info</string>
    <string name="setting_bookmark_short_info_description">Shorter information in the bookmark menu for unread and quoted posts</string>
    <string name="filter_removed_undo">Removed filter %1$s</string>
    <string name="image_url_get_attempt">Getting image from clipboard URL…</string>
    <string name="image_url_get_failed">Failed to get image from clipboard, reason = %1$s</string>
    <string name="image_url_get_success">Got image from clipboard</string>
    <string name="setting_shift_post">Shift post format</string>
    <string name="setting_shift_post_description">Shift the comment of long posts to start below the thumbnail</string>
    <string name="setting_remove_watched">Remove watched threads from the catalog</string>

    <string name="setting_enable_emoji">Enable emoji</string>
    <string name="setting_enable_emoji_description">Enable emoji posting and parsing</string>
    <string name="experimental_settings_group">Experimental settings</string>
    <string name="view_thread_controller_thread_downloading_requires_write_permission">Thread downloading requires the WRITE_EXTERNAL_STORAGE permission</string>
    <string name="warning">Warning</string>

    <string name="drawer_controller_at_least_one_pin_has_download_flag">At least one pin has the \"Download\" flag, which makes this delete operation irreversible (because this operation will delete all of the saved thread\'s files from the disk). Do you really want to delete all pins?</string>
    <string name="drawer_controller_do_not_delete">Do not delete</string>
    <string name="drawer_controller_delete_all_pins">Delete all pins</string>
    <string name="thread_layout_background_watcher_is_disabled_message">Thread is currently being downloaded, but the background watcher is disabled so it won\'t be incrementally updated. To enable incremental thread updating, you have to enable the background thread watcher.</string>
    <string name="settings_experimental_settings_title">⚠ EXPERIMENTAL ⚠</string>
    <string name="settings_experimental_settings_description">These settings may be in an unstable state. They are for testing. They may break the app and you may have to reset the app data. Use them at your own risk if you are really interested in some feature. Backup everything beforehand.</string>
    <string name="incremental_thread_downloading_title">Incremental thread downloading</string>
    <string name="incremental_thread_downloading_description">Allows you to download threads to view them after the original thread dies or when you have no internet connection.</string>
    <string name="cannot_open_in_browser_already_deleted">Can\'t open this thread in your browser, it\'s probably already been deleted</string>
    <string name="cannot_send_thread_via_nfc_already_deleted">Can\'t send thread via NFC, it\'s already been deleted</string>
    <string name="cannot_shared_thread_already_deleted">Can\'t share this thread, it\'s already been deleted</string>
    <string name="view_local_version">View local version</string>
    <string name="view_view_version">View live version</string>
    <string name="local_thread_text">Local thread</string>
    <string name="setting_full_screen_rotation">Allow full sensor rotation</string>
    <string name="settings_always_open_drawer">Always open the drawer when a thread is bookmarked</string>
    <string name="settings_image_long_url">Enable long-press image URL copy</string>
    <string name="settings_image_long_url_description">Makes long-pressing on post images copy the image URL to the clipboard</string>
    <string name="setting_youtube_title">Enable Youtube titles</string>
    <string name="setting_youtube_title_description">Replaces Youtube links with their titles</string>
    <string name="album_download_could_not_save_one_or_more_images">Could not save one or more images</string>
    <string name="could_not_create_base_local_threads_dir">Could not create base local threads directory</string>
    <string-array name="setting_watch_notify_modes">
        <item>All posts</item>
        <item>Only posts quoting you</item>
    </string-array>

    <string name="import_or_export_dialog_title">Overwrite existing file or create a new one?</string>
    <string name="import_or_export_dialog_positive_button_text">Overwrite</string>
    <string name="import_or_export_dialog_negative_button_text">Create new</string>
    <string name="import_or_export_warning">Warning!</string>
    <string name="import_or_export_warning_super_long_message_part_one">You have %1$s %2$s %3$s set to be located in a directory that uses the Storage Access Framework. These directory locations cannot be exported; THEY WILL BE RESET TO DEFAULT in the exported settings file! Once you import them you will have to manually set those locations in Media Settings again.</string>
    <string name="import_or_export_warning_super_long_message_part_two">You also have some actively downloading local threads which are located at some SAF directory. They will be marked as stopped in the exported settings too. So you will have to resume them manually after importing the settings file.</string>
    <string name="import_or_export_warning_local_threads_base_dir">\"local threads base directory\"</string>
    <string name="import_or_export_warning_and">and</string>
    <string name="import_or_export_warning_saved_files_base_dir">\"saved files base directory\"</string>

    <string name="media_settings_use_saf_for_save_location_dialog_title">Use the new Storage Access Framework API to choose images download directory?</string>
    <string name="media_settings_use_saf_for_local_threads_location_dialog_title">Use the new Storage Access Framework API to choose local threads download directory?</string>
    <string name="media_settings_use_saf_for_save_location_dialog_message">If you choose to use the SAF you will be able to choose an SD-card as a place to store downloaded images</string>
    <string name="media_settings_use_saf_for_local_threads_location_dialog_message">If you choose to use the SAF you will be able to choose the SD-card as a place to store local threads images</string>
    <string name="media_settings_use_saf_dialog_positive_button_text">Use SAF API</string>
    <string name="media_settings_use_saf_dialog_negative_button_text">Use old API</string>
    <string name="media_settings_local_threads_location_title">Local threads location</string>
    <string name="media_settings_could_not_copy_files">Could not copy one directory\'s file into another one</string>
    <string name="media_settings_files_copied">Successfully copied files</string>
    <string name="media_settings_would_you_like_to_delete_file_in_old_dir">Would you like to delete files in the old directory?</string>
    <string name="media_settings_file_have_been_copied">Files have been copied and now exist in two directories. You may want to remove files in the old directory \n\n\"%1$s\"\n\nsince you won\'t need them anymore. \nThis operation will DELETE ALL the files in that directory, so if you had some files not related to this app you probably should do that manually.</string>
    <string name="media_settings_could_not_delete_files_in_old_dir">Couldn\'t delete files in the old directory</string>
    <string name="media_settings_old_files_deleted">Successfully deleted files in the old directory</string>
    <string name="media_settings_copy_files">Copy files</string>
    <string name="media_settings_do_you_want_to_copy_files">Do you want to copy %1$d files from old directory to the new one?"</string>
    <string name="media_settings_move_saved_files_to_new_dir">Move old saved files to the new directory?</string>
    <string name="media_settings_move_saved_files_to_new_dir_description">Move files from \n\n\"%1$s\"\n\n directory to \n\n\"%2$s\"\n\ndirectory? This operation may take quite some time. Once started this operation must not be canceled. \nThis operation will move ALL the files, so if you had some files not related to this app you probably should do that manually.</string>
    <string name="media_settings_move_threads_to_new_dir">Move old local threads to the new directory?</string>
    <string name="media_settings_move_threads_to_new_dir_description">Move threads from \n\n\"%1$s\"\n\n directory to \n\n\"%2$s\"\n\ndirectory? This operation may take quite some time. Once started this operation must not be canceled. \nThis operation will move ALL the files, so if you had some files not related to this app you probably should do that manually.</string>
    <string name="media_settings_old_threads_base_dir_not_registered">Old local threads base directory is probably not registered (newBaseDirectoryFile returned null)</string>
    <string name="media_settings_new_threads_base_dir_not_registered">New local threads base directory is probably not registered</string>
    <string name="media_settings_old_saved_files_base_dir_not_registered">Old saved files base directory is probably not registered (newBaseDirectoryFile returned null)</string>
    <string name="media_settings_new_saved_files_base_dir_not_registered">New saved files base directory is probably not registered</string>
    <string name="media_settings_no_files_to_copy">No files to copy</string>
    <string name="media_settings_copying_file">Copying file %1$d out of %2$d</string>
    <string name="media_settings_there_are_active_downloads">There are %1$d threads being downloaded</string>
    <string name="media_settings_you_have_to_stop_all_downloads">You have to stop all the threads that are being downloaded before changing local threads base directory!</string>
    <string name="media_settings_some_thread_downloads_are_still_processed">Some thread downloads are still being processed</string>
    <string name="media_settings_do_not_terminate_the_app_manually">You may have to wait for couple of minutes until all active downloads are complete. DO NOT TERMINATE THE APP MANUALLY!!! This will break your local threads.</string>
    <string name="media_settings_cannot_continue_write_permission">Cannot continue without the WRITE_EXTERNAL_STORAGE permission</string>
    <string name="media_settings_base_directory_is_already_registered">Cannot use this directory because it is already in use</string>
    <string name="setting_image_link_loading_title">Enable image link loading</string>
    <string name="setting_image_link_loading_description">Adds any JPG, PNG, GIF, WEBP, BMP, PDF, WEBM, or MP4 files linked in posts as internally viewable post attachments, with a special spoiler image due to no thumbnails being available</string>
    <string name="add_dubs_title">Add dubs to post cells</string>
    <string name="add_dubs_description">Appends your GET to your post number, for FUN!</string>
    <string name="setting_youtube_dur_title">Enable Youtube durations</string>
    <string name="setting_youtube_dur_description">Adds duration parsing to Youtube titles; does not do anything with titles off</string>
    <string name="pdf_not_viewable">PDFs are not internally viewable; you can still download this file.</string>
    <string name="swf_not_viewable">SWFs are not internally viewable; you can still download this file.</string>
    <string name="files_base_dir_does_not_exist"><![CDATA[Base directory for files does not exist! Set it manually in the settings (Media -> Save location)]]></string>
    <string name="local_threads_base_dir_does_not_exist"><![CDATA[Base directory for local threads does not exist! Set it manually in the settings (Media -> Local threads location). All active download has been stopped! Resume them manually after setting the base directory.]]></string>
    <string name="image_saver_could_not_figure_out_save_location">Couldn\'t figure out save location</string>
    <string name="settings_captcha_setup">Captcha Settings</string>
    <string name="settings_captcha_setup_description">Captcha settings are per-site configurable. Tap for site setup.</string>
    <string name="settings_concurrent_file_downloading_name">Concurrent chunked file downloading</string>
    <string name="settings_concurrent_file_downloading_description">Split file downloads into chunks and download them concurrently, when possible; makes loading times shorter when viewing them in the gallery. Determines the number of chunks to split files into.</string>
    <string name="image_saver_canceled_by_user_message">Canceled by user</string>
    <string name="image_saver_unknown_location_message">Unknown location</string>
    <string name="image_saver_failed_to_save_image">Failed to save the image. Reason: %s</string>
    <string name="image_saver_no_write_permission_message">Cannot start saving images without the WRITE_EXTERNAL_STORAGE permission</string>
    <string name="album_download_batch_image_processed_message">Downloaded %1$d out of %2$d (%3$d failed)</string>
    <string name="media_settings_image_click_preload_strategy_name">Image preload strategy</string>
    <string name="media_settings_image_click_preload_strategy_description">When opening up an image pager, determines what image(s) should be preloaded next.</string>
    <string name="setting_image_viewer_gestures">Image Viewer gestures</string>
    <string name="setting_image_viewer_gestures_description">Adds ability to use gestures to close (swipe-up) and save (swipe-bottom) an image/gif/webm when viewing them in gallery</string>

    <string name="lorem_ipsum">
        The standard Lorem Ipsum passage, used since the 1500s
"Lorem ipsum dolor sit amet, consectetur adipiscing elit, sed do eiusmod tempor incididunt ut labore et dolore magna aliqua. Ut enim ad minim veniam, quis nostrud exercitation ullamco laboris nisi ut aliquip ex ea commodo consequat. Duis aute irure dolor in reprehenderit in voluptate velit esse cillum dolore eu fugiat nulla pariatur. Excepteur sint occaecat cupidatat non proident, sunt in culpa qui officia deserunt mollit anim id est laborum."
    </string>
    <string name="report_activity_report_an_error_problem">Report an error/crash or other problem</string>
    <string name="report_activity_i_have_a_problem_with">I have a problem with:</string>
    <string name="report_activity_problem_description">Problem description:</string>
    <string name="report_activity_attach_logs">Attach logs (You can remove some parts of them you don\'t want to send):</string>
    <string name="report_activity_no_logs">No logs</string>
    <string name="report_activity_cancel">Cancel</string>
    <string name="report_activity_send_report">Send report</string>
    <string name="report_activity_title_cannot_be_empty_error">Title cannot be empty!</string>
    <string name="report_activity_description_cannot_be_empty_error">If description is empty, logs cannot be empty!</string>
    <string name="report_activity_logs_are_empty_error">\"Attach logs\" option is checked, but logs are empty!</string>
    <string name="report_activity_sending_report_message">Sending report…</string>
    <string name="report_activity_report_sent_message">Sent \;)</string>
    <string name="report_activity_error_while_trying_to_send_report">Error while trying to send report: %1$s</string>

    <string name="hsid_cookie_text">HSID</string>
    <string name="ssid_cookie_text">SSID</string>
    <string name="sid_cookie_text">SID</string>
    <string name="nid_cookie_text">NID</string>
    <string name="js_captcha_cookies_editor_save_and_apply_text">Save and apply</string>
    <string name="js_captcha_cookies_editor_make_sure_to_double_check_all_the_parameters_message">Make sure to double check all parameters! (And symbols like periods)</string>
    <string name="js_captcha_cookies_editor_format_hint_message">Enter the values. No need to prepend them with \"HSID=…\", \"SSID=…\" etc.</string>
    <string name="js_captcha_cookies_editor_controller_title">JS Captcha cookies editor</string>
    <string name="settings_js_captcha_cookies_title">JS captcha cookies</string>
    <string name="settings_js_captcha_cookies_description">By inputting your desktop browser captcha cookies, captcha solving may become easier</string>
    <string name="cookies_editor_bad_cookie">%1$s cookie is not set!</string>
    <string name="cookies_editor_failed_parse">Failed to parse cookies, re-enter them correctly!</string>

    <string name="mock_reply">Mock reply</string>
    <string name="settings_report">Report</string>
    <string name="settings_report_description">Report a problem/crash</string>
    <string name="settings_auto_crash_report">Automatic crash reporting</string>
    <string name="settings_auto_crash_report_description">By enabling this setting, all collected crash logs will be uploaded automatically on every app restart. Crash reports only collect the crash log itself, app version and basic OS information.</string>
    <string name="media_settings_base_dir_reset_message">Base directory reset to default</string>
    <string name="media_settings_could_not_create_default_baseDir">Could not create default base dir: %1$s</string>

    <string name="site_uses_dynamic_boards">"Unable to go to board (site likely has dynamic boards). Add the board using the boards menu first."</string>
    <string name="could_not_start_saving_no_permissions">Could not start downloading images, no WRITE_ACCESS permission was granted</string>
    <string name="update_manager_copy_apk_title">Copy apk?</string>
    <string name="update_manager_copy_apk_message">Would you like to store this apk?</string>
    <string name="update_manager_could_not_convert_uri">Couldn\'t convert uri (%1$s) into an ExternalFile</string>
    <string name="update_manager_input_file_does_not_exist">Input apk file (%1$s) does not exist</string>
    <string name="update_manager_output_file_does_not_exist">Output file (%1$s) does not exist</string>
    <string name="update_manager_could_not_copy_apk">Couldn\'t copy file contents from file (%1$s) into (%2$s)</string>
    <string name="update_manager_apk_copied">Apk successfully copied</string>
    <string name="settings_show_copy_apk_dialog_title">Show copy apk dialog when downloading an update</string>
    <string name="settings_show_copy_apk_dialog_message">Every time you download a new update a dialog with suggestion to copy that apk to some other directory will be shown</string>
<<<<<<< HEAD
    <string name="setting_allow_okhttp_http2">Allow OkHttp to use HTTP/2 protocol</string>
    <string name="setting_allow_okhttp_ipv6">Allow OkHttp to use IPv6</string>
    <string name="setting_allow_okhttp_http2_ipv6_description">Disabling this setting may resolve issues with images not loading whatsoever in some rare cases. Try disabling this setting if images refuse to start loading.</string>
=======
    
    <string name="could_not_initialized_captcha">Couldn\'t initialize captcha, reason: %1$s</string>
    <string name="fail_reason_webview_is_not_installed">WebView is not installed</string>
    <string name="fail_reason_some_part_of_webview_not_initialized">Some part of WebViewChromium couldn\'t get initialized: (%1$s)</string>
    <string name="thread_load_failed_local_thread_parsing">Error while trying to parse local thread json file. Try deleting and the re-downloading the thread to fix this error.</string>
>>>>>>> 90ba1dd7
</resources><|MERGE_RESOLUTION|>--- conflicted
+++ resolved
@@ -809,15 +809,12 @@
     <string name="update_manager_apk_copied">Apk successfully copied</string>
     <string name="settings_show_copy_apk_dialog_title">Show copy apk dialog when downloading an update</string>
     <string name="settings_show_copy_apk_dialog_message">Every time you download a new update a dialog with suggestion to copy that apk to some other directory will be shown</string>
-<<<<<<< HEAD
-    <string name="setting_allow_okhttp_http2">Allow OkHttp to use HTTP/2 protocol</string>
-    <string name="setting_allow_okhttp_ipv6">Allow OkHttp to use IPv6</string>
-    <string name="setting_allow_okhttp_http2_ipv6_description">Disabling this setting may resolve issues with images not loading whatsoever in some rare cases. Try disabling this setting if images refuse to start loading.</string>
-=======
-    
+
     <string name="could_not_initialized_captcha">Couldn\'t initialize captcha, reason: %1$s</string>
     <string name="fail_reason_webview_is_not_installed">WebView is not installed</string>
     <string name="fail_reason_some_part_of_webview_not_initialized">Some part of WebViewChromium couldn\'t get initialized: (%1$s)</string>
     <string name="thread_load_failed_local_thread_parsing">Error while trying to parse local thread json file. Try deleting and the re-downloading the thread to fix this error.</string>
->>>>>>> 90ba1dd7
+    <string name="setting_allow_okhttp_http2">Allow OkHttp to use HTTP/2 protocol</string>
+    <string name="setting_allow_okhttp_ipv6">Allow OkHttp to use IPv6</string>
+    <string name="setting_allow_okhttp_http2_ipv6_description">Disabling this setting may resolve issues with images not loading whatsoever in some rare cases. Try disabling this setting if images refuse to start loading.</string>
 </resources>