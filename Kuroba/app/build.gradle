--- conflicted
+++ resolved
@@ -156,10 +156,7 @@
     implementation 'org.codejargon.feather:feather:1.0'
     implementation 'com.vladsch.flexmark:flexmark:0.42.12'
     implementation 'com.vladsch.flexmark:flexmark-ext-gfm-issues:0.42.12'
-<<<<<<< HEAD
     implementation 'com.vdurmont:emoji-java:4.0.0'
-=======
     implementation "io.reactivex.rxjava2:rxjava:2.2.9"
     implementation 'io.reactivex.rxjava2:rxandroid:2.1.1'
->>>>>>> 1d5849d7
 }