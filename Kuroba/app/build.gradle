--- conflicted
+++ resolved
@@ -52,7 +52,7 @@
         /**
          * ------------------------------------------------------------
          *
-         *              DON'T CHANGE THESE AUTOCALCULATIONS
+         *              DON'T CHANGE THESE AUTO-CALCULATIONS
          *              USED FOR VERSION CODE GENERATION
          *              USED FOR VERSION NAME GENERATION
          *              USED FOR AUTO UPDATER NAMING CONSISTENCY
@@ -60,9 +60,6 @@
          * ------------------------------------------------------------
          */
         versionCode major * 10000 + minor * 100 + patch
-<<<<<<< HEAD
-        versionName "v" + major + "." + minor + "." + patch
-=======
         versionName "v" + major + "." + minor + "." + patch + "-dev"
 
         applicationVariants.all { variant ->
@@ -70,7 +67,6 @@
                 outputFileName = manifestPlaceholders.get("appName").toString() + ".apk"
             }
         }
->>>>>>> 33ece216
     }
 
     compileOptions {
@@ -128,44 +124,6 @@
                     appName              : "Kuroba${versionNameSuffix}",
                     iconLoc              : "@mipmap/ic_launcher",
                     fileProviderAuthority: "${defaultConfig.applicationId}${applicationIdSuffix}.fileprovider"
-            ]
-        }
-    }
-
-    flavorDimensions "default"
-
-    productFlavors {
-        stable {
-            dimension "default"
-            applicationIdSuffix ""
-            versionNameSuffix ""
-
-            buildConfigField "boolean", "DEV_BUILD", "false"
-
-            // These are manifest placeholders for the application name, icon location and file
-            // provider authority (the file provider authority should differ for different flavors
-            // otherwise the app will not work)
-            manifestPlaceholders = [
-                    appName              : "Kuroba",
-                    iconLoc              : "@mipmap/ic_launcher",
-                    fileProviderAuthority: "${applicationIdSuffix}.fileprovider"
-            ]
-        }
-        dev {
-            dimension "default"
-            // Different app ids for different flavors so that the users are able to install both
-            // of them without deleting anything
-            applicationIdSuffix ".dev"
-            versionNameSuffix "-dev"
-
-            // To easily figure out whether the app uses development flavors or not
-            buildConfigField "boolean", "DEV_BUILD", "true"
-
-            // The same as in stable flavor
-            manifestPlaceholders = [
-                    appName              : "Kuroba${versionNameSuffix}",
-                    iconLoc              : "@mipmap/ic_launcher",
-                    fileProviderAuthority: "${applicationIdSuffix}.fileprovider"
             ]
         }
     }
@@ -179,11 +137,7 @@
             variant.outputs.all {
                 Object flavor = getCurrentFlavor(variant.flavorName)
                 if (flavor == null) {
-<<<<<<< HEAD
-                    throw new GradleException("Coudln't find flavor by variant.flavorName = ${variant.flavorName}")
-=======
                     throw new GradleException("Couldn't find flavor by variant.flavorName = ${variant.flavorName}")
->>>>>>> 33ece216
                 }
 
                 outputFileName = "Kuroba${flavor.versionNameSuffix}.apk"
@@ -250,11 +204,8 @@
     implementation 'com.google.android.material:material:1.0.0'
 
     implementation 'com.google.android.exoplayer:exoplayer:2.10.4'
-<<<<<<< HEAD
-=======
 
     implementation 'com.android.volley:volley:1.1.1'
->>>>>>> 33ece216
     implementation 'com.squareup.okhttp3:okhttp:4.1.0'
 
     implementation 'com.j256.ormlite:ormlite-core:5.1'
@@ -271,13 +222,10 @@
     implementation 'com.vdurmont:emoji-java:5.1.0'
     implementation 'io.reactivex.rxjava2:rxjava:2.2.12'
     implementation 'io.reactivex.rxjava2:rxandroid:2.1.1'
-<<<<<<< HEAD
     implementation "org.jetbrains.kotlin:kotlin-stdlib-jdk7:$kotlin_version"
     implementation 'com.github.K1rakishou:Fuck-Storage-Access-Framework:v1.0-alpha'
 
     testImplementation 'junit:junit:4.12'
-=======
->>>>>>> 33ece216
 }
 
 //========================================================
