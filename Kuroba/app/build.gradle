apply plugin: 'com.android.application'

android {
    compileSdkVersion 28

    defaultConfig {
        minSdkVersion 22
        targetSdkVersion 28

        /**
         * ------------------------------------------------------------
         *
         *              CHANGE PER RELEASE BUILD
         *              SEE docs/release.txt FOR INFO
         *
         * ------------------------------------------------------------
         */
        // of the format XXYYZZ, where XX is major, YY is minor, ZZ is patch
        // (watch out for octal notation, never start with a 0)
        // version name should be of the form vXX.YY.ZZ

        //bump the MAJOR (XX) version when there are incompatible changes between versions
        //or major changes to the application that would require a reinstall
        //bump the MINOR (YY) version when there are compatible changes between versions (ie database changes)
        //or if there are big application level changes like tearing out/adding major features
        //bump the PATCH (ZZ) version otherwise, for anything small
        versionCode 40400

        /**
         * ------------------------------------------------------------
         *
         *              CHANGE PER NEW FORK MODIFICATION
         *              IF AND ONLY IF NECESSARY
         *
         * ------------------------------------------------------------
         */
        //if you change this, also change the AndroidManifest package
        applicationId "com.github.adamantcheese.chan"
        manifestPlaceholders = [appName: "Kuroba"]
        //these are your update and issues endpoints, change it to your repository
        //the issues endpoint is also used to calculate the base for linking to the github
        buildConfigField "String", "UPDATE_API_ENDPOINT", "\"https://api.github.com/repos/Adamantcheese/Kuroba/releases/latest\""
        buildConfigField "String", "GITHUB_ENDPOINT", "\"https://github.com/Adamantcheese/Kuroba\""
        //this is for checking who's built what in debug logs
        buildConfigField "String", "SIGNATURE", "\"8952c098\""

        /**
         * ------------------------------------------------------------
         *
         *              DON'T CHANGE THESE AUTOCALCULATIONS
         *              USED FOR VERSION NAME GENERATION AND
         *              AUTO UPDATER NAMING CONSISTENCY
         *
         * ------------------------------------------------------------
         */
        int tempPatch = (int) (versionCode.intValue() / 1) % 100;
        int tempMinor = (int) (versionCode.intValue() / 100) % 100;
        int tempMajor = (int) (versionCode.intValue() / 10000) % 100;
        versionName "v" + String.valueOf(tempMajor) + "." + String.valueOf(tempMinor) + "." + String.valueOf(tempPatch) + "-dev"

        android.applicationVariants.all { variant ->
            variant.outputs.all {
                outputFileName = manifestPlaceholders.get("appName").toString() + ".apk"
            }
        }
    }

    compileOptions {
        sourceCompatibility JavaVersion.VERSION_1_8
        targetCompatibility JavaVersion.VERSION_1_8
    }

    lintOptions {
        abortOnError false
    }

    // Needed for volley
    useLibrary 'org.apache.http.legacy'

    packagingOptions {
        exclude 'META-INF/DEPENDENCIES'
        exclude 'META-INF/LICENSE'
        exclude 'META-INF/LICENSE.txt'
        exclude 'META-INF/license.txt'
        exclude 'META-INF/NOTICE'
        exclude 'META-INF/NOTICE.txt'
        exclude 'META-INF/notice.txt'
        exclude 'META-INF/ASL2.0'
        exclude 'META-INF/LICENSE-LGPL-3.txt'
        exclude 'META-INF/LICENSE-LGPL-2.1.txt'
        exclude 'META-INF/LICENSE-W3C-TEST'
    }

    buildTypes {
        release {
            /*
            If you want to sign releases, make a file in app/keys.properties with the following content:
            keystoreFile=yourkey.store
            keystorePass=pass
            keyAlias=alias
            keyPass=pass
            */
            // This code exists specifically so you don't have to use the "Generate Signed APK" function in Android Studio
            // Just select your build variant (debug/release) and do build -> APK
            File f = file('keys.properties')
            if (f.exists()) {
                Properties props = new Properties()
                InputStream is = new FileInputStream(f)
                props.load(is)

                signingConfigs {
                    release {
                        storeFile file(props['keystoreFile'])
                        storePassword props['keystorePass']
                        keyAlias props['keyAlias']
                        keyPassword props['keyPass']
                    }
                }

                is.close()
                signingConfig signingConfigs.release
            }
            // Because we're always on dev, don't minify to make sure that crash logs are intelligible
            minifyEnabled false
            proguardFiles getDefaultProguardFile('proguard-android.txt'), 'proguard.cfg'
            debuggable = false
        }
        debug {
            minifyEnabled false
            debuggable = true
        }
    }
}

dependencies {
    implementation 'androidx.legacy:legacy-support-v13:1.0.0'
    implementation 'androidx.appcompat:appcompat:1.0.2'
    implementation 'androidx.recyclerview:recyclerview:1.0.0'
    implementation 'androidx.cardview:cardview:1.0.0'
    implementation 'androidx.annotation:annotation:1.1.0'
    implementation 'androidx.exifinterface:exifinterface:1.0.0'
    implementation 'com.google.android.material:material:1.0.0'
    implementation 'androidx.browser:browser:1.0.0'
    implementation 'androidx.constraintlayout:constraintlayout:1.1.3'

    implementation 'com.google.android.exoplayer:exoplayer:2.10.1'

    implementation 'com.squareup.okhttp3:okhttp:3.14.1'
    implementation 'com.j256.ormlite:ormlite-core:5.1'
    implementation 'com.j256.ormlite:ormlite-android:5.1'
    implementation 'org.jsoup:jsoup:1.11.3'
    implementation 'pl.droidsonroids.gif:android-gif-drawable:1.2.12'
    implementation 'com.davemorrissey.labs:subsampling-scale-image-view:3.10.0'
    implementation 'org.greenrobot:eventbus:3.1.1'
    implementation 'org.nibor.autolink:autolink:0.10.0'
    implementation 'com.google.code.gson:gson:2.8.5'
    implementation 'me.xdrop:fuzzywuzzy:1.1.10'
    implementation 'org.codejargon.feather:feather:1.0'
    implementation 'com.vladsch.flexmark:flexmark:0.42.12'
    implementation 'com.vladsch.flexmark:flexmark-ext-gfm-issues:0.42.12'
<<<<<<< HEAD
    implementation "io.reactivex.rxjava2:rxjava:2.2.9"
    implementation 'io.reactivex.rxjava2:rxandroid:2.1.1'
    implementation 'com.vdurmont:emoji-java:4.0.0'
=======
>>>>>>> 7101d4ba
}<|MERGE_RESOLUTION|>--- conflicted
+++ resolved
@@ -158,10 +158,6 @@
     implementation 'org.codejargon.feather:feather:1.0'
     implementation 'com.vladsch.flexmark:flexmark:0.42.12'
     implementation 'com.vladsch.flexmark:flexmark-ext-gfm-issues:0.42.12'
-<<<<<<< HEAD
     implementation "io.reactivex.rxjava2:rxjava:2.2.9"
     implementation 'io.reactivex.rxjava2:rxandroid:2.1.1'
-    implementation 'com.vdurmont:emoji-java:4.0.0'
-=======
->>>>>>> 7101d4ba
 }