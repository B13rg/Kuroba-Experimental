--- conflicted
+++ resolved
@@ -9,10 +9,7 @@
     // don't forget to also update travis.yml config
     // !!! IMPORTANT !!!
 
-<<<<<<< HEAD
-=======
     buildToolsVersion "29.0.2"
->>>>>>> 8fbf1f66
     compileSdkVersion 29
 
     def getCommitHash = { ->
