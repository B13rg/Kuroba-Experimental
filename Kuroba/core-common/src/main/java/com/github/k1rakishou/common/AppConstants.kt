--- conflicted
+++ resolved
@@ -6,12 +6,8 @@
 
 open class AppConstants(
   context: Context,
-<<<<<<< HEAD
-  private val flavorType: AndroidUtils.FlavorType
-=======
-  private val isDev: Boolean,
+  private val flavorType: AndroidUtils.FlavorType,
   val kurobaExUserAgent: String
->>>>>>> 55e9edff
 ) {
   val maxPostsCountInPostsCache: Int
   val maxAmountOfPostsInDatabase: Int
